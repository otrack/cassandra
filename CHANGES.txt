--- conflicted
+++ resolved
@@ -12,11 +12,8 @@
  * Fix CQLSH parsing of functions and BLOB literals (CASSANDRA-7018)
  * Require nodetool rebuild_index to specify index names (CASSANDRA-7038)
  * Ensure that batchlog and hint timeouts do not produce hints (CASSANDRA-7058)
-<<<<<<< HEAD
-=======
+ * Always clean up references in SerializingCache (CASSANDRA-6994)
  * Don't shut MessagingService down when replacing a node (CASSANDRA-6476)
- * Always clean up references in SerializingCache (CASSANDRA-6994)
->>>>>>> 72203c50
 
 
 2.0.7
