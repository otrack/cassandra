--- conflicted
+++ resolved
@@ -1,4 +1,3 @@
-<<<<<<< HEAD
 2.1.9
  * (cqlsh) Allow encoding to be set through command line (CASSANDRA-10004)
  * Add new JMX methods to change local compaction strategy (CASSANDRA-9965)
@@ -23,10 +22,7 @@
  * Ensure atomicity inside thrift and stream session (CASSANDRA-7757)
  * Fix nodetool info error when the node is not joined (CASSANDRA-9031)
 Merged from 2.0:
-=======
-2.0.17
  * Make getFullyExpiredSSTables less expensive (CASSANDRA-9882)
->>>>>>> f53aacba
  * Add tool to find why expired sstables are not getting dropped (CASSANDRA-10015)
  * Remove erroneous pending HH tasks from tpstats/jmx (CASSANDRA-9129)
  * Don't cast expected bf size to an int (CASSANDRA-9959)
