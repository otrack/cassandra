--- conflicted
+++ resolved
@@ -96,18 +96,11 @@
 3.11.1
  * Properly evict pstmts from prepared statements cache (CASSANDRA-13641)
 Merged from 3.0:
-<<<<<<< HEAD
   * Allow different NUMACTL_ARGS to be passed in (CASSANDRA-13557)
   * Fix secondary index queries on COMPACT tables (CASSANDRA-13627) 
   * Nodetool listsnapshots output is missing a newline, if there are no snapshots (CASSANDRA-13568)
-
-=======
- * Allow different NUMACTL_ARGS to be passed in (CASSANDRA-13557)
- * Fix secondary index queries on COMPACT tables (CASSANDRA-13627)
- * Nodetool listsnapshots output is missing a newline, if there are no snapshots (CASSANDRA-13568)
 Merged from 2.2:
- * Fix nested Tuples/UDTs validation (CASSANDRA-13646)
->>>>>>> b5df3b4c
+  * Fix nested Tuples/UDTs validation (CASSANDRA-13646)
 
 3.11.0
  * Allow native function calls in CQLSSTableWriter (CASSANDRA-12606)
