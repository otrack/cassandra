--- conflicted
+++ resolved
@@ -1,4 +1,3 @@
-<<<<<<< HEAD
 2.2.5
  * Add property to allow listening on broadcast interface (CASSANDRA-9748)
  * Fix regression in split size on CqlInputFormat (CASSANDRA-10835)
@@ -6,20 +5,15 @@
  * Disable reloading of GossipingPropertyFileSnitch (CASSANDRA-9474)
  * Verify tables in pseudo-system keyspaces at startup (CASSANDRA-10761)
 Merged from 2.1:
-=======
-2.1.13
  * (cqlsh) further optimise COPY FROM (CASSANDRA-9302)
->>>>>>> 124f1bd2
  * Allow CREATE TABLE WITH ID (CASSANDRA-9179)
  * Make Stress compiles within eclipse (CASSANDRA-10807)
  * Cassandra Daemon should print JVM arguments (CASSANDRA-10764)
  * Allow cancellation of index summary redistribution (CASSANDRA-8805)
-<<<<<<< HEAD
-=======
  * sstableloader will fail if there are collections in the schema tables (CASSANDRA-10700)
  * Disable reloading of GossipingPropertyFileSnitch (CASSANDRA-9474)
->>>>>>> 124f1bd2
  * Fix Stress profile parsing on Windows (CASSANDRA-10808)
+
 
 2.2.4
  * Show CQL help in cqlsh in web browser (CASSANDRA-7225)
