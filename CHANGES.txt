--- conflicted
+++ resolved
@@ -1,4 +1,3 @@
-<<<<<<< HEAD
 3.0.21
  * Fix Debian init start/stop (CASSANDRA-15770)
  * Fix infinite loop on index query paging in tables with clustering (CASSANDRA-14242)
@@ -8,10 +7,7 @@
  * Memtable memory allocations may deadlock (CASSANDRA-15367)
  * Run evictFromMembership in GossipStage (CASSANDRA-15592)
 Merged from 2.2:
-=======
-2.2.18
  * Remove duplicated tools binaries from tarballs (CASSANDRA-15768)
->>>>>>> c6a9f551
  * Duplicate results with DISTINCT queries in mixed mode (CASSANDRA-15501)
  * Disable JMX rebinding (CASSANDRA-15653)
 Merged from 2.1:
