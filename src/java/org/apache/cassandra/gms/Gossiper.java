/*
 * Licensed to the Apache Software Foundation (ASF) under one
 * or more contributor license agreements.  See the NOTICE file
 * distributed with this work for additional information
 * regarding copyright ownership.  The ASF licenses this file
 * to you under the Apache License, Version 2.0 (the
 * "License"); you may not use this file except in compliance
 * with the License.  You may obtain a copy of the License at
 *
 *     http://www.apache.org/licenses/LICENSE-2.0
 *
 * Unless required by applicable law or agreed to in writing, software
 * distributed under the License is distributed on an "AS IS" BASIS,
 * WITHOUT WARRANTIES OR CONDITIONS OF ANY KIND, either express or implied.
 * See the License for the specific language governing permissions and
 * limitations under the License.
 */
package org.apache.cassandra.gms;

import java.net.UnknownHostException;
import java.util.ArrayList;
import java.util.Arrays;
import java.util.Collection;
import java.util.Collections;
import java.util.Comparator;
import java.util.EnumMap;
import java.util.HashMap;
import java.util.HashSet;
import java.util.List;
import java.util.Map;
import java.util.Map.Entry;
import java.util.Objects;
import java.util.Random;
import java.util.Set;
import java.util.UUID;
import java.util.concurrent.ConcurrentHashMap;
import java.util.concurrent.ConcurrentMap;
import java.util.concurrent.ConcurrentSkipListSet;
import java.util.concurrent.CopyOnWriteArrayList;
import java.util.concurrent.ExecutionException;
import java.util.concurrent.ScheduledFuture;
import java.util.concurrent.TimeUnit;
import java.util.concurrent.TimeoutException;
import java.util.concurrent.locks.ReentrantLock;
import java.util.function.BooleanSupplier;
import java.util.function.Supplier;
import java.util.stream.Collectors;
import javax.annotation.Nullable;

import com.google.common.annotations.VisibleForTesting;
import com.google.common.base.Throwables;
import com.google.common.collect.ImmutableList;
import com.google.common.collect.ImmutableMap;
import com.google.common.collect.ImmutableSet;
import com.google.common.collect.Iterables;
import com.google.common.collect.Sets;
import com.google.common.util.concurrent.Uninterruptibles;
import org.slf4j.Logger;
import org.slf4j.LoggerFactory;

import org.apache.cassandra.concurrent.FutureTask;
import org.apache.cassandra.concurrent.ScheduledExecutorPlus;
import org.apache.cassandra.concurrent.Stage;
import org.apache.cassandra.config.CassandraRelevantProperties;
import org.apache.cassandra.config.DatabaseDescriptor;
import org.apache.cassandra.db.SystemKeyspace;
import org.apache.cassandra.dht.Token;
import org.apache.cassandra.locator.InetAddressAndPort;
import org.apache.cassandra.net.Message;
import org.apache.cassandra.net.MessagingService;
import org.apache.cassandra.net.NoPayload;
import org.apache.cassandra.net.RequestCallback;
import org.apache.cassandra.net.Verb;
import org.apache.cassandra.service.StorageService;
import org.apache.cassandra.utils.CassandraVersion;
import org.apache.cassandra.utils.ExecutorUtils;
import org.apache.cassandra.utils.ExpiringMemoizingSupplier;
import org.apache.cassandra.utils.FBUtilities;
import org.apache.cassandra.utils.JVMStabilityInspector;
import org.apache.cassandra.utils.MBeanWrapper;
import org.apache.cassandra.utils.NoSpamLogger;
import org.apache.cassandra.utils.Pair;
import org.apache.cassandra.utils.RecomputingSupplier;
import org.apache.cassandra.utils.concurrent.NotScheduledFuture;
import org.apache.cassandra.utils.concurrent.UncheckedInterruptedException;

import static org.apache.cassandra.concurrent.ExecutorFactory.Global.executorFactory;
import static org.apache.cassandra.config.CassandraRelevantProperties.DISABLE_GOSSIP_ENDPOINT_REMOVAL;
import static org.apache.cassandra.config.CassandraRelevantProperties.GOSSIPER_QUARANTINE_DELAY;
import static org.apache.cassandra.config.CassandraRelevantProperties.GOSSIPER_SKIP_WAITING_TO_SETTLE;
import static org.apache.cassandra.config.CassandraRelevantProperties.GOSSIP_DISABLE_THREAD_VALIDATION;
import static org.apache.cassandra.config.CassandraRelevantProperties.SHUTDOWN_ANNOUNCE_DELAY_IN_MS;
import static org.apache.cassandra.config.CassandraRelevantProperties.VERY_LONG_TIME_MS;
import static org.apache.cassandra.config.DatabaseDescriptor.getClusterName;
import static org.apache.cassandra.config.DatabaseDescriptor.getPartitionerName;
import static org.apache.cassandra.gms.VersionedValue.BOOTSTRAPPING_STATUS;
import static org.apache.cassandra.net.NoPayload.noPayload;
import static org.apache.cassandra.net.Verb.ECHO_REQ;
import static org.apache.cassandra.net.Verb.GOSSIP_DIGEST_SYN;
import static org.apache.cassandra.utils.Clock.Global.currentTimeMillis;
import static org.apache.cassandra.utils.Clock.Global.nanoTime;
import static org.apache.cassandra.utils.FBUtilities.getBroadcastAddressAndPort;

/**
 * This module is responsible for Gossiping information for the local endpoint. This abstraction
 * maintains the list of live and dead endpoints. Periodically i.e. every 1 second this module
 * chooses a random node and initiates a round of Gossip with it. A round of Gossip involves 3
 * rounds of messaging. For instance if node A wants to initiate a round of Gossip with node B
 * it starts off by sending node B a GossipDigestSynMessage. Node B on receipt of this message
 * sends node A a GossipDigestAckMessage. On receipt of this message node A sends node B a
 * GossipDigestAck2Message which completes a round of Gossip. This module as and when it hears one
 * of the three above mentioned messages updates the Failure Detector with the liveness information.
 * Upon hearing a GossipShutdownMessage, this module will instantly mark the remote node as down in
 * the Failure Detector.
 *
 * This class is not threadsafe and any state changes should happen in the gossip stage.
 */

public class Gossiper implements IFailureDetectionEventListener, GossiperMBean, IGossiper
{
    public static final String MBEAN_NAME = "org.apache.cassandra.net:type=Gossiper";

    private static final ScheduledExecutorPlus executor = executorFactory().scheduled("GossipTasks");

    static final ApplicationState[] STATES = ApplicationState.values();
    static final List<String> DEAD_STATES = Arrays.asList(VersionedValue.REMOVING_TOKEN, VersionedValue.REMOVED_TOKEN,
                                                          VersionedValue.STATUS_LEFT, VersionedValue.HIBERNATE);
    static ArrayList<String> SILENT_SHUTDOWN_STATES = new ArrayList<>();
    static
    {
        SILENT_SHUTDOWN_STATES.addAll(DEAD_STATES);
        SILENT_SHUTDOWN_STATES.add(VersionedValue.STATUS_BOOTSTRAPPING);
        SILENT_SHUTDOWN_STATES.add(VersionedValue.STATUS_BOOTSTRAPPING_REPLACE);
    }
    private static final List<String> ADMINISTRATIVELY_INACTIVE_STATES = Arrays.asList(VersionedValue.HIBERNATE,
                                                                                       VersionedValue.REMOVED_TOKEN,
                                                                                       VersionedValue.STATUS_LEFT);
    private volatile ScheduledFuture<?> scheduledGossipTask;
    private static final ReentrantLock taskLock = new ReentrantLock();
    public final static int intervalInMillis = 1000;
    public final static int QUARANTINE_DELAY = GOSSIPER_QUARANTINE_DELAY.getInt(StorageService.RING_DELAY_MILLIS * 2);
    private static final Logger logger = LoggerFactory.getLogger(Gossiper.class);
    private static final NoSpamLogger noSpamLogger = NoSpamLogger.getLogger(logger, 15L, TimeUnit.MINUTES);

    public static final Gossiper instance = new Gossiper(true);

    // Timestamp to prevent processing any in-flight messages for we've not send any SYN yet, see CASSANDRA-12653.
    volatile long firstSynSendAt = 0L;

    public static final long aVeryLongTime = getVeryLongTime();

    // Maximimum difference between generation value and local time we are willing to accept about a peer
    static final int MAX_GENERATION_DIFFERENCE = 86400 * 365;
    private final long fatClientTimeout;
    private final Random random = new Random();

    /* subscribers for interest in EndpointState change */
    private final List<IEndpointStateChangeSubscriber> subscribers = new CopyOnWriteArrayList<>();

    /* live member set */
    @VisibleForTesting
    final Set<InetAddressAndPort> liveEndpoints = new ConcurrentSkipListSet<>();

    /* unreachable member set */
    private final Map<InetAddressAndPort, Long> unreachableEndpoints = new ConcurrentHashMap<>();

    /* initial seeds for joining the cluster */
    @VisibleForTesting
    final Set<InetAddressAndPort> seeds = new ConcurrentSkipListSet<>();

    /* map where key is the endpoint and value is the state associated with the endpoint.
     * This is made public to be consumed by the GossipInfoTable virtual table */
    public final ConcurrentMap<InetAddressAndPort, EndpointState> endpointStateMap = new ConcurrentHashMap<>();

    /* map where key is endpoint and value is timestamp when this endpoint was removed from
     * gossip. We will ignore any gossip regarding these endpoints for QUARANTINE_DELAY time
     * after removal to prevent nodes from falsely reincarnating during the time when removal
     * gossip gets propagated to all nodes */
    private final Map<InetAddressAndPort, Long> justRemovedEndpoints = new ConcurrentHashMap<>();

    private final Map<InetAddressAndPort, Long> expireTimeEndpointMap = new ConcurrentHashMap<>();

    private volatile boolean inShadowRound = false;
    // seeds gathered during shadow round that indicated to be in the shadow round phase as well
    private final Set<InetAddressAndPort> seedsInShadowRound = new ConcurrentSkipListSet<>();
    // endpoint states as gathered during shadow round
    private final Map<InetAddressAndPort, EndpointState> endpointShadowStateMap = new ConcurrentHashMap<>();

    private volatile long lastProcessedMessageAt = currentTimeMillis();

    /**
     * This property is initially set to {@code true} which means that we have no information about the other nodes.
     * Once all nodes are on at least this node version, it becomes {@code false}, which means that we are not
     * upgrading from the previous version (major, minor).
     *
     * This property and anything that checks it should be removed in 5.0
     */
    private volatile boolean upgradeInProgressPossible = true;
    private volatile boolean hasNodeWithUnknownVersion = false;

    public void clearUnsafe()
    {
        unreachableEndpoints.clear();
        liveEndpoints.clear();
        justRemovedEndpoints.clear();
        expireTimeEndpointMap.clear();
        endpointStateMap.clear();
        endpointShadowStateMap.clear();
        seedsInShadowRound.clear();
    }

    // returns true when the node does not know the existence of other nodes.
    private static boolean isLoneNode(Map<InetAddressAndPort, EndpointState> epStates)
    {
        return epStates.isEmpty() || epStates.keySet().equals(Collections.singleton(FBUtilities.getBroadcastAddressAndPort()));
    }

    private static final ExpiringMemoizingSupplier.Memoized<CassandraVersion> NO_UPGRADE_IN_PROGRESS = new ExpiringMemoizingSupplier.Memoized<>(null);
    private static final ExpiringMemoizingSupplier.NotMemoized<CassandraVersion> CURRENT_NODE_VERSION = new ExpiringMemoizingSupplier.NotMemoized<>(SystemKeyspace.CURRENT_VERSION);
    final Supplier<ExpiringMemoizingSupplier.ReturnValue<CassandraVersion>> upgradeFromVersionSupplier = () ->
    {
        // Once there are no prior version nodes we don't need to keep rechecking
        if (!upgradeInProgressPossible)
            return NO_UPGRADE_IN_PROGRESS;

        CassandraVersion minVersion = SystemKeyspace.CURRENT_VERSION;

        // Skip the round if the gossiper has not started yet
        // Otherwise, upgradeInProgressPossible can be set to false wrongly.
        // If we don't know any epstate we don't know anything about the cluster.
        // If we only know about ourselves, we can assume that version is CURRENT_VERSION
        if (!isEnabled() || isLoneNode(endpointStateMap))
            return CURRENT_NODE_VERSION;

        // Check the release version of all the peers it heard of. Not necessary the peer that it has/had contacted with.
        hasNodeWithUnknownVersion = false;
        for (Entry<InetAddressAndPort, EndpointState> entry : endpointStateMap.entrySet())
        {
<<<<<<< HEAD
            if (justRemovedEndpoints.containsKey(host))
                continue;

            CassandraVersion version = getReleaseVersion(host);
=======
            CassandraVersion version = getReleaseVersion(entry.getKey());
>>>>>>> fa6e06c9

            // if it is dead state, we skip the version check
            if (isDeadState(entry.getValue()))
                continue;
            //Raced with changes to gossip state, wait until next iteration
            if (version == null)
                hasNodeWithUnknownVersion = true;
            else if (version.compareTo(minVersion) < 0)
                minVersion = version;
        }

        if (minVersion.compareTo(SystemKeyspace.CURRENT_VERSION) < 0)
            return new ExpiringMemoizingSupplier.Memoized<>(minVersion);

        if (hasNodeWithUnknownVersion)
            return new ExpiringMemoizingSupplier.NotMemoized<>(minVersion);

        upgradeInProgressPossible = false;
        return NO_UPGRADE_IN_PROGRESS;
    };

    private final Supplier<CassandraVersion> upgradeFromVersionMemoized = ExpiringMemoizingSupplier.memoizeWithExpiration(upgradeFromVersionSupplier, 1, TimeUnit.MINUTES);

    @VisibleForTesting
    public void expireUpgradeFromVersion()
    {
        upgradeInProgressPossible = true;
        ((ExpiringMemoizingSupplier<CassandraVersion>) upgradeFromVersionMemoized).expire();
    }

    private static final boolean disableThreadValidation = GOSSIP_DISABLE_THREAD_VALIDATION.getBoolean();
    private static volatile boolean disableEndpointRemoval = DISABLE_GOSSIP_ENDPOINT_REMOVAL.getBoolean();

    private static long getVeryLongTime()
    {
        long time = VERY_LONG_TIME_MS.getLong();
        String defaultValue = VERY_LONG_TIME_MS.getDefaultValue();

        if (!String.valueOf(time).equals(defaultValue))
            logger.info("Overriding {} from {} to {}ms", VERY_LONG_TIME_MS.getKey(), defaultValue, time);

        return time;
    }

    private static boolean isInGossipStage()
    {
        return Stage.GOSSIP.executor().inExecutor();
    }

    private static void checkProperThreadForStateMutation()
    {
        if (disableThreadValidation || isInGossipStage())
            return;

        IllegalStateException e = new IllegalStateException("Attempting gossip state mutation from illegal thread: " + Thread.currentThread().getName());
        if (DatabaseDescriptor.strictRuntimeChecks())
        {
            throw e;
        }
        else
        {
            noSpamLogger.getStatement(Throwables.getStackTraceAsString(e)).error(e.getMessage(), e);
        }
    }

    private class GossipTask implements Runnable
    {
        public void run()
        {
            try
            {
                //wait on messaging service to start listening
                MessagingService.instance().waitUntilListening();

                taskLock.lock();

                /* Update the local heartbeat counter. */
                endpointStateMap.get(getBroadcastAddressAndPort()).getHeartBeatState().updateHeartBeat();
                if (logger.isTraceEnabled())
                    logger.trace("My heartbeat is now {}", endpointStateMap.get(FBUtilities.getBroadcastAddressAndPort()).getHeartBeatState().getHeartBeatVersion());
                final List<GossipDigest> gDigests = new ArrayList<>();

                Gossiper.instance.makeGossipDigest(gDigests);

                if (gDigests.size() > 0)
                {
                    GossipDigestSyn digestSynMessage = new GossipDigestSyn(getClusterName(),
                                                                           getPartitionerName(),
                                                                           gDigests);
                    Message<GossipDigestSyn> message = Message.out(GOSSIP_DIGEST_SYN, digestSynMessage);
                    /* Gossip to some random live member */
                    boolean gossipedToSeed = doGossipToLiveMember(message);

                    /* Gossip to some unreachable member with some probability to check if he is back up */
                    maybeGossipToUnreachableMember(message);

                    /* Gossip to a seed if we did not do so above, or we have seen less nodes
                       than there are seeds.  This prevents partitions where each group of nodes
                       is only gossiping to a subset of the seeds.

                       The most straightforward check would be to check that all the seeds have been
                       verified either as live or unreachable.  To avoid that computation each round,
                       we reason that:

                       either all the live nodes are seeds, in which case non-seeds that come online
                       will introduce themselves to a member of the ring by definition,

                       or there is at least one non-seed node in the list, in which case eventually
                       someone will gossip to it, and then do a gossip to a random seed from the
                       gossipedToSeed check.

                       See CASSANDRA-150 for more exposition. */
                    if (!gossipedToSeed || liveEndpoints.size() < seeds.size())
                        maybeGossipToSeed(message);

                    doStatusCheck();
                }
            }
            catch (Exception e)
            {
                JVMStabilityInspector.inspectThrowable(e);
                logger.error("Gossip error", e);
            }
            finally
            {
                taskLock.unlock();
            }
        }
    }

    private final RecomputingSupplier<CassandraVersion> minVersionSupplier = new RecomputingSupplier<>(this::computeMinVersion, executor);

    @VisibleForTesting
    public Gossiper(boolean registerJmx)
    {
        // half of QUARATINE_DELAY, to ensure justRemovedEndpoints has enough leeway to prevent re-gossip
        fatClientTimeout = (QUARANTINE_DELAY / 2);
        /* register with the Failure Detector for receiving Failure detector events */
        FailureDetector.instance.registerFailureDetectionEventListener(this);

        // Register this instance with JMX
        if (registerJmx)
        {
            MBeanWrapper.instance.registerMBean(this, MBEAN_NAME);
        }

        subscribers.add(new IEndpointStateChangeSubscriber()
        {
            public void onJoin(InetAddressAndPort endpoint, EndpointState state)
	    {
                maybeRecompute(state);
            }

            public void onAlive(InetAddressAndPort endpoint, EndpointState state)
	    {
                maybeRecompute(state);
            }

            private void maybeRecompute(EndpointState state)
	    {
                if (state.getApplicationState(ApplicationState.RELEASE_VERSION) != null)
                    minVersionSupplier.recompute();
            }

            public void onChange(InetAddressAndPort endpoint, ApplicationState state, VersionedValue value)
            {
                if (state == ApplicationState.RELEASE_VERSION)
                    minVersionSupplier.recompute();
            }
        });
    }

    public void setLastProcessedMessageAt(long timeInMillis)
    {
        this.lastProcessedMessageAt = timeInMillis;
    }

    public boolean seenAnySeed()
    {
        for (Map.Entry<InetAddressAndPort, EndpointState> entry : endpointStateMap.entrySet())
        {
            if (seeds.contains(entry.getKey()))
                return true;
            try
            {
                VersionedValue internalIp = entry.getValue().getApplicationState(ApplicationState.INTERNAL_IP);
                VersionedValue internalIpAndPort = entry.getValue().getApplicationState(ApplicationState.INTERNAL_ADDRESS_AND_PORT);
                InetAddressAndPort endpoint = null;
                if (internalIpAndPort != null)
                {
                    endpoint = InetAddressAndPort.getByName(internalIpAndPort.value);
                }
                else if (internalIp != null)
                {
                    endpoint = InetAddressAndPort.getByName(internalIp.value);
                }
                if (endpoint != null && seeds.contains(endpoint))
                    return true;
            }
            catch (UnknownHostException e)
            {
                throw new RuntimeException(e);
            }
        }
        return false;
    }

    /**
     * Register for interesting state changes.
     *
     * @param subscriber module which implements the IEndpointStateChangeSubscriber
     */
    @Override
    public void register(IEndpointStateChangeSubscriber subscriber)
    {
        subscribers.add(subscriber);
    }

    /**
     * Unregister interest for state changes.
     *
     * @param subscriber module which implements the IEndpointStateChangeSubscriber
     */
    @Override
    public void unregister(IEndpointStateChangeSubscriber subscriber)
    {
        subscribers.remove(subscriber);
    }

    /**
     * @return a list of live gossip participants, including fat clients
     */
    public Set<InetAddressAndPort> getLiveMembers()
    {
        Set<InetAddressAndPort> liveMembers = new HashSet<>(liveEndpoints);
        if (!liveMembers.contains(getBroadcastAddressAndPort()))
            liveMembers.add(getBroadcastAddressAndPort());
        return liveMembers;
    }

    /**
     * @return a list of live ring members.
     */
    public Set<InetAddressAndPort> getLiveTokenOwners()
    {
        return StorageService.instance.getLiveRingMembers(true);
    }

    /**
     * @return a list of unreachable gossip participants, including fat clients
     */
    public Set<InetAddressAndPort> getUnreachableMembers()
    {
        return unreachableEndpoints.keySet();
    }

    /**
     * @return a list of unreachable token owners
     */
    public Set<InetAddressAndPort> getUnreachableTokenOwners()
    {
        Set<InetAddressAndPort> tokenOwners = new HashSet<>();
        for (InetAddressAndPort endpoint : unreachableEndpoints.keySet())
        {
            if (StorageService.instance.getTokenMetadata().isMember(endpoint))
                tokenOwners.add(endpoint);
        }

        return tokenOwners;
    }

    public long getEndpointDowntime(InetAddressAndPort ep)
    {
        Long downtime = unreachableEndpoints.get(ep);
        if (downtime != null)
            return TimeUnit.NANOSECONDS.toMillis(nanoTime() - downtime);
        else
            return 0L;
    }

    private boolean isShutdown(InetAddressAndPort endpoint)
    {
        EndpointState epState = endpointStateMap.get(endpoint);
        if (epState == null)
        {
            return false;
        }

        VersionedValue versionedValue = epState.getApplicationState(ApplicationState.STATUS_WITH_PORT);
        if (versionedValue == null)
        {
            versionedValue = epState.getApplicationState(ApplicationState.STATUS);
            if (versionedValue == null)
            {
                return false;
            }
        }

        String value = versionedValue.value;
        String[] pieces = value.split(VersionedValue.DELIMITER_STR, -1);
        assert (pieces.length > 0);
        String state = pieces[0];
        return state.equals(VersionedValue.SHUTDOWN);
    }

    public static void runInGossipStageBlocking(Runnable runnable)
    {
        // run immediately if we're already in the gossip stage
        if (isInGossipStage())
        {
            runnable.run();
            return;
        }

        FutureTask<?> task = new FutureTask<>(runnable);
        Stage.GOSSIP.execute(task);
        try
        {
            task.get();
        }
        catch (InterruptedException e)
        {
            throw new UncheckedInterruptedException(e);
        }
        catch (ExecutionException e)
        {
            throw new AssertionError(e);
        }
    }

    /**
     * This method is part of IFailureDetectionEventListener interface. This is invoked
     * by the Failure Detector when it convicts an end point.
     *
     * @param endpoint end point that is convicted.
     */
    public void convict(InetAddressAndPort endpoint, double phi)
    {
        runInGossipStageBlocking(() -> {
            EndpointState epState = endpointStateMap.get(endpoint);
            if (epState == null)
                return;

            if (!epState.isAlive())
                return;

            logger.debug("Convicting {} with status {} - alive {}", endpoint, getGossipStatus(epState), epState.isAlive());

            if (isShutdown(endpoint))
            {
                markAsShutdown(endpoint);
            }
            else
            {
                markDead(endpoint, epState);
            }
            GossiperDiagnostics.convicted(this, endpoint, phi);
        });
    }

    /**
     * This method is used to mark a node as shutdown; that is it gracefully exited on its own and told us about it
     * @param endpoint endpoint that has shut itself down
     * @deprecated see CASSANDRA-18913
     */
    @Deprecated(since = "5.0") // can remove once 4.x is not supported
    protected void markAsShutdown(InetAddressAndPort endpoint)
    {
        checkProperThreadForStateMutation();
        EndpointState epState = endpointStateMap.get(endpoint);
        if (epState == null || epState.isStateEmpty())
            return;
        VersionedValue shutdown = StorageService.instance.valueFactory.shutdown(true);
        epState.addApplicationState(ApplicationState.STATUS_WITH_PORT, shutdown);
        epState.addApplicationState(ApplicationState.STATUS, StorageService.instance.valueFactory.shutdown(true));
        epState.addApplicationState(ApplicationState.RPC_READY, StorageService.instance.valueFactory.rpcReady(false));
        epState.getHeartBeatState().forceHighestPossibleVersionUnsafe();
        markDead(endpoint, epState);
        FailureDetector.instance.forceConviction(endpoint);
        GossiperDiagnostics.markedAsShutdown(this, endpoint);
        for (IEndpointStateChangeSubscriber subscriber : subscribers)
            subscriber.onChange(endpoint, ApplicationState.STATUS_WITH_PORT, shutdown);
        logger.debug("Marked {} as shutdown", endpoint);
    }

    /**
     * This method is used to mark a node as shutdown; that is it gracefully exited on its own and told us about it
     * @param endpoint endpoint that has shut itself down
     * @param remoteState from the endpoint shutting down
     */
    protected void markAsShutdown(InetAddressAndPort endpoint, EndpointState remoteState)
    {
        checkProperThreadForStateMutation();
        EndpointState epState = endpointStateMap.get(endpoint);
        if (epState == null || epState.isStateEmpty())
            return;
        if (!VersionedValue.SHUTDOWN.equals(remoteState.getStatus()))
            throw new AssertionError("Remote shutdown sent but was not with a shutdown status?  " + remoteState);
        // added in 5.0 so we know STATUS_WITH_PORT is set
        VersionedValue shutdown = remoteState.getApplicationState(ApplicationState.STATUS_WITH_PORT);
        if (shutdown == null)
            throw new AssertionError("Remote shutdown sent but missing STATUS_WITH_PORT; " + remoteState);
        endpointStateMap.put(endpoint, remoteState);
        markDead(endpoint, remoteState);
        FailureDetector.instance.forceConviction(endpoint);
        GossiperDiagnostics.markedAsShutdown(this, endpoint);
        for (IEndpointStateChangeSubscriber subscriber : subscribers)
            subscriber.onChange(endpoint, ApplicationState.STATUS_WITH_PORT, shutdown);
        logger.debug("Marked {} as shutdown", endpoint);
    }

    /**
     * Return either: the greatest heartbeat or application state
     *
     * @param epState
     * @return
     */
    static int getMaxEndpointStateVersion(EndpointState epState)
    {
        int maxVersion = epState.getHeartBeatState().getHeartBeatVersion();
        for (Map.Entry<ApplicationState, VersionedValue> state : epState.states())
            maxVersion = Math.max(maxVersion, state.getValue().version);
        return maxVersion;
    }

    /**
     * Removes the endpoint from gossip completely
     *
     * @param endpoint endpoint to be removed from the current membership.
     */
    private void evictFromMembership(InetAddressAndPort endpoint)
    {
        checkProperThreadForStateMutation();
        unreachableEndpoints.remove(endpoint);
        endpointStateMap.remove(endpoint);
        expireTimeEndpointMap.remove(endpoint);
        FailureDetector.instance.remove(endpoint);
        quarantineEndpoint(endpoint);
        if (logger.isDebugEnabled())
            logger.debug("evicting {} from gossip", endpoint);
        GossiperDiagnostics.evictedFromMembership(this, endpoint);
    }

    /**
     * Removes the endpoint from Gossip but retains endpoint state
     */
    public void removeEndpoint(InetAddressAndPort endpoint)
    {
        checkProperThreadForStateMutation();
        // do subscribers first so anything in the subscriber that depends on gossiper state won't get confused
        for (IEndpointStateChangeSubscriber subscriber : subscribers)
            subscriber.onRemove(endpoint);

        if(seeds.contains(endpoint))
        {
            buildSeedsList();
            seeds.remove(endpoint);
            logger.info("removed {} from seeds, updated seeds list = {}", endpoint, seeds);
            if (seeds.isEmpty())
                logger.warn("Seeds list is now empty!");
        }

        if (disableEndpointRemoval)
            return;

        liveEndpoints.remove(endpoint);
        unreachableEndpoints.remove(endpoint);
        MessagingService.instance().versions.reset(endpoint);
        quarantineEndpoint(endpoint);
        MessagingService.instance().closeOutbound(endpoint);
        MessagingService.instance().removeInbound(endpoint);
        logger.debug("removing endpoint {}", endpoint);
        GossiperDiagnostics.removedEndpoint(this, endpoint);
    }

    @VisibleForTesting
    public void unsafeAnnulEndpoint(InetAddressAndPort endpoint)
    {
        removeEndpoint(endpoint);
        justRemovedEndpoints.remove(endpoint);
        endpointStateMap.remove(endpoint);
        expireTimeEndpointMap.remove(endpoint);
        unreachableEndpoints.remove(endpoint);
    }

    /**
     * Quarantines the endpoint for QUARANTINE_DELAY
     *
     * @param endpoint
     */
    private void quarantineEndpoint(InetAddressAndPort endpoint)
    {
        quarantineEndpoint(endpoint, currentTimeMillis());
    }

    /**
     * Quarantines the endpoint until quarantineExpiration + QUARANTINE_DELAY
     *
     * @param endpoint
     * @param quarantineExpiration
     */
    private void quarantineEndpoint(InetAddressAndPort endpoint, long quarantineExpiration)
    {
        if (disableEndpointRemoval)
            return;
        justRemovedEndpoints.put(endpoint, quarantineExpiration);
        GossiperDiagnostics.quarantinedEndpoint(this, endpoint, quarantineExpiration);
    }

    /**
     * Quarantine endpoint specifically for replacement purposes.
     * @param endpoint
     */
    public void replacementQuarantine(InetAddressAndPort endpoint)
    {
        // remember, quarantineEndpoint will effectively already add QUARANTINE_DELAY, so this is 2x
        quarantineEndpoint(endpoint, currentTimeMillis() + QUARANTINE_DELAY);
        GossiperDiagnostics.replacementQuarantine(this, endpoint);
    }

    /**
     * Remove the Endpoint and evict immediately, to avoid gossiping about this node.
     * This should only be called when a token is taken over by a new IP address.
     *
     * @param endpoint The endpoint that has been replaced
     */
    public void replacedEndpoint(InetAddressAndPort endpoint)
    {
        checkProperThreadForStateMutation();
        removeEndpoint(endpoint);
        evictFromMembership(endpoint);
        replacementQuarantine(endpoint);
        GossiperDiagnostics.replacedEndpoint(this, endpoint);
    }

    /**
     * @param gDigests list of Gossip Digests to be filled
     */
    private void makeGossipDigest(List<GossipDigest> gDigests)
    {
        EndpointState epState;
        int generation;
        int maxVersion;

        // local epstate will be part of endpointStateMap
        for (Entry<InetAddressAndPort, EndpointState> entry : endpointStateMap.entrySet())
        {
            epState = entry.getValue();
            if (epState != null)
            {
                generation = epState.getHeartBeatState().getGeneration();
                maxVersion = getMaxEndpointStateVersion(epState);
            }
            else
            {
                generation = 0;
                maxVersion = 0;
            }
            gDigests.add(new GossipDigest(entry.getKey(), generation, maxVersion));
        }

        if (logger.isTraceEnabled())
        {
            StringBuilder sb = new StringBuilder();
            for (GossipDigest gDigest : gDigests)
            {
                sb.append(gDigest);
                sb.append(' ');
            }
            logger.trace("Gossip Digests are : {}", sb);
        }
    }

    /**
     * This method will begin removing an existing endpoint from the cluster by spoofing its state
     * This should never be called unless this coordinator has had 'removenode' invoked
     *
     * @param endpoint    - the endpoint being removed
     * @param hostId      - the ID of the host being removed
     * @param localHostId - my own host ID for replication coordination
     */
    public void advertiseRemoving(InetAddressAndPort endpoint, UUID hostId, UUID localHostId)
    {
        EndpointState epState = endpointStateMap.get(endpoint);
        // remember this node's generation
        int generation = epState.getHeartBeatState().getGeneration();
        logger.info("Removing host: {}", hostId);
        logger.info("Sleeping for {}ms to ensure {} does not change", StorageService.RING_DELAY_MILLIS, endpoint);
        Uninterruptibles.sleepUninterruptibly(StorageService.RING_DELAY_MILLIS, TimeUnit.MILLISECONDS);
        // make sure it did not change
        epState = endpointStateMap.get(endpoint);
        if (epState.getHeartBeatState().getGeneration() != generation)
            throw new RuntimeException("Endpoint " + endpoint + " generation changed while trying to remove it");
        // update the other node's generation to mimic it as if it had changed it itself
        logger.info("Advertising removal for {}", endpoint);
        epState.updateTimestamp(); // make sure we don't evict it too soon
        epState.getHeartBeatState().forceNewerGenerationUnsafe();
        Map<ApplicationState, VersionedValue> states = new EnumMap<>(ApplicationState.class);
        states.put(ApplicationState.STATUS_WITH_PORT, StorageService.instance.valueFactory.removingNonlocal(hostId));
        states.put(ApplicationState.STATUS, StorageService.instance.valueFactory.removingNonlocal(hostId));
        states.put(ApplicationState.REMOVAL_COORDINATOR, StorageService.instance.valueFactory.removalCoordinator(localHostId));
        epState.addApplicationStates(states);
        endpointStateMap.put(endpoint, epState);
    }

    /**
     * Handles switching the endpoint's state from REMOVING_TOKEN to REMOVED_TOKEN
     * This should only be called after advertiseRemoving
     *
     * @param endpoint
     * @param hostId
     */
    public void advertiseTokenRemoved(InetAddressAndPort endpoint, UUID hostId)
    {
        EndpointState epState = endpointStateMap.get(endpoint);
        epState.updateTimestamp(); // make sure we don't evict it too soon
        epState.getHeartBeatState().forceNewerGenerationUnsafe();
        long expireTime = computeExpireTime();
        epState.addApplicationState(ApplicationState.STATUS_WITH_PORT, StorageService.instance.valueFactory.removedNonlocal(hostId, expireTime));
        epState.addApplicationState(ApplicationState.STATUS, StorageService.instance.valueFactory.removedNonlocal(hostId, expireTime));
        logger.info("Completing removal of {}", endpoint);
        addExpireTimeForEndpoint(endpoint, expireTime);
        endpointStateMap.put(endpoint, epState);
        // ensure at least one gossip round occurs before returning
        Uninterruptibles.sleepUninterruptibly(intervalInMillis * 2, TimeUnit.MILLISECONDS);
    }

    public void unsafeAssassinateEndpoint(String address) throws UnknownHostException
    {
        logger.warn("Gossiper.unsafeAssassinateEndpoint is deprecated and will be removed in the next release; use assassinateEndpoint instead");
        assassinateEndpoint(address);
    }

    /**
     * Do not call this method unless you know what you are doing.
     * It will try extremely hard to obliterate any endpoint from the ring,
     * even if it does not know about it.
     *
     * @param address
     * @throws UnknownHostException
     */
    public void assassinateEndpoint(String address) throws UnknownHostException
    {
        InetAddressAndPort endpoint = InetAddressAndPort.getByName(address);
        runInGossipStageBlocking(() -> {
            EndpointState epState = endpointStateMap.get(endpoint);
            logger.warn("Assassinating {} via gossip", endpoint);

            if (epState == null)
            {
                epState = new EndpointState(new HeartBeatState((int) ((currentTimeMillis() + 60000) / 1000), 9999));
            }
            else
            {
                int generation = epState.getHeartBeatState().getGeneration();
                int heartbeat = epState.getHeartBeatState().getHeartBeatVersion();
                logger.info("Sleeping for {}ms to ensure {} does not change", StorageService.RING_DELAY_MILLIS, endpoint);
                Uninterruptibles.sleepUninterruptibly(StorageService.RING_DELAY_MILLIS, TimeUnit.MILLISECONDS);
                // make sure it did not change
                EndpointState newState = endpointStateMap.get(endpoint);
                if (newState == null)
                    logger.warn("Endpoint {} disappeared while trying to assassinate, continuing anyway", endpoint);
                else if (newState.getHeartBeatState().getGeneration() != generation)
                    throw new RuntimeException("Endpoint still alive: " + endpoint + " generation changed while trying to assassinate it");
                else if (newState.getHeartBeatState().getHeartBeatVersion() != heartbeat)
                    throw new RuntimeException("Endpoint still alive: " + endpoint + " heartbeat changed while trying to assassinate it");
                epState.updateTimestamp(); // make sure we don't evict it too soon
                epState.getHeartBeatState().forceNewerGenerationUnsafe();
            }

            Collection<Token> tokens = null;
            try
            {
                tokens = StorageService.instance.getTokenMetadata().getTokens(endpoint);
            }
            catch (Throwable th)
            {
                JVMStabilityInspector.inspectThrowable(th);
            }
            if (tokens == null || tokens.isEmpty())
            {
                logger.warn("Trying to assassinate an endpoint {} that does not have any tokens assigned. This should not have happened, trying to continue with a random token.", address);
                tokens = Collections.singletonList(StorageService.instance.getTokenMetadata().partitioner.getRandomToken());
            }

            long expireTime = computeExpireTime();
            epState.addApplicationState(ApplicationState.STATUS_WITH_PORT, StorageService.instance.valueFactory.left(tokens, expireTime));
            epState.addApplicationState(ApplicationState.STATUS, StorageService.instance.valueFactory.left(tokens, computeExpireTime()));
            handleMajorStateChange(endpoint, epState);
            Uninterruptibles.sleepUninterruptibly(intervalInMillis * 4, TimeUnit.MILLISECONDS);
            logger.warn("Finished assassinating {}", endpoint);
        });
    }

    public boolean isKnownEndpoint(InetAddressAndPort endpoint)
    {
        return endpointStateMap.containsKey(endpoint);
    }

    public int getCurrentGenerationNumber(InetAddressAndPort endpoint)
    {
        return endpointStateMap.get(endpoint).getHeartBeatState().getGeneration();
    }

    /**
     * Returns true if the chosen target was also a seed. False otherwise
     *
     * @param message
     * @param epSet   a set of endpoint from which a random endpoint is chosen.
     * @return true if the chosen endpoint is also a seed.
     */
    private boolean sendGossip(Message<GossipDigestSyn> message, Set<InetAddressAndPort> epSet)
    {
        List<InetAddressAndPort> endpoints = ImmutableList.copyOf(epSet);

        int size = endpoints.size();
        if (size < 1)
            return false;
        /* Generate a random number from 0 -> size */
        int index = (size == 1) ? 0 : random.nextInt(size);
        InetAddressAndPort to = endpoints.get(index);
        if (logger.isTraceEnabled())
            logger.trace("Sending a GossipDigestSyn to {} ...", to);
        if (firstSynSendAt == 0)
            firstSynSendAt = nanoTime();
        MessagingService.instance().send(message, to);

        boolean isSeed = seeds.contains(to);
        GossiperDiagnostics.sendGossipDigestSyn(this, to);
        return isSeed;
    }

    /* Sends a Gossip message to a live member and returns true if the recipient was a seed */
    private boolean doGossipToLiveMember(Message<GossipDigestSyn> message)
    {
        int size = liveEndpoints.size();
        if (size == 0)
            return false;
        return sendGossip(message, liveEndpoints);
    }

    /* Sends a Gossip message to an unreachable member */
    private void maybeGossipToUnreachableMember(Message<GossipDigestSyn> message)
    {
        double liveEndpointCount = liveEndpoints.size();
        double unreachableEndpointCount = unreachableEndpoints.size();
        if (unreachableEndpointCount > 0)
        {
            /* based on some probability */
            double prob = unreachableEndpointCount / (liveEndpointCount + 1);
            double randDbl = random.nextDouble();
            if (randDbl < prob)
            {
                sendGossip(message, Sets.filter(unreachableEndpoints.keySet(),
                                                ep -> !isDeadState(getEndpointStateMap().get(ep))));
            }
        }
    }

    /* Possibly gossip to a seed for facilitating partition healing */
    private void maybeGossipToSeed(Message<GossipDigestSyn> prod)
    {
        int size = seeds.size();
        if (size > 0)
        {
            if (size == 1 && seeds.contains(getBroadcastAddressAndPort()))
            {
                return;
            }

            if (liveEndpoints.size() == 0)
            {
                sendGossip(prod, seeds);
            }
            else
            {
                /* Gossip with the seed with some probability. */
                double probability = seeds.size() / (double) (liveEndpoints.size() + unreachableEndpoints.size());
                double randDbl = random.nextDouble();
                if (randDbl <= probability)
                    sendGossip(prod, seeds);
            }
        }
    }

    public boolean isGossipOnlyMember(InetAddressAndPort endpoint)
    {
        EndpointState epState = endpointStateMap.get(endpoint);
        if (epState == null)
        {
            return false;
        }
        return !isDeadState(epState) && !StorageService.instance.getTokenMetadata().isMember(endpoint);
    }

    /**
     * Check if this node can safely be started and join the ring.
     * If the node is bootstrapping, examines gossip state for any previous status to decide whether
     * it's safe to allow this node to start and bootstrap. If not bootstrapping, compares the host ID
     * that the node itself has (obtained by reading from system.local or generated if not present)
     * with the host ID obtained from gossip for the endpoint address (if any). This latter case
     * prevents a non-bootstrapping, new node from being started with the same address of a
     * previously started, but currently down predecessor.
     *
     * @param endpoint - the endpoint to check
     * @param localHostUUID - the host id to check
     * @param isBootstrapping - whether the node intends to bootstrap when joining
     * @param epStates - endpoint states in the cluster
     * @return true if it is safe to start the node, false otherwise
     */
    public boolean isSafeForStartup(InetAddressAndPort endpoint, UUID localHostUUID, boolean isBootstrapping,
                                    Map<InetAddressAndPort, EndpointState> epStates)
    {
        EndpointState epState = epStates.get(endpoint);
        // if there's no previous state, we're good
        if (epState == null)
            return true;

        String status = getGossipStatus(epState);

        if (status.equals(VersionedValue.HIBERNATE)
            && !SystemKeyspace.bootstrapComplete())
        {
            logger.warn("A node with the same IP in hibernate status was detected. Was a replacement already attempted?");
            return false;
        }

        //the node was previously removed from the cluster
        if (isDeadState(epState))
            return true;

        if (isBootstrapping)
        {
            // these states are not allowed to join the cluster as it would not be safe
            final List<String> unsafeStatuses = new ArrayList<String>()
            {{
                add("");                           // failed bootstrap but we did start gossiping
                add(VersionedValue.STATUS_NORMAL); // node is legit in the cluster or it was stopped with kill -9
                add(VersionedValue.SHUTDOWN);      // node was shutdown
            }};
            return !unsafeStatuses.contains(status);
        }
        else
        {
            // if the previous UUID matches what we currently have (i.e. what was read from
            // system.local at startup), then we're good to start up. Otherwise, something
            // is amiss and we need to replace the previous node
            VersionedValue previous = epState.getApplicationState(ApplicationState.HOST_ID);
            return UUID.fromString(previous.value).equals(localHostUUID);
        }
    }

    @VisibleForTesting
    void doStatusCheck()
    {
        if (logger.isTraceEnabled())
            logger.trace("Performing status check ...");

        long now = currentTimeMillis();
        long nowNano = nanoTime();

        long pending = Stage.GOSSIP.executor().getPendingTaskCount();
        if (pending > 0 && lastProcessedMessageAt < now - 1000)
        {
            // if some new messages just arrived, give the executor some time to work on them
            Uninterruptibles.sleepUninterruptibly(100, TimeUnit.MILLISECONDS);

            // still behind?  something's broke
            if (lastProcessedMessageAt < now - 1000)
            {
                logger.warn("Gossip stage has {} pending tasks; skipping status check (no nodes will be marked down)", pending);
                return;
            }
        }

        Set<InetAddressAndPort> eps = endpointStateMap.keySet();
        for (InetAddressAndPort endpoint : eps)
        {
            if (endpoint.equals(getBroadcastAddressAndPort()))
                continue;

            FailureDetector.instance.interpret(endpoint);
            EndpointState epState = endpointStateMap.get(endpoint);
            if (epState != null)
            {
                // check if this is a fat client. fat clients are removed automatically from
                // gossip after FatClientTimeout.  Do not remove dead states here.
                if (isGossipOnlyMember(endpoint)
                    && !justRemovedEndpoints.containsKey(endpoint)
                    && TimeUnit.NANOSECONDS.toMillis(nowNano - epState.getUpdateTimestamp()) > fatClientTimeout)
                {
                    logger.info("FatClient {} has been silent for {}ms, removing from gossip", endpoint, fatClientTimeout);
                    runInGossipStageBlocking(() -> {
                        if (!isGossipOnlyMember(endpoint))
                        {
                            // updating gossip and token metadata are not atomic, but rely on the single threaded gossip stage
                            // since status checks are done outside the gossip stage, need to confirm the state of the endpoint
                            // to make sure that the previous read data was correct
                            logger.info("Race condition marking {} as a FatClient; ignoring", endpoint);
                            return;
                        }                        
                        removeEndpoint(endpoint); // will put it in justRemovedEndpoints to respect quarantine delay
                        evictFromMembership(endpoint); // can get rid of the state immediately
                    });
                }

                // check for dead state removal
                long expireTime = getExpireTimeForEndpoint(endpoint);
                if (!epState.isAlive() && (now > expireTime)
                    && (!StorageService.instance.getTokenMetadata().isMember(endpoint)))
                {
                    if (logger.isDebugEnabled())
                    {
                        logger.debug("time is expiring for endpoint : {} ({})", endpoint, expireTime);
                    }
                    runInGossipStageBlocking(() -> evictFromMembership(endpoint));
                }
            }
        }

        if (!justRemovedEndpoints.isEmpty())
        {
            for (Entry<InetAddressAndPort, Long> entry : justRemovedEndpoints.entrySet())
            {
                if ((now - entry.getValue()) > QUARANTINE_DELAY)
                {
                    if (logger.isDebugEnabled())
                        logger.debug("{} elapsed, {} gossip quarantine over", QUARANTINE_DELAY, entry.getKey());
                    justRemovedEndpoints.remove(entry.getKey());
                }
            }
        }
    }

    protected long getExpireTimeForEndpoint(InetAddressAndPort endpoint)
    {
        /* default expireTime is aVeryLongTime */
        Long storedTime = expireTimeEndpointMap.get(endpoint);
        return storedTime == null ? computeExpireTime() : storedTime;
    }

    @Override
    public EndpointState getEndpointStateForEndpoint(InetAddressAndPort ep)
    {
        return endpointStateMap.get(ep);
    }

    public EndpointState copyEndpointStateForEndpoint(InetAddressAndPort ep)
    {
        EndpointState epState = endpointStateMap.get(ep);
        if (epState == null)
            return null;
        return new EndpointState(epState);
    }

    public ImmutableSet<InetAddressAndPort> getEndpoints()
    {
        return ImmutableSet.copyOf(endpointStateMap.keySet());
    }

    public String getForEndpoint(InetAddressAndPort ep, ApplicationState state)
    {
        EndpointState epState = endpointStateMap.get(ep);
        if (epState == null)
            return null;
        VersionedValue value = epState.getApplicationState(state);
        return value == null ? null : value.value;
    }

    public int getEndpointCount()
    {
        return endpointStateMap.size();
    }

    Map<InetAddressAndPort, EndpointState> getEndpointStateMap()
    {
        return ImmutableMap.copyOf(endpointStateMap);
    }

    Map<InetAddressAndPort, Long> getJustRemovedEndpoints()
    {
        return ImmutableMap.copyOf(justRemovedEndpoints);
    }

    Map<InetAddressAndPort, Long> getUnreachableEndpoints()
    {
        return ImmutableMap.copyOf(unreachableEndpoints);
    }

    Set<InetAddressAndPort> getSeedsInShadowRound()
    {
        return ImmutableSet.copyOf(seedsInShadowRound);
    }

    long getLastProcessedMessageAt()
    {
        return lastProcessedMessageAt;
    }

    public UUID getHostId(InetAddressAndPort endpoint)
    {
        return getHostId(endpoint, endpointStateMap);
    }

    public UUID getHostId(InetAddressAndPort endpoint, Map<InetAddressAndPort, EndpointState> epStates)
    {
        return UUID.fromString(epStates.get(endpoint).getApplicationState(ApplicationState.HOST_ID).value);
    }

    /**
     * The value for the provided application state for the provided endpoint as currently known by this Gossip instance.
     *
     * @param endpoint the endpoint from which to get the endpoint state.
     * @param state the endpoint state to get.
     * @return the value of the application state {@code state} for {@code endpoint}, or {@code null} if either
     * {@code endpoint} is not known by Gossip or has no value for {@code state}.
     */
    public String getApplicationState(InetAddressAndPort endpoint, ApplicationState state)
    {
        EndpointState epState = endpointStateMap.get(endpoint);
        if (epState == null)
            return null;

        VersionedValue value = epState.getApplicationState(state);
        return value == null ? null : value.value;
    }

    EndpointState getStateForVersionBiggerThan(InetAddressAndPort forEndpoint, int version)
    {
        EndpointState epState = endpointStateMap.get(forEndpoint);
        EndpointState reqdEndpointState = null;

        if (epState != null)
        {
            /*
             * Here we try to include the Heart Beat state only if it is
             * greater than the version passed in. It might happen that
             * the heart beat version maybe lesser than the version passed
             * in and some application state has a version that is greater
             * than the version passed in. In this case we also send the old
             * heart beat and throw it away on the receiver if it is redundant.
            */
            HeartBeatState heartBeatState = epState.getHeartBeatState();
            int localHbGeneration = heartBeatState.getGeneration();
            int localHbVersion = heartBeatState.getHeartBeatVersion();
            if (localHbVersion > version)
            {
                reqdEndpointState = new EndpointState(new HeartBeatState(localHbGeneration, localHbVersion));
                if (logger.isTraceEnabled())
                    logger.trace("local heartbeat version {} greater than {} for {}", localHbVersion, version, forEndpoint);
            }
            /* Accumulate all application states whose versions are greater than "version" variable */
            Map<ApplicationState, VersionedValue> states = new EnumMap<>(ApplicationState.class);
            for (Entry<ApplicationState, VersionedValue> entry : epState.states())
            {
                VersionedValue value = entry.getValue();
                if (value.version > version)
                {
                    if (reqdEndpointState == null)
                    {
                        reqdEndpointState = new EndpointState(new HeartBeatState(localHbGeneration, localHbVersion));
                    }
                    final ApplicationState key = entry.getKey();
                    if (logger.isTraceEnabled())
                        logger.trace("Adding state {}: {}" , key, value.value);

                    states.put(key, value);
                }
            }
            if (reqdEndpointState != null)
                reqdEndpointState.addApplicationStates(states);
        }
        return reqdEndpointState;
    }

    /**
     * determine which endpoint started up earlier
     */
    public int compareEndpointStartup(InetAddressAndPort addr1, InetAddressAndPort addr2)
    {
        EndpointState ep1 = getEndpointStateForEndpoint(addr1);
        EndpointState ep2 = getEndpointStateForEndpoint(addr2);
        assert ep1 != null && ep2 != null;
        return ep1.getHeartBeatState().getGeneration() - ep2.getHeartBeatState().getGeneration();
    }

    public void notifyFailureDetector(Map<InetAddressAndPort, EndpointState> remoteEpStateMap)
    {
        for (Entry<InetAddressAndPort, EndpointState> entry : remoteEpStateMap.entrySet())
        {
            notifyFailureDetector(entry.getKey(), entry.getValue());
        }
    }

    void notifyFailureDetector(InetAddressAndPort endpoint, EndpointState remoteEndpointState)
    {
        if (remoteEndpointState == null)
            return;

        EndpointState localEndpointState = endpointStateMap.get(endpoint);
        /*
         * If the local endpoint state exists then report to the FD only
         * if the versions workout.
        */
        if (localEndpointState != null)
        {
            IFailureDetector fd = FailureDetector.instance;
            int localGeneration = localEndpointState.getHeartBeatState().getGeneration();
            int remoteGeneration = remoteEndpointState.getHeartBeatState().getGeneration();
            if (remoteGeneration > localGeneration)
            {
                localEndpointState.updateTimestamp();
                // this node was dead and the generation changed, this indicates a reboot, or possibly a takeover
                // we will clean the fd intervals for it and relearn them
                if (!localEndpointState.isAlive())
                {
                    logger.debug("Clearing interval times for {} due to generation change", endpoint);
                    fd.remove(endpoint);
                }
                fd.report(endpoint);
                return;
            }

            if (remoteGeneration == localGeneration)
            {
                int localVersion = getMaxEndpointStateVersion(localEndpointState);
                int remoteVersion = remoteEndpointState.getHeartBeatState().getHeartBeatVersion();
                if (remoteVersion > localVersion)
                {
                    localEndpointState.updateTimestamp();
                    // just a version change, report to the fd
                    fd.report(endpoint);
                }
            }
        }

    }

    private void markAlive(final InetAddressAndPort addr, final EndpointState localState)
    {
        localState.markDead();

        Message<NoPayload> echoMessage = Message.out(ECHO_REQ, noPayload);
        logger.trace("Sending ECHO_REQ to {}", addr);
        RequestCallback echoHandler = msg ->
        {
            runInGossipStageBlocking(() -> realMarkAlive(addr, localState));
        };

        MessagingService.instance().sendWithCallback(echoMessage, addr, echoHandler);

        GossiperDiagnostics.markedAlive(this, addr, localState);
    }

    @VisibleForTesting
    public void realMarkAlive(final InetAddressAndPort addr, final EndpointState localState)
    {
        checkProperThreadForStateMutation();
        if (logger.isTraceEnabled())
            logger.trace("marking as alive {}", addr);
        localState.markAlive();
        localState.updateTimestamp(); // prevents doStatusCheck from racing us and evicting if it was down > aVeryLongTime
        liveEndpoints.add(addr);
        unreachableEndpoints.remove(addr);
        expireTimeEndpointMap.remove(addr);
        logger.debug("removing expire time for endpoint : {}", addr);
        logger.info("InetAddress {} is now UP", addr);
        for (IEndpointStateChangeSubscriber subscriber : subscribers)
            subscriber.onAlive(addr, localState);
        if (logger.isTraceEnabled())
            logger.trace("Notified {}", subscribers);

        GossiperDiagnostics.realMarkedAlive(this, addr, localState);
    }

    @VisibleForTesting
    public void markDead(InetAddressAndPort addr, EndpointState localState)
    {
        checkProperThreadForStateMutation();
        if (logger.isTraceEnabled())
            logger.trace("marking as down {}", addr);
        silentlyMarkDead(addr, localState);
        logger.info("InetAddress {} is now DOWN", addr);
        for (IEndpointStateChangeSubscriber subscriber : subscribers)
            subscriber.onDead(addr, localState);
        if (logger.isTraceEnabled())
            logger.trace("Notified {}", subscribers);

        GossiperDiagnostics.markedDead(this, addr, localState);
    }

    /**
     * Used by {@link #markDead(InetAddressAndPort, EndpointState)} and {@link #addSavedEndpoint(InetAddressAndPort)}
     * to register a endpoint as dead.  This method is "silent" to avoid triggering listeners, diagnostics, or logs
     * on startup via addSavedEndpoint.
     */
    private void silentlyMarkDead(InetAddressAndPort addr, EndpointState localState)
    {
        localState.markDead();
        if (!disableEndpointRemoval)
        {
            liveEndpoints.remove(addr);
            unreachableEndpoints.put(addr, nanoTime());
        }
    }

    /**
     * This method is called whenever there is a "big" change in ep state (a generation change for a known node).
     *
     * @param ep      endpoint
     * @param epState EndpointState for the endpoint
     */
    private void handleMajorStateChange(InetAddressAndPort ep, EndpointState epState)
    {
        checkProperThreadForStateMutation();
        EndpointState localEpState = endpointStateMap.get(ep);
        if (!isDeadState(epState))
        {
            if (localEpState != null)
                logger.info("Node {} has restarted, now UP", ep);
            else
                logger.info("Node {} is now part of the cluster", ep);
        }
        if (logger.isTraceEnabled())
            logger.trace("Adding endpoint state for {}", ep);
        endpointStateMap.put(ep, epState);

        if (localEpState != null)
        {   // the node restarted: it is up to the subscriber to take whatever action is necessary
            for (IEndpointStateChangeSubscriber subscriber : subscribers)
                subscriber.onRestart(ep, localEpState);
        }

        if (!isDeadState(epState))
            markAlive(ep, epState);
        else
        {
            logger.debug("Not marking {} alive due to dead state", ep);
            markDead(ep, epState);
        }
        for (IEndpointStateChangeSubscriber subscriber : subscribers)
            subscriber.onJoin(ep, epState);
        // check this at the end so nodes will learn about the endpoint
        if (isShutdown(ep))
            markAsShutdown(ep);

        GossiperDiagnostics.majorStateChangeHandled(this, ep, epState);
    }

    public boolean isAlive(InetAddressAndPort endpoint)
    {
        EndpointState epState = getEndpointStateForEndpoint(endpoint);
        if (epState == null)
            return false;
        return epState.isAlive() && !isDeadState(epState);
    }

    public boolean isDeadState(EndpointState epState)
    {
        String status = getGossipStatus(epState);
        if (status.isEmpty())
            return false;

        return DEAD_STATES.contains(status);
    }

    public boolean isSilentShutdownState(EndpointState epState)
    {
        String status = getGossipStatus(epState);
        if (status.isEmpty())
            return false;

        return SILENT_SHUTDOWN_STATES.contains(status);
    }

    public boolean isAdministrativelyInactiveState(EndpointState epState)
    {
        String status = getGossipStatus(epState);
        if (status.isEmpty())
            return false;

        return ADMINISTRATIVELY_INACTIVE_STATES.contains(status);
    }

    public boolean isAdministrativelyInactiveState(InetAddressAndPort endpoint)
    {
        EndpointState epState = getEndpointStateForEndpoint(endpoint);
        if (epState == null)
            return true; // if the end point cannot be found, treat as inactive
        return isAdministrativelyInactiveState(epState);
    }

    public static String getGossipStatus(EndpointState epState)
    {
        if (epState == null)
        {
            return "";
        }

        VersionedValue versionedValue = epState.getApplicationState(ApplicationState.STATUS_WITH_PORT);
        if (versionedValue == null)
        {
            versionedValue = epState.getApplicationState(ApplicationState.STATUS);
            if (versionedValue == null)
            {
                return "";
            }
        }

        String value = versionedValue.value;
        String[] pieces = value.split(VersionedValue.DELIMITER_STR, -1);
        assert (pieces.length > 0);
        return pieces[0];
    }

    /**
     * Gossip offers no happens-before relationship, but downstream subscribers assume a happens-before relationship
     * before being notified!  To attempt to be nicer to subscribers, this {@link Comparator} attempts to order EndpointState
     * within a map based off a few heuristics:
     * <ol>
     *     <li>STATUS - some STATUS depends on other instance STATUS, so make sure they are last; eg. BOOT, and BOOT_REPLACE</li>
     *     <li>generation - normally defined as system clock millis, this can be skewed and is a best effort</li>
     *     <li>address - tie breaker to make sure order is consistent</li>
     * </ol>
     * <p>
     * Problems:
     * Generation is normally defined as system clock millis, which can be skewed and in-consistent cross nodes
     * (generations do not have a happens-before relationship, so ordering is sketchy at best).
     * <p>
     * Motivations:
     * {@link Map#entrySet()} returns data in effectivlly random order, so can get into a situation such as the following example.
     * {@code
     * 3 node cluster: n1, n2, and n3
     * n2 goes down and n4 does host replacement and fails before completion
     * h5 tries to do a host replacement against n4 (ignore the fact this doesn't make sense)
     * }
     * In that case above, the {@link Map#entrySet()} ordering can be random, causing h4 to apply before h2, which will
     * be rejected by subscripers (only after updating gossip causing zero retries).
     */
    @VisibleForTesting
    static Comparator<Entry<InetAddressAndPort, EndpointState>> stateOrderMap()
    {
        // There apears to be some edge cases where the state we are ordering get added to the global state causing
        // ordering to change... to avoid that rely on a cache
        // see CASSANDRA-17908
        class Cache extends HashMap<InetAddressAndPort, EndpointState>
        {
            EndpointState get(Entry<InetAddressAndPort, EndpointState> e)
            {
                if (containsKey(e.getKey()))
                    return get(e.getKey());
                put(e.getKey(), new EndpointState(e.getValue()));
                return get(e.getKey());
            }
        }
        Cache cache = new Cache();
        return ((Comparator<Entry<InetAddressAndPort, EndpointState>>) (e1, e2) -> {
            String e1status = getGossipStatus(cache.get(e1));
            String e2status = getGossipStatus(cache.get(e2));

            if (Objects.equals(e1status, e2status) || (BOOTSTRAPPING_STATUS.contains(e1status) && BOOTSTRAPPING_STATUS.contains(e2status)))
                return 0;

            // check status first, make sure bootstrap status happens-after all others
            if (BOOTSTRAPPING_STATUS.contains(e1status))
                return 1;
            if (BOOTSTRAPPING_STATUS.contains(e2status))
                return -1;
            return 0;
        })
        .thenComparingInt((Entry<InetAddressAndPort, EndpointState> e) -> cache.get(e).getHeartBeatState().getGeneration())
        .thenComparing(Entry::getKey);
    }

    private static Iterable<Entry<InetAddressAndPort, EndpointState>> order(Map<InetAddressAndPort, EndpointState> epStateMap)
    {
        List<Entry<InetAddressAndPort, EndpointState>> list = new ArrayList<>(epStateMap.entrySet());
        Collections.sort(list, stateOrderMap());
        return list;
    }

    @VisibleForTesting
    public void applyStateLocally(Map<InetAddressAndPort, EndpointState> epStateMap)
    {
        checkProperThreadForStateMutation();
        boolean hasMajorVersion3Nodes = hasMajorVersion3OrUnknownNodes();
        for (Entry<InetAddressAndPort, EndpointState> entry : order(epStateMap))
        {
            InetAddressAndPort ep = entry.getKey();
            if (ep.equals(getBroadcastAddressAndPort()) && !isInShadowRound())
                continue;
            if (justRemovedEndpoints.containsKey(ep))
            {
                if (logger.isTraceEnabled())
                    logger.trace("Ignoring gossip for {} because it is quarantined", ep);
                continue;
            }

            EndpointState localEpStatePtr = endpointStateMap.get(ep);
            EndpointState remoteState = entry.getValue();

            if (!hasMajorVersion3Nodes)
                remoteState.removeMajorVersion3LegacyApplicationStates();

            /*
                If state does not exist just add it. If it does then add it if the remote generation is greater.
                If there is a generation tie, attempt to break it by heartbeat version.
            */
            if (localEpStatePtr != null)
            {
                int localGeneration = localEpStatePtr.getHeartBeatState().getGeneration();
                int remoteGeneration = remoteState.getHeartBeatState().getGeneration();
                long localTime = currentTimeMillis() / 1000;
                if (logger.isTraceEnabled())
                    logger.trace("{} local generation {}, remote generation {}", ep, localGeneration, remoteGeneration);

                // We measure generation drift against local time, based on the fact that generation is initialized by time
                if (remoteGeneration > localTime + MAX_GENERATION_DIFFERENCE)
                {
                    // assume some peer has corrupted memory and is broadcasting an unbelievable generation about another peer (or itself)
                    logger.warn("received an invalid gossip generation for peer {}; local time = {}, received generation = {}", ep, localTime, remoteGeneration);
                }
                else if (remoteGeneration > localGeneration)
                {
                    if (logger.isTraceEnabled())
                        logger.trace("Updating heartbeat state generation to {} from {} for {}", remoteGeneration, localGeneration, ep);
                    // major state change will handle the update by inserting the remote state directly
                    handleMajorStateChange(ep, remoteState);
                }
                else if (remoteGeneration == localGeneration) // generation has not changed, apply new states
                {
                    /* find maximum state */
                    int localMaxVersion = getMaxEndpointStateVersion(localEpStatePtr);
                    int remoteMaxVersion = getMaxEndpointStateVersion(remoteState);
                    if (remoteMaxVersion > localMaxVersion)
                    {
                        // apply states, but do not notify since there is no major change
                        applyNewStates(ep, localEpStatePtr, remoteState, hasMajorVersion3Nodes);
                    }
                    else if (logger.isTraceEnabled())
                            logger.trace("Ignoring remote version {} <= {} for {}", remoteMaxVersion, localMaxVersion, ep);

                    if (!localEpStatePtr.isAlive() && !isDeadState(localEpStatePtr)) // unless of course, it was dead
                        markAlive(ep, localEpStatePtr);
                }
                else
                {
                    if (logger.isTraceEnabled())
                        logger.trace("Ignoring remote generation {} < {}", remoteGeneration, localGeneration);
                }
            }
            else
            {
                // this is a new node, report it to the FD in case it is the first time we are seeing it AND it's not alive
                FailureDetector.instance.report(ep);
                handleMajorStateChange(ep, remoteState);
            }
        }
    }

    private void applyNewStates(InetAddressAndPort addr, EndpointState localState, EndpointState remoteState, boolean hasMajorVersion3Nodes)
    {
        // don't assert here, since if the node restarts the version will go back to zero
        int oldVersion = localState.getHeartBeatState().getHeartBeatVersion();

        localState.setHeartBeatState(remoteState.getHeartBeatState());
        if (logger.isTraceEnabled())
            logger.trace("Updating heartbeat state version to {} from {} for {} ...", localState.getHeartBeatState().getHeartBeatVersion(), oldVersion, addr);

        Set<Entry<ApplicationState, VersionedValue>> remoteStates = remoteState.states();
        assert remoteState.getHeartBeatState().getGeneration() == localState.getHeartBeatState().getGeneration();


        Set<Entry<ApplicationState, VersionedValue>> updatedStates = remoteStates.stream().filter(entry -> {
            // filter out the states that are already up to date (has the same or higher version)
            VersionedValue local = localState.getApplicationState(entry.getKey());
            return (local == null || local.version < entry.getValue().version);
        }).collect(Collectors.toSet());

        if (logger.isTraceEnabled() && updatedStates.size() > 0)
        {
            for (Entry<ApplicationState, VersionedValue> entry : updatedStates)
            {
                logger.trace("Updating {} state version to {} for {}", entry.getKey().toString(), entry.getValue().version, addr);
            }
        }
        localState.addApplicationStates(updatedStates);

        // get rid of legacy fields once the cluster is not in mixed mode
        if (!hasMajorVersion3Nodes)
            localState.removeMajorVersion3LegacyApplicationStates();

        // need to run STATUS or STATUS_WITH_PORT first to handle BOOT_REPLACE correctly (else won't be a member, so TOKENS won't be processed)
        for (Entry<ApplicationState, VersionedValue> updatedEntry : updatedStates)
        {
            switch (updatedEntry.getKey())
            {
                default:
                    continue;
                case STATUS:
                    if (localState.containsApplicationState(ApplicationState.STATUS_WITH_PORT))
                        continue;
                case STATUS_WITH_PORT:
            }
            doOnChangeNotifications(addr, updatedEntry.getKey(), updatedEntry.getValue());
        }

        for (Entry<ApplicationState, VersionedValue> updatedEntry : updatedStates)
        {
            switch (updatedEntry.getKey())
            {
                // We should have alredy handled these two states above:
                case STATUS_WITH_PORT:
                case STATUS:
                    continue;
            }
            // filters out legacy change notifications
            // only if local state already indicates that the peer has the new fields
            if ((ApplicationState.INTERNAL_IP == updatedEntry.getKey() && localState.containsApplicationState(ApplicationState.INTERNAL_ADDRESS_AND_PORT))
                || (ApplicationState.RPC_ADDRESS == updatedEntry.getKey() && localState.containsApplicationState(ApplicationState.NATIVE_ADDRESS_AND_PORT)))
                continue;
            doOnChangeNotifications(addr, updatedEntry.getKey(), updatedEntry.getValue());
        }
    }

    // notify that a local application state is going to change (doesn't get triggered for remote changes)
    private void doBeforeChangeNotifications(InetAddressAndPort addr, EndpointState epState, ApplicationState apState, VersionedValue newValue)
    {
        for (IEndpointStateChangeSubscriber subscriber : subscribers)
        {
            subscriber.beforeChange(addr, epState, apState, newValue);
        }
    }

    // notify that an application state has changed
    public void doOnChangeNotifications(InetAddressAndPort addr, ApplicationState state, VersionedValue value)
    {
        for (IEndpointStateChangeSubscriber subscriber : subscribers)
        {
            subscriber.onChange(addr, state, value);
        }
    }

    /* Request all the state for the endpoint in the gDigest */
    private void requestAll(GossipDigest gDigest, List<GossipDigest> deltaGossipDigestList, int remoteGeneration)
    {
        /* We are here since we have no data for this endpoint locally so request everthing. */
        deltaGossipDigestList.add(new GossipDigest(gDigest.getEndpoint(), remoteGeneration, 0));
        if (logger.isTraceEnabled())
            logger.trace("requestAll for {}", gDigest.getEndpoint());
    }

    /* Send all the data with version greater than maxRemoteVersion */
    private void sendAll(GossipDigest gDigest, Map<InetAddressAndPort, EndpointState> deltaEpStateMap, int maxRemoteVersion)
    {
        EndpointState localEpStatePtr = getStateForVersionBiggerThan(gDigest.getEndpoint(), maxRemoteVersion);
        if (localEpStatePtr != null)
            deltaEpStateMap.put(gDigest.getEndpoint(), localEpStatePtr);
    }

    /**
     * Used during a shadow round to collect the current state; this method clones the current state, no filtering
     * is done.
     *
     * During the shadow round its desirable to return gossip state for remote instances that were created by this
     * process also known as "empty", this is done for host replacement to be able to replace downed hosts that are
     * in the ring but have no state in gossip (see CASSANDRA-16213).
     *
     * This method is different than {@link #examineGossiper(List, List, Map)} with respect to how "empty" states are
     * dealt with; they are kept.
     */
    Map<InetAddressAndPort, EndpointState> examineShadowState()
    {
        logger.debug("Shadow request received, adding all states");
        Map<InetAddressAndPort, EndpointState> map = new HashMap<>();
        for (Entry<InetAddressAndPort, EndpointState> e : endpointStateMap.entrySet())
        {
            InetAddressAndPort endpoint = e.getKey();
            EndpointState state = new EndpointState(e.getValue());
            if (state.isEmptyWithoutStatus())
            {
                // We have no app states loaded for this endpoint, but we may well have
                // some state persisted in the system keyspace. This can happen in the case
                // of a full cluster bounce where one or more nodes fail to come up. As
                // gossip state is transient, the peers which do successfully start will be
                // aware of the failed nodes thanks to StorageService::initServer calling
                // Gossiper.instance::addSavedEndpoint with every endpoint in TokenMetadata,
                // which itself is populated from the system tables at startup.
                // Here we know that a peer which is starting up and attempting to perform
                // a shadow round of gossip. This peer is in one of two states:
                // * it is replacing a down node, in which case it needs to learn the tokens
                //   of the down node and optionally its host id.
                // * it needs to check that no other instance is already associated with its
                //   endpoint address and port.
                // To support both of these cases, we can add the tokens and host id from
                // the system table, if they exist. These are only ever persisted to the system
                // table when the actual node to which they apply enters the UP/NORMAL state.
                // This invariant will be preserved as nodes never persist or propagate the
                // results of a shadow round, so this communication will be strictly limited
                // to this node and the node performing the shadow round.
                UUID hostId = SystemKeyspace.loadHostIds().get(endpoint);
                if (null != hostId)
                {
                    state.addApplicationState(ApplicationState.HOST_ID,
                                                 StorageService.instance.valueFactory.hostId(hostId));
                }
                Set<Token> tokens = SystemKeyspace.loadTokens().get(endpoint);
                if (null != tokens && !tokens.isEmpty())
                {
                    state.addApplicationState(ApplicationState.TOKENS,
                                                 StorageService.instance.valueFactory.tokens(tokens));
                }
            }
            map.put(endpoint, state);
        }
        return map;
    }

    /**
     * This method is used to figure the state that the Gossiper has but Gossipee doesn't. The delta digests
     * and the delta state are built up.
     *
     * When a {@link EndpointState} is "empty" then it is filtered out and not added to the delta state (see CASSANDRA-16213).
     */
    void examineGossiper(List<GossipDigest> gDigestList, List<GossipDigest> deltaGossipDigestList, Map<InetAddressAndPort, EndpointState> deltaEpStateMap)
    {
        assert !gDigestList.isEmpty() : "examineGossiper called with empty digest list";
        for ( GossipDigest gDigest : gDigestList )
        {
            int remoteGeneration = gDigest.getGeneration();
            int maxRemoteVersion = gDigest.getMaxVersion();
            /* Get state associated with the end point in digest */
            EndpointState epStatePtr = endpointStateMap.get(gDigest.getEndpoint());
            /*
                Here we need to fire a GossipDigestAckMessage. If we have some data associated with this endpoint locally
                then we follow the "if" path of the logic. If we have absolutely nothing for this endpoint we need to
                request all the data for this endpoint.
            */
            if (epStatePtr != null)
            {
                int localGeneration = epStatePtr.getHeartBeatState().getGeneration();
                /* get the max version of all keys in the state associated with this endpoint */
                int maxLocalVersion = getMaxEndpointStateVersion(epStatePtr);
                if (remoteGeneration == localGeneration && maxRemoteVersion == maxLocalVersion)
                    continue;

                if (remoteGeneration > localGeneration)
                {
                    /* we request everything from the gossiper */
                    requestAll(gDigest, deltaGossipDigestList, remoteGeneration);
                }
                else if (remoteGeneration < localGeneration)
                {
                    /* send all data with generation = localgeneration and version > -1 */
                    sendAll(gDigest, deltaEpStateMap, HeartBeatState.EMPTY_VERSION);
                }
                else if (remoteGeneration == localGeneration)
                {
                    /*
                        If the max remote version is greater then we request the remote endpoint send us all the data
                        for this endpoint with version greater than the max version number we have locally for this
                        endpoint.
                        If the max remote version is lesser, then we send all the data we have locally for this endpoint
                        with version greater than the max remote version.
                    */
                    if (maxRemoteVersion > maxLocalVersion)
                    {
                        deltaGossipDigestList.add(new GossipDigest(gDigest.getEndpoint(), remoteGeneration, maxLocalVersion));
                    }
                    else if (maxRemoteVersion < maxLocalVersion)
                    {
                        /* send all data with generation = localgeneration and version > maxRemoteVersion */
                        sendAll(gDigest, deltaEpStateMap, maxRemoteVersion);
                    }
                }
            }
            else
            {
                /* We are here since we have no data for this endpoint locally so request everything. */
                requestAll(gDigest, deltaGossipDigestList, remoteGeneration);
            }
        }
    }

    public void start(int generationNumber)
    {
        start(generationNumber, new EnumMap<>(ApplicationState.class));
    }

    /**
     * Start the gossiper with the generation number, preloading the map of application states before starting
     */
    public void start(int generationNbr, Map<ApplicationState, VersionedValue> preloadLocalStates)
    {
        buildSeedsList();
        /* initialize the heartbeat state for this localEndpoint */
        maybeInitializeLocalState(generationNbr);
        EndpointState localState = endpointStateMap.get(getBroadcastAddressAndPort());
        localState.addApplicationStates(preloadLocalStates);
        minVersionSupplier.recompute();

        //notify snitches that Gossiper is about to start
        DatabaseDescriptor.getEndpointSnitch().gossiperStarting();
        if (logger.isTraceEnabled())
            logger.trace("gossip started with generation {}", localState.getHeartBeatState().getGeneration());

        scheduledGossipTask = executor.scheduleWithFixedDelay(new GossipTask(),
                                                              Gossiper.intervalInMillis,
                                                              Gossiper.intervalInMillis,
                                                              TimeUnit.MILLISECONDS);
    }

    public synchronized Map<InetAddressAndPort, EndpointState> doShadowRound()
    {
        return doShadowRound(Collections.EMPTY_SET);
    }

    /**
     * Do a single 'shadow' round of gossip by retrieving endpoint states that will be stored exclusively in the
     * map return value, instead of endpointStateMap.
     *
     * Used when preparing to join the ring:
     * <ul>
     *     <li>when replacing a node, to get and assume its tokens</li>
     *     <li>when joining, to check that the local host id matches any previous id for the endpoint address</li>
     * </ul>
     *
     * Method is synchronized, as we use an in-progress flag to indicate that shadow round must be cleared
     * again by calling {@link Gossiper#maybeFinishShadowRound(InetAddressAndPort, boolean, Map)}. This will update
     * {@link Gossiper#endpointShadowStateMap} with received values, in order to return an immutable copy to the
     * caller of {@link Gossiper#doShadowRound()}. Therefor only a single shadow round execution is permitted at
     * the same time.
     *
     * @param peers Additional peers to try gossiping with.
     * @return endpoint states gathered during shadow round or empty map
     */
    public synchronized Map<InetAddressAndPort, EndpointState> doShadowRound(Set<InetAddressAndPort> peers)
    {
        buildSeedsList();
        // it may be that the local address is the only entry in the seed + peers
        // list in which case, attempting a shadow round is pointless
        if (seeds.isEmpty() && peers.isEmpty())
            return endpointShadowStateMap;

        boolean isSeed = DatabaseDescriptor.getSeeds().contains(getBroadcastAddressAndPort());
        // We double RING_DELAY if we're not a seed to increase chance of successful startup during a full cluster bounce,
        // giving the seeds a chance to startup before we fail the shadow round
        int shadowRoundDelay = isSeed ? StorageService.RING_DELAY_MILLIS : StorageService.RING_DELAY_MILLIS * 2;
        seedsInShadowRound.clear();
        endpointShadowStateMap.clear();
        // send a completely empty syn
        List<GossipDigest> gDigests = new ArrayList<>();
        GossipDigestSyn digestSynMessage = new GossipDigestSyn(getClusterName(), getPartitionerName(), gDigests);
        Message<GossipDigestSyn> message = Message.out(GOSSIP_DIGEST_SYN, digestSynMessage);

        inShadowRound = true;
        boolean includePeers = false;
        int slept = 0;
        try
        {
            while (true)
            {
                if (slept % 5000 == 0)
                { // CASSANDRA-8072, retry at the beginning and every 5 seconds
                    logger.trace("Sending shadow round GOSSIP DIGEST SYN to seeds {}", seeds);

                    for (InetAddressAndPort seed : seeds)
                        MessagingService.instance().send(message, seed);

                    // Send to any peers we already know about, but only if a seed didn't respond.
                    if (includePeers)
                    {
                        logger.trace("Sending shadow round GOSSIP DIGEST SYN to known peers {}", peers);
                        for (InetAddressAndPort peer : peers)
                            MessagingService.instance().send(message, peer);
                    }
                    includePeers = true;
                }

                Thread.sleep(1000);
                if (!inShadowRound)
                    break;

                slept += 1000;
                if (slept > shadowRoundDelay)
                {
                    // if we got here no peers could be gossiped to. If we're a seed that's OK, but otherwise we stop. See CASSANDRA-13851
                    if (!isSeed)
                        throw new RuntimeException("Unable to gossip with any peers");

                    inShadowRound = false;
                    break;
                }
            }
        }
        catch (InterruptedException e)
        {
            throw new UncheckedInterruptedException(e);
        }

        return ImmutableMap.copyOf(endpointShadowStateMap);
    }

    @VisibleForTesting
    void buildSeedsList()
    {
        for (InetAddressAndPort seed : DatabaseDescriptor.getSeeds())
        {
            if (seed.equals(getBroadcastAddressAndPort()))
                continue;
            seeds.add(seed);
        }
    }

    /**
     * JMX interface for triggering an update of the seed node list.
     */
    public List<String> reloadSeeds()
    {
        logger.trace("Triggering reload of seed node list");

        // Get the new set in the same that buildSeedsList does
        Set<InetAddressAndPort> tmp = new HashSet<>();
        try
        {
            for (InetAddressAndPort seed : DatabaseDescriptor.getSeeds())
            {
                if (seed.equals(getBroadcastAddressAndPort()))
                    continue;
                tmp.add(seed);
            }
        }
        // If using the SimpleSeedProvider invalid yaml added to the config since startup could
        // cause this to throw. Additionally, third party seed providers may throw exceptions.
        // Handle the error and return a null to indicate that there was a problem.
        catch (Throwable e)
        {
            JVMStabilityInspector.inspectThrowable(e);
            logger.warn("Error while getting seed node list: {}", e.getLocalizedMessage());
            return null;
        }

        if (tmp.size() == 0)
        {
            logger.trace("New seed node list is empty. Not updating seed list.");
            return getSeeds();
        }

        if (tmp.equals(seeds))
        {
            logger.trace("New seed node list matches the existing list.");
            return getSeeds();
        }

        // Add the new entries
        seeds.addAll(tmp);
        // Remove the old entries
        seeds.retainAll(tmp);
        logger.trace("New seed node list after reload {}", seeds);
        return getSeeds();
    }

    /**
     * JMX endpoint for getting the list of seeds from the node
     */
    public List<String> getSeeds()
    {
        List<String> seedList = new ArrayList<>();
        for (InetAddressAndPort seed : seeds)
        {
            seedList.add(seed.toString());
        }
        return seedList;
    }

    // initialize local HB state if needed, i.e., if gossiper has never been started before.
    public void maybeInitializeLocalState(int generationNbr)
    {
        HeartBeatState hbState = new HeartBeatState(generationNbr);
        EndpointState localState = new EndpointState(hbState);
        localState.markAlive();
        endpointStateMap.putIfAbsent(getBroadcastAddressAndPort(), localState);
    }

    public void forceNewerGeneration()
    {
        EndpointState epstate = endpointStateMap.get(getBroadcastAddressAndPort());
        epstate.getHeartBeatState().forceNewerGenerationUnsafe();
    }


    /**
     * Add an endpoint we knew about previously, but whose state is unknown
     */
    public void addSavedEndpoint(InetAddressAndPort ep)
    {
        checkProperThreadForStateMutation();
        if (ep.equals(getBroadcastAddressAndPort()))
        {
            logger.debug("Attempt to add self as saved endpoint");
            return;
        }

        //preserve any previously known, in-memory data about the endpoint (such as DC, RACK, and so on)
        EndpointState epState = endpointStateMap.get(ep);
        if (epState != null)
        {
            logger.debug("not replacing a previous epState for {}, but reusing it: {}", ep, epState);
            epState.setHeartBeatState(HeartBeatState.empty());
        }
        else
        {
            epState = new EndpointState(HeartBeatState.empty());
            logger.info("Adding {} as there was no previous epState; new state is {}", ep, epState);
        }

        epState.markDead();
        endpointStateMap.put(ep, epState);
        silentlyMarkDead(ep, epState);
        if (logger.isTraceEnabled())
            logger.trace("Adding saved endpoint {} {}", ep, epState.getHeartBeatState().getGeneration());
    }

    private void addLocalApplicationStateInternal(ApplicationState state, VersionedValue value)
    {
        assert taskLock.isHeldByCurrentThread();
        InetAddressAndPort epAddr = getBroadcastAddressAndPort();
        EndpointState epState = endpointStateMap.get(epAddr);
        assert epState != null : "Can't find endpoint state for " + epAddr;
        // Fire "before change" notifications:
        doBeforeChangeNotifications(epAddr, epState, state, value);
        // Notifications may have taken some time, so preventively raise the version
        // of the new value, otherwise it could be ignored by the remote node
        // if another value with a newer version was received in the meantime:
        value = StorageService.instance.valueFactory.cloneWithHigherVersion(value);
        // Add to local application state and fire "on change" notifications:
        epState.addApplicationState(state, value);
        doOnChangeNotifications(epAddr, state, value);
    }

    public void addLocalApplicationState(ApplicationState applicationState, VersionedValue value)
    {
        addLocalApplicationStates(Arrays.asList(Pair.create(applicationState, value)));
    }

    public void addLocalApplicationStates(List<Pair<ApplicationState, VersionedValue>> states)
    {
        taskLock.lock();
        try
        {
            for (Pair<ApplicationState, VersionedValue> pair : states)
            {
               addLocalApplicationStateInternal(pair.left, pair.right);
            }
        }
        finally
        {
            taskLock.unlock();
        }

    }

    public void stop()
    {
        EndpointState mystate = endpointStateMap.get(getBroadcastAddressAndPort());
        if (mystate != null && !isSilentShutdownState(mystate) && StorageService.instance.isJoined())
        {
            logger.info("Announcing shutdown");
            addLocalApplicationState(ApplicationState.STATUS_WITH_PORT, StorageService.instance.valueFactory.shutdown(true));
            addLocalApplicationState(ApplicationState.STATUS, StorageService.instance.valueFactory.shutdown(true));
            // clone endpointstate to avoid it changing between serializedSize and serialize calls
            EndpointState clone = new EndpointState(mystate);
            Message<GossipShutdown> message = Message.out(Verb.GOSSIP_SHUTDOWN, new GossipShutdown(clone));
            for (InetAddressAndPort ep : liveEndpoints)
                MessagingService.instance().send(message, ep);
            Uninterruptibles.sleepUninterruptibly(SHUTDOWN_ANNOUNCE_DELAY_IN_MS.getInt(), TimeUnit.MILLISECONDS);
        }
        else
            logger.warn("No local state, state is in silent shutdown, or node hasn't joined, not announcing shutdown");
        if (scheduledGossipTask != null)
            scheduledGossipTask.cancel(false);
    }

    public boolean isEnabled()
    {
        ScheduledFuture<?> scheduledGossipTask = this.scheduledGossipTask;
        return (scheduledGossipTask != null) && (!scheduledGossipTask.isCancelled());
    }

    public boolean sufficientForStartupSafetyCheck(Map<InetAddressAndPort, EndpointState> epStateMap)
    {
        // it is possible for a previously queued ack to be sent to us when we come back up in shadow
        EndpointState localState = epStateMap.get(FBUtilities.getBroadcastAddressAndPort());
        // return false if response doesn't contain state necessary for safety check
        return localState == null || isDeadState(localState) || localState.containsApplicationState(ApplicationState.HOST_ID);
    }

    protected void maybeFinishShadowRound(InetAddressAndPort respondent, boolean isInShadowRound, Map<InetAddressAndPort, EndpointState> epStateMap)
    {
        if (inShadowRound)
        {
            if (!isInShadowRound)
            {
                if (!sufficientForStartupSafetyCheck(epStateMap))
                {
                    logger.debug("Not exiting shadow round because received ACK with insufficient states {} -> {}",
                                 FBUtilities.getBroadcastAddressAndPort(), epStateMap.get(FBUtilities.getBroadcastAddressAndPort()));
                    return;
                }

                if (!seeds.contains(respondent))
                    logger.warn("Received an ack from {}, who isn't a seed. Ensure your seed list includes a live node. Exiting shadow round",
                                respondent);
                logger.debug("Received a regular ack from {}, can now exit shadow round", respondent);
                // respondent sent back a full ack, so we can exit our shadow round
                endpointShadowStateMap.putAll(epStateMap);
                inShadowRound = false;
                seedsInShadowRound.clear();
            }
            else
            {
                // respondent indicates it too is in a shadow round, if all seeds
                // are in this state then we can exit our shadow round. Otherwise,
                // we keep retrying the SR until one responds with a full ACK or
                // we learn that all seeds are in SR.
                logger.debug("Received an ack from {} indicating it is also in shadow round", respondent);
                seedsInShadowRound.add(respondent);
                if (seedsInShadowRound.containsAll(seeds))
                {
                    logger.debug("All seeds are in a shadow round, clearing this node to exit its own");
                    inShadowRound = false;
                    seedsInShadowRound.clear();
                }
            }
        }
    }

    public boolean isInShadowRound()
    {
        return inShadowRound;
    }

    /**
     * Creates a new dead {@link EndpointState} that is {@link EndpointState#isEmptyWithoutStatus() empty}.  This is used during
     * host replacement for edge cases where the seed notified that the endpoint was empty, so need to add such state
     * into gossip explicitly (as empty endpoints are not gossiped outside of the shadow round).
     *
     * see CASSANDRA-16213
     */
    public void initializeUnreachableNodeUnsafe(InetAddressAndPort addr)
    {
        EndpointState state = new EndpointState(HeartBeatState.empty());
        state.markDead();
        EndpointState oldState = endpointStateMap.putIfAbsent(addr, state);
        if (null != oldState)
        {
            throw new RuntimeException("Attempted to initialize endpoint state for unreachable node, " +
                                       "but found existing endpoint state for it.");
        }
    }

    @VisibleForTesting
    public void initializeNodeUnsafe(InetAddressAndPort addr, UUID uuid, int generationNbr)
    {
        initializeNodeUnsafe(addr, uuid, MessagingService.current_version, generationNbr);
    }

    @VisibleForTesting
    public void initializeNodeUnsafe(InetAddressAndPort addr, UUID uuid, int netVersion, int generationNbr)
    {
        HeartBeatState hbState = new HeartBeatState(generationNbr);
        EndpointState newState = new EndpointState(hbState);
        newState.markAlive();
        EndpointState oldState = endpointStateMap.putIfAbsent(addr, newState);
        EndpointState localState = oldState == null ? newState : oldState;

        // always add the version state
        Map<ApplicationState, VersionedValue> states = new EnumMap<>(ApplicationState.class);
        states.put(ApplicationState.NET_VERSION, StorageService.instance.valueFactory.networkVersion(netVersion));
        states.put(ApplicationState.HOST_ID, StorageService.instance.valueFactory.hostId(uuid));
        states.put(ApplicationState.RPC_ADDRESS, StorageService.instance.valueFactory.rpcaddress(addr.getAddress()));
        states.put(ApplicationState.INTERNAL_ADDRESS_AND_PORT, StorageService.instance.valueFactory.internalAddressAndPort(addr));
        states.put(ApplicationState.RELEASE_VERSION, StorageService.instance.valueFactory.releaseVersion());
        localState.addApplicationStates(states);
    }

    @VisibleForTesting
    public void injectApplicationState(InetAddressAndPort endpoint, ApplicationState state, VersionedValue value)
    {
        EndpointState localState = endpointStateMap.get(endpoint);
        localState.addApplicationState(state, value);
    }

    public long getEndpointDowntime(String address) throws UnknownHostException
    {
        return getEndpointDowntime(InetAddressAndPort.getByName(address));
    }

    public int getCurrentGenerationNumber(String address) throws UnknownHostException
    {
        return getCurrentGenerationNumber(InetAddressAndPort.getByName(address));
    }

    public void addExpireTimeForEndpoint(InetAddressAndPort endpoint, long expireTime)
    {
        if (logger.isDebugEnabled())
        {
            logger.debug("adding expire time for endpoint : {} ({})", endpoint, expireTime);
        }
        expireTimeEndpointMap.put(endpoint, expireTime);
    }

    public static long computeExpireTime()
    {
        return currentTimeMillis() + aVeryLongTime;
    }

    public Map<String, List<String>> getReleaseVersionsWithPort()
    {
        Map<String, List<String>> results = new HashMap<>();
        Iterable<InetAddressAndPort> allHosts = Iterables.concat(Gossiper.instance.getLiveMembers(), Gossiper.instance.getUnreachableMembers());

        for (InetAddressAndPort host : allHosts)
        {
            CassandraVersion version = getReleaseVersion(host);
            String stringVersion = version == null ? "" : version.toString();
            List<String> hosts = results.get(stringVersion);
            if (hosts == null)
            {
                hosts = new ArrayList<>();
                results.put(stringVersion, hosts);
            }
            hosts.add(host.getHostAddressAndPort());
        }

        return results;
    }

    @Nullable
    public UUID getSchemaVersion(InetAddressAndPort ep)
    {
        EndpointState state = getEndpointStateForEndpoint(ep);
        return state != null ? state.getSchemaVersion() : null;
    }

    public static void waitToSettle()
    {
        int forceAfter = GOSSIPER_SKIP_WAITING_TO_SETTLE.getInt();
        if (forceAfter == 0)
        {
            return;
        }
        final int GOSSIP_SETTLE_MIN_WAIT_MS = CassandraRelevantProperties.GOSSIP_SETTLE_MIN_WAIT_MS.getInt();
        final int GOSSIP_SETTLE_POLL_INTERVAL_MS = CassandraRelevantProperties.GOSSIP_SETTLE_POLL_INTERVAL_MS.getInt();
        final int GOSSIP_SETTLE_POLL_SUCCESSES_REQUIRED = CassandraRelevantProperties.GOSSIP_SETTLE_POLL_SUCCESSES_REQUIRED.getInt();

        logger.info("Waiting for gossip to settle...");
        Uninterruptibles.sleepUninterruptibly(GOSSIP_SETTLE_MIN_WAIT_MS, TimeUnit.MILLISECONDS);
        int totalPolls = 0;
        int numOkay = 0;
        int epSize = Gossiper.instance.getEndpointCount();
        while (numOkay < GOSSIP_SETTLE_POLL_SUCCESSES_REQUIRED)
        {
            Uninterruptibles.sleepUninterruptibly(GOSSIP_SETTLE_POLL_INTERVAL_MS, TimeUnit.MILLISECONDS);
            int currentSize = Gossiper.instance.getEndpointCount();
            totalPolls++;
            if (currentSize == epSize)
            {
                logger.debug("Gossip looks settled.");
                numOkay++;
            }
            else
            {
                logger.info("Gossip not settled after {} polls.", totalPolls);
                numOkay = 0;
            }
            epSize = currentSize;
            if (forceAfter > 0 && totalPolls > forceAfter)
            {
                logger.warn("Gossip not settled but startup forced by cassandra.skip_wait_for_gossip_to_settle. Gossip total polls: {}",
                            totalPolls);
                break;
            }
        }
        if (totalPolls > GOSSIP_SETTLE_POLL_SUCCESSES_REQUIRED)
            logger.info("Gossip settled after {} extra polls; proceeding", totalPolls - GOSSIP_SETTLE_POLL_SUCCESSES_REQUIRED);
        else
            logger.info("No gossip backlog; proceeding");
    }

    /**
     * Blockingly wait for all live nodes to agree on the current schema version.
     *
     * @param maxWait maximum time to wait for schema agreement
     * @param unit TimeUnit of maxWait
     * @return true if agreement was reached, false if not
     */
    public boolean waitForSchemaAgreement(long maxWait, TimeUnit unit, BooleanSupplier abortCondition)
    {
        int waited = 0;
        int toWait = 50;

        Set<InetAddressAndPort> members = getLiveTokenOwners();

        while (true)
        {
            if (nodesAgreeOnSchema(members))
                return true;

            if (waited >= unit.toMillis(maxWait) || abortCondition.getAsBoolean())
                return false;

            Uninterruptibles.sleepUninterruptibly(toWait, TimeUnit.MILLISECONDS);
            waited += toWait;
            toWait = Math.min(1000, toWait * 2);
        }
    }

    /**
     * Returns {@code false} only if the information about the version of each node in the cluster is available and
     * ALL the nodes are on 4.0+ (regardless of the patch version).
     */
    public boolean hasMajorVersion3OrUnknownNodes()
    {
        return isUpgradingFromVersionLowerThan(CassandraVersion.CASSANDRA_4_0) || // this is quite obvious
               // however if we discovered only nodes at current version so far (in particular only this node),
               // but still there are nodes with unknown version, we also want to report that the cluster may have nodes at 3.x
               hasNodeWithUnknownVersion;
    }

    /**
     * Returns {@code true} if there are nodes on version lower than the provided version
     */
    public boolean isUpgradingFromVersionLowerThan(CassandraVersion referenceVersion)
    {
        CassandraVersion v = upgradeFromVersionMemoized.get();
        if (CassandraVersion.NULL_VERSION.equals(v) && scheduledGossipTask == null)
            return false;

        return v != null && v.compareTo(referenceVersion) < 0;
    }

    private boolean nodesAgreeOnSchema(Collection<InetAddressAndPort> nodes)
    {
        UUID expectedVersion = null;

        for (InetAddressAndPort node : nodes)
        {
            EndpointState state = getEndpointStateForEndpoint(node);
            UUID remoteVersion = state.getSchemaVersion();

            if (null == expectedVersion)
                expectedVersion = remoteVersion;

            if (null == expectedVersion || !expectedVersion.equals(remoteVersion))
                return false;
        }

        return true;
    }

    @VisibleForTesting
    public void stopShutdownAndWait(long timeout, TimeUnit unit) throws InterruptedException, TimeoutException
    {
        stop();
        ExecutorUtils.shutdownAndWait(timeout, unit, executor);
    }

    @Nullable
    public CassandraVersion getMinVersion(long delay, TimeUnit timeUnit)
    {
        try
        {
            return minVersionSupplier.get(delay, timeUnit);
        }
        catch (TimeoutException e)
        {
            // Timeouts here are harmless: they won't cause reprepares and may only
            // cause the old version of the hash to be kept for longer
            return null;
        }
        catch (Throwable e)
        {
            logger.error("Caught an exception while waiting for min version", e);
            return null;
        }
    }

    @Nullable
    private String getReleaseVersionString(InetAddressAndPort ep)
    {
        EndpointState state = getEndpointStateForEndpoint(ep);
        if (state == null)
            return null;

        VersionedValue value = state.getApplicationState(ApplicationState.RELEASE_VERSION);
        return value == null ? null : value.value;
    }

    private CassandraVersion computeMinVersion()
    {
        CassandraVersion minVersion = null;

        for (InetAddressAndPort addr : Iterables.concat(Gossiper.instance.getLiveMembers(),
                                                        Gossiper.instance.getUnreachableMembers()))
        {
            String versionString = getReleaseVersionString(addr);
            // Raced with changes to gossip state, wait until next iteration
            if (versionString == null)
                return null;

            CassandraVersion version;

            try
            {
                version = new CassandraVersion(versionString);
            }
            catch (Throwable t)
            {
                JVMStabilityInspector.inspectThrowable(t);
                String message = String.format("Can't parse version string %s", versionString);
                logger.warn(message);
                if (logger.isDebugEnabled())
                    logger.debug(message, t);
                return null;
            }

            if (minVersion == null || version.compareTo(minVersion) < 0)
                minVersion = version;
        }

        return minVersion;
    }

    @Override
    public boolean getLooseEmptyEnabled()
    {
        return EndpointState.LOOSE_DEF_OF_EMPTY_ENABLED;
    }

    @Override
    public void setLooseEmptyEnabled(boolean enabled)
    {
        logger.info("Setting loose definition of empty to {}", enabled);
        EndpointState.LOOSE_DEF_OF_EMPTY_ENABLED = enabled;
    }

    public void unsafeSetEnabled()
    {
        scheduledGossipTask = new NotScheduledFuture<>();
        firstSynSendAt = 1;
    }

    public Collection<InetAddressAndPort> unsafeClearRemoteState()
    {
        List<InetAddressAndPort> removed = new ArrayList<>();
        for (InetAddressAndPort ep : endpointStateMap.keySet())
        {
            if (ep.equals(getBroadcastAddressAndPort()))
                continue;

            for (IEndpointStateChangeSubscriber subscriber : subscribers)
                subscriber.onRemove(ep);

            removed.add(ep);
        }
        this.endpointStateMap.keySet().retainAll(Collections.singleton(getBroadcastAddressAndPort()));
        this.endpointShadowStateMap.keySet().retainAll(Collections.singleton(getBroadcastAddressAndPort()));
        this.expireTimeEndpointMap.keySet().retainAll(Collections.singleton(getBroadcastAddressAndPort()));
        this.justRemovedEndpoints.keySet().retainAll(Collections.singleton(getBroadcastAddressAndPort()));
        this.unreachableEndpoints.keySet().retainAll(Collections.singleton(getBroadcastAddressAndPort()));
        return removed;
    }

    public void unsafeGossipWith(InetAddressAndPort ep)
    {
        /* Update the local heartbeat counter. */
        EndpointState epState = endpointStateMap.get(getBroadcastAddressAndPort());
        if (epState != null)
        {
            epState.getHeartBeatState().updateHeartBeat();
            if (logger.isTraceEnabled())
                logger.trace("My heartbeat is now {}", epState.getHeartBeatState().getHeartBeatVersion());
        }

        final List<GossipDigest> gDigests = new ArrayList<GossipDigest>();
        Gossiper.instance.makeGossipDigest(gDigests);

        GossipDigestSyn digestSynMessage = new GossipDigestSyn(getClusterName(),
                getPartitionerName(),
                gDigests);
        Message<GossipDigestSyn> message = Message.out(GOSSIP_DIGEST_SYN, digestSynMessage);

        MessagingService.instance().send(message, ep);
    }

    public void unsafeSendShutdown(InetAddressAndPort to)
    {
        Message<?> message = Message.out(Verb.GOSSIP_SHUTDOWN, noPayload);
        MessagingService.instance().send(message, to);
    }

    public void unsafeSendLocalEndpointStateTo(InetAddressAndPort ep)
    {
        /* Update the local heartbeat counter. */
        EndpointState epState = endpointStateMap.get(getBroadcastAddressAndPort());
        if (epState == null)
            throw new IllegalStateException();

        GossipDigestAck2 digestAck2Message = new GossipDigestAck2(Collections.singletonMap(getBroadcastAddressAndPort(), epState));
        Message<GossipDigestAck2> message = Message.out(Verb.GOSSIP_DIGEST_ACK2, digestAck2Message);
        MessagingService.instance().send(message, ep);
    }
}<|MERGE_RESOLUTION|>--- conflicted
+++ resolved
@@ -236,14 +236,11 @@
         hasNodeWithUnknownVersion = false;
         for (Entry<InetAddressAndPort, EndpointState> entry : endpointStateMap.entrySet())
         {
-<<<<<<< HEAD
-            if (justRemovedEndpoints.containsKey(host))
+
+            if (justRemovedEndpoints.containsKey(entry.getKey()))
                 continue;
 
-            CassandraVersion version = getReleaseVersion(host);
-=======
             CassandraVersion version = getReleaseVersion(entry.getKey());
->>>>>>> fa6e06c9
 
             // if it is dead state, we skip the version check
             if (isDeadState(entry.getValue()))
