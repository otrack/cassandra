--- conflicted
+++ resolved
@@ -1392,17 +1392,11 @@
     private void silentlyMarkDead(InetAddressAndPort addr, EndpointState localState)
     {
         localState.markDead();
-<<<<<<< HEAD
         if (!disableEndpointRemoval)
         {
             liveEndpoints.remove(addr);
-            inflightEcho.remove(addr);
             unreachableEndpoints.put(addr, nanoTime());
         }
-=======
-        liveEndpoints.remove(addr);
-        unreachableEndpoints.put(addr, System.nanoTime());
->>>>>>> edde699a
     }
 
     /**
