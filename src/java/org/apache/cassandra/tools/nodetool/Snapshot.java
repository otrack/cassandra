--- conflicted
+++ resolved
@@ -77,16 +77,10 @@
                 }
                 if (!snapshotName.isEmpty())
                     sb.append(" with snapshot name [").append(snapshotName).append("]");
-<<<<<<< HEAD
                 sb.append(" and options ").append(options.toString());
-                System.out.println(sb.toString());
+                out.println(sb.toString());
                 probe.takeMultipleTableSnapshot(snapshotName, options, ktList.split(","));
-                System.out.println("Snapshot directory: " + snapshotName);
-=======
-                out.println(sb.toString());
-                probe.takeMultipleTableSnapshot(snapshotName, ktList.split(","));
                 out.println("Snapshot directory: " + snapshotName);
->>>>>>> 5bb76ba9
             }
             else
             {
@@ -97,19 +91,11 @@
 
                 if (!snapshotName.isEmpty())
                     sb.append(" with snapshot name [").append(snapshotName).append("]");
-<<<<<<< HEAD
                 sb.append(" and options ").append(options.toString());
-                System.out.println(sb.toString());
+                out.println(sb.toString());
 
                 probe.takeSnapshot(snapshotName, table, options, toArray(keyspaces, String.class));
-                System.out.println("Snapshot directory: " + snapshotName);
-=======
-
-                out.println(sb.toString());
-
-                probe.takeSnapshot(snapshotName, table, toArray(keyspaces, String.class));
                 out.println("Snapshot directory: " + snapshotName);
->>>>>>> 5bb76ba9
             }
         }
         catch (IOException e)
