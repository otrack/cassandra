/*
 * Licensed to the Apache Software Foundation (ASF) under one
 * or more contributor license agreements.  See the NOTICE file
 * distributed with this work for additional information
 * regarding copyright ownership.  The ASF licenses this file
 * to you under the Apache License, Version 2.0 (the
 * "License"); you may not use this file except in compliance
 * with the License.  You may obtain a copy of the License at
 *
 *     http://www.apache.org/licenses/LICENSE-2.0
 *
 * Unless required by applicable law or agreed to in writing, software
 * distributed under the License is distributed on an "AS IS" BASIS,
 * WITHOUT WARRANTIES OR CONDITIONS OF ANY KIND, either express or implied.
 * See the License for the specific language governing permissions and
 * limitations under the License.
 */
package org.apache.cassandra.config;

import java.io.IOException;
import java.net.Inet4Address;
import java.net.Inet6Address;
import java.net.InetAddress;
import java.net.NetworkInterface;
import java.net.SocketException;
import java.net.UnknownHostException;
import java.nio.file.FileStore;
import java.util.ArrayList;
import java.util.Collection;
import java.util.Comparator;
import java.util.Enumeration;
import java.util.List;
import java.util.Map;
import java.util.Objects;
import java.util.Set;
import java.util.UUID;
import java.util.concurrent.TimeUnit;
import java.util.function.Function;
import java.util.function.Supplier;

import javax.annotation.Nullable;

import com.google.common.annotations.VisibleForTesting;
import com.google.common.base.Preconditions;
import com.google.common.collect.ImmutableSet;
import com.google.common.primitives.Ints;
import com.google.common.primitives.Longs;
import com.google.common.util.concurrent.RateLimiter;
import org.apache.commons.lang3.ArrayUtils;
import org.apache.commons.lang3.StringUtils;
import org.slf4j.Logger;
import org.slf4j.LoggerFactory;

import org.apache.cassandra.audit.AuditLogOptions;
import org.apache.cassandra.auth.AllowAllInternodeAuthenticator;
import org.apache.cassandra.auth.AuthConfig;
import org.apache.cassandra.auth.IAuthenticator;
import org.apache.cassandra.auth.IAuthorizer;
import org.apache.cassandra.auth.IInternodeAuthenticator;
import org.apache.cassandra.auth.INetworkAuthorizer;
import org.apache.cassandra.auth.IRoleManager;
import org.apache.cassandra.config.Config.CommitLogSync;
import org.apache.cassandra.config.Config.PaxosOnLinearizabilityViolation;
import org.apache.cassandra.config.Config.PaxosStatePurging;
import org.apache.cassandra.db.ConsistencyLevel;
import org.apache.cassandra.db.commitlog.AbstractCommitLogSegmentManager;
import org.apache.cassandra.db.commitlog.CommitLog;
import org.apache.cassandra.db.commitlog.CommitLogSegmentManagerCDC;
import org.apache.cassandra.db.commitlog.CommitLogSegmentManagerStandard;
import org.apache.cassandra.dht.IPartitioner;
import org.apache.cassandra.exceptions.ConfigurationException;
import org.apache.cassandra.fql.FullQueryLoggerOptions;
import org.apache.cassandra.gms.IFailureDetector;
import org.apache.cassandra.io.FSWriteError;
import org.apache.cassandra.io.util.DiskOptimizationStrategy;
import org.apache.cassandra.io.util.File;
import org.apache.cassandra.io.util.FileUtils;
import org.apache.cassandra.io.util.PathUtils;
import org.apache.cassandra.io.util.SpinningDiskOptimizationStrategy;
import org.apache.cassandra.io.util.SsdDiskOptimizationStrategy;
import org.apache.cassandra.locator.DynamicEndpointSnitch;
import org.apache.cassandra.locator.EndpointSnitchInfo;
import org.apache.cassandra.locator.IEndpointSnitch;
import org.apache.cassandra.locator.InetAddressAndPort;
import org.apache.cassandra.locator.Replica;
import org.apache.cassandra.locator.SeedProvider;
import org.apache.cassandra.security.EncryptionContext;
import org.apache.cassandra.security.SSLFactory;
import org.apache.cassandra.service.CacheService.CacheType;
import org.apache.cassandra.service.paxos.Paxos;
import org.apache.cassandra.utils.FBUtilities;

import static org.apache.cassandra.config.CassandraRelevantProperties.OS_ARCH;
import static org.apache.cassandra.config.CassandraRelevantProperties.SUN_ARCH_DATA_MODEL;
import static org.apache.cassandra.config.CassandraRelevantProperties.TEST_JVM_DTEST_DISABLE_SSL;
import static org.apache.cassandra.config.DataRateSpec.DataRateUnit.BYTES_PER_SECOND;
import static org.apache.cassandra.config.DataRateSpec.DataRateUnit.MEBIBYTES_PER_SECOND;
import static org.apache.cassandra.config.DataStorageSpec.DataStorageUnit.MEBIBYTES;
import static org.apache.cassandra.io.util.FileUtils.ONE_GIB;
import static org.apache.cassandra.io.util.FileUtils.ONE_MIB;
import static org.apache.cassandra.utils.Clock.Global.logInitializationOutcome;

public class DatabaseDescriptor
{
    static
    {
        // This static block covers most usages
        FBUtilities.preventIllegalAccessWarnings();
        System.setProperty("io.netty.transport.estimateSizeOnSubmit", "false");
    }

    private static final Logger logger = LoggerFactory.getLogger(DatabaseDescriptor.class);

    /**
     * Tokens are serialized in a Gossip VersionedValue String.  VV are restricted to 64KiB
     * when we send them over the wire, which works out to about 1700 tokens.
     */
    private static final int MAX_NUM_TOKENS = 1536;

    private static Config conf;

    /**
     * Request timeouts can not be less than below defined value (see CASSANDRA-9375)
     */
    static final DurationSpec.LongMillisecondsBound LOWEST_ACCEPTED_TIMEOUT = new DurationSpec.LongMillisecondsBound(10L);

    private static Supplier<IFailureDetector> newFailureDetector;
    private static IEndpointSnitch snitch;
    private static InetAddress listenAddress; // leave null so we can fall through to getLocalHost
    private static InetAddress broadcastAddress;
    private static InetAddress rpcAddress;
    private static InetAddress broadcastRpcAddress;
    private static SeedProvider seedProvider;
    private static IInternodeAuthenticator internodeAuthenticator = new AllowAllInternodeAuthenticator();

    /* Hashing strategy Random or OPHF */
    private static IPartitioner partitioner;
    private static String paritionerName;

    private static Config.DiskAccessMode indexAccessMode;

    private static IAuthenticator authenticator;
    private static IAuthorizer authorizer;
    private static INetworkAuthorizer networkAuthorizer;
    // Don't initialize the role manager until applying config. The options supported by CassandraRoleManager
    // depend on the configured IAuthenticator, so defer creating it until that's been set.
    private static IRoleManager roleManager;

    private static long preparedStatementsCacheSizeInMiB;

    private static long keyCacheSizeInMiB;
    private static long paxosCacheSizeInMiB;
    private static long counterCacheSizeInMiB;
    private static long indexSummaryCapacityInMiB;

    private static String localDC;
    private static Comparator<Replica> localComparator;
    private static EncryptionContext encryptionContext;
    private static boolean hasLoggedConfig;

    private static DiskOptimizationStrategy diskOptimizationStrategy;

    private static boolean clientInitialized;
    private static boolean toolInitialized;
    private static boolean daemonInitialized;

    private static final int searchConcurrencyFactor = Integer.parseInt(System.getProperty(Config.PROPERTY_PREFIX + "search_concurrency_factor", "1"));
    private static DurationSpec.IntSecondsBound autoSnapshoTtl;

    private static volatile boolean disableSTCSInL0 = Boolean.getBoolean(Config.PROPERTY_PREFIX + "disable_stcs_in_l0");
    private static final boolean unsafeSystem = Boolean.getBoolean(Config.PROPERTY_PREFIX + "unsafesystem");

    // turns some warnings into exceptions for testing
    private static final boolean strictRuntimeChecks = Boolean.getBoolean("cassandra.strict.runtime.checks");

    public static volatile boolean allowUnlimitedConcurrentValidations = Boolean.getBoolean("cassandra.allow_unlimited_concurrent_validations");

    /** The configuration for guardrails. */
    private static GuardrailsOptions guardrails;
    private static StartupChecksOptions startupChecksOptions;

    private static Function<CommitLog, AbstractCommitLogSegmentManager> commitLogSegmentMgrProvider = c -> DatabaseDescriptor.isCDCEnabled()
                                       ? new CommitLogSegmentManagerCDC(c, DatabaseDescriptor.getCommitLogLocation())
                                       : new CommitLogSegmentManagerStandard(c, DatabaseDescriptor.getCommitLogLocation());

    public static void daemonInitialization() throws ConfigurationException
    {
        daemonInitialization(DatabaseDescriptor::loadConfig);
    }

    public static void daemonInitialization(Supplier<Config> config) throws ConfigurationException
    {
        if (toolInitialized)
            throw new AssertionError("toolInitialization() already called");
        if (clientInitialized)
            throw new AssertionError("clientInitialization() already called");

        // Some unit tests require this :(
        if (daemonInitialized)
            return;
        daemonInitialized = true;

        setConfig(config.get());
        applyAll();
        AuthConfig.applyAuth();
    }

    /**
     * Equivalent to {@link #toolInitialization(boolean) toolInitialization(true)}.
     */
    public static void toolInitialization()
    {
        toolInitialization(true);
    }

    /**
     * Initializes this class as a tool, which means that the configuration is loaded
     * using {@link #loadConfig()} and all non-daemon configuration parts will be setup.
     *
     * @param failIfDaemonOrClient if {@code true} and a call to {@link #daemonInitialization()} or
     *                             {@link #clientInitialization()} has been performed before, an
     *                             {@link AssertionError} will be thrown.
     */
    public static void toolInitialization(boolean failIfDaemonOrClient)
    {
        if (!failIfDaemonOrClient && (daemonInitialized || clientInitialized))
        {
            return;
        }
        else
        {
            if (daemonInitialized)
                throw new AssertionError("daemonInitialization() already called");
            if (clientInitialized)
                throw new AssertionError("clientInitialization() already called");
        }

        if (toolInitialized)
            return;
        toolInitialized = true;

        setConfig(loadConfig());

        applySimpleConfig();

        applyPartitioner();

        applySnitch();

        applyEncryptionContext();
    }

    /**
     * Equivalent to {@link #clientInitialization(boolean) clientInitialization(true)}.
     */
    public static void clientInitialization()
    {
        clientInitialization(true);
    }

    /**
     * Initializes this class as a client, which means that just an empty configuration will
     * be used.
     *
     * @param failIfDaemonOrTool if {@code true} and a call to {@link #daemonInitialization()} or
     *                           {@link #toolInitialization()} has been performed before, an
     *                           {@link AssertionError} will be thrown.
     */
    public static void clientInitialization(boolean failIfDaemonOrTool)
    {
        if (!failIfDaemonOrTool && (daemonInitialized || toolInitialized))
        {
            return;
        }
        else
        {
            if (daemonInitialized)
                throw new AssertionError("daemonInitialization() already called");
            if (toolInitialized)
                throw new AssertionError("toolInitialization() already called");
        }

        if (clientInitialized)
            return;
        clientInitialized = true;
        setDefaultFailureDetector();
        Config.setClientMode(true);
        conf = new Config();
        diskOptimizationStrategy = new SpinningDiskOptimizationStrategy();
    }

    public static boolean isClientInitialized()
    {
        return clientInitialized;
    }

    public static boolean isToolInitialized()
    {
        return toolInitialized;
    }

    public static boolean isClientOrToolInitialized()
    {
        return clientInitialized || toolInitialized;
    }

    public static boolean isDaemonInitialized()
    {
        return daemonInitialized;
    }

    public static Config getRawConfig()
    {
        return conf;
    }

    @VisibleForTesting
    public static Config loadConfig() throws ConfigurationException
    {
        if (Config.getOverrideLoadConfig() != null)
            return Config.getOverrideLoadConfig().get();

        String loaderClass = System.getProperty(Config.PROPERTY_PREFIX + "config.loader");
        ConfigurationLoader loader = loaderClass == null
                                     ? new YamlConfigurationLoader()
                                     : FBUtilities.construct(loaderClass, "configuration loading");
        Config config = loader.loadConfig();

        if (!hasLoggedConfig)
        {
            hasLoggedConfig = true;
            Config.log(config);
        }

        return config;
    }

    private static InetAddress getNetworkInterfaceAddress(String intf, String configName, boolean preferIPv6) throws ConfigurationException
    {
        try
        {
            NetworkInterface ni = NetworkInterface.getByName(intf);
            if (ni == null)
                throw new ConfigurationException("Configured " + configName + " \"" + intf + "\" could not be found", false);
            Enumeration<InetAddress> addrs = ni.getInetAddresses();
            if (!addrs.hasMoreElements())
                throw new ConfigurationException("Configured " + configName + " \"" + intf + "\" was found, but had no addresses", false);

            /*
             * Try to return the first address of the preferred type, otherwise return the first address
             */
            InetAddress retval = null;
            while (addrs.hasMoreElements())
            {
                InetAddress temp = addrs.nextElement();
                if (preferIPv6 && temp instanceof Inet6Address) return temp;
                if (!preferIPv6 && temp instanceof Inet4Address) return temp;
                if (retval == null) retval = temp;
            }
            return retval;
        }
        catch (SocketException e)
        {
            throw new ConfigurationException("Configured " + configName + " \"" + intf + "\" caused an exception", e);
        }
    }

    private static void setConfig(Config config)
    {
        conf = config;
    }

    private static void applyAll() throws ConfigurationException
    {
        //InetAddressAndPort cares that applySimpleConfig runs first
        applySimpleConfig();

        applyPartitioner();

        applyAddressConfig();

        applySnitch();

        applyTokensConfig();

        applySeedProvider();

        applyEncryptionContext();

        applySslContext();

        applyGuardrails();

        applyStartupChecks();
    }

    private static void applySimpleConfig()
    {
        //Doing this first before all other things in case other pieces of config want to construct
        //InetAddressAndPort and get the right defaults
        InetAddressAndPort.initializeDefaultPort(getStoragePort());

        validateUpperBoundStreamingConfig();

        if (conf.auto_snapshot_ttl != null)
        {
            try
            {
                autoSnapshoTtl = new DurationSpec.IntSecondsBound(conf.auto_snapshot_ttl);
            }
            catch (IllegalArgumentException e)
            {
                throw new ConfigurationException("Invalid value of auto_snapshot_ttl: " + conf.auto_snapshot_ttl, false);
            }
        }

        if (conf.commitlog_sync == null)
        {
            throw new ConfigurationException("Missing required directive CommitLogSync", false);
        }

        if (conf.commitlog_sync == CommitLogSync.batch)
        {
            if (conf.commitlog_sync_period.toMilliseconds() != 0)
            {
                throw new ConfigurationException("Batch sync specified, but commitlog_sync_period found.", false);
            }
            logger.debug("Syncing log with batch mode");
        }
        else if (conf.commitlog_sync == CommitLogSync.group)
        {
            if (conf.commitlog_sync_group_window.toMilliseconds() == 0)
            {
                throw new ConfigurationException("Missing value for commitlog_sync_group_window.", false);
            }
            else if (conf.commitlog_sync_period.toMilliseconds() != 0)
            {
                throw new ConfigurationException("Group sync specified, but commitlog_sync_period found. Only specify commitlog_sync_group_window when using group sync", false);
            }
            logger.debug("Syncing log with a group window of {}", conf.commitlog_sync_period.toString());
        }
        else
        {
            if (conf.commitlog_sync_period.toMilliseconds() == 0)
            {
                throw new ConfigurationException("Missing value for commitlog_sync_period.", false);
            }
            else if (!Double.isNaN(conf.commitlog_sync_batch_window_in_ms))
            {
                throw new ConfigurationException("commitlog_sync_period specified, but commitlog_sync_batch_window found.  Only specify commitlog_sync_period when using periodic sync.", false);
            }
            logger.debug("Syncing log with a period of {}", conf.commitlog_sync_period.toString());
        }

        /* evaluate the DiskAccessMode Config directive, which also affects indexAccessMode selection */
        if (conf.disk_access_mode == Config.DiskAccessMode.auto)
        {
            conf.disk_access_mode = hasLargeAddressSpace() ? Config.DiskAccessMode.mmap : Config.DiskAccessMode.standard;
            indexAccessMode = conf.disk_access_mode;
            logger.info("DiskAccessMode 'auto' determined to be {}, indexAccessMode is {}", conf.disk_access_mode, indexAccessMode);
        }
        else if (conf.disk_access_mode == Config.DiskAccessMode.mmap_index_only)
        {
            conf.disk_access_mode = Config.DiskAccessMode.standard;
            indexAccessMode = Config.DiskAccessMode.mmap;
            logger.info("DiskAccessMode is {}, indexAccessMode is {}", conf.disk_access_mode, indexAccessMode);
        }
        else
        {
            indexAccessMode = conf.disk_access_mode;
            logger.info("DiskAccessMode is {}, indexAccessMode is {}", conf.disk_access_mode, indexAccessMode);
        }

        /* phi convict threshold for FailureDetector */
        if (conf.phi_convict_threshold < 5 || conf.phi_convict_threshold > 16)
        {
            throw new ConfigurationException("phi_convict_threshold must be between 5 and 16, but was " + conf.phi_convict_threshold, false);
        }

        /* Thread per pool */
        if (conf.concurrent_reads < 2)
        {
            throw new ConfigurationException("concurrent_reads must be at least 2, but was " + conf.concurrent_reads, false);
        }

        if (conf.concurrent_writes < 2 && System.getProperty("cassandra.test.fail_mv_locks_count", "").isEmpty())
        {
            throw new ConfigurationException("concurrent_writes must be at least 2, but was " + conf.concurrent_writes, false);
        }

        if (conf.concurrent_counter_writes < 2)
            throw new ConfigurationException("concurrent_counter_writes must be at least 2, but was " + conf.concurrent_counter_writes, false);

        if (conf.concurrent_replicates != null)
            logger.warn("concurrent_replicates has been deprecated and should be removed from cassandra.yaml");

        if (conf.networking_cache_size == null)
            conf.networking_cache_size = new DataStorageSpec.IntMebibytesBound(Math.min(128, (int) (Runtime.getRuntime().maxMemory() / (16 * 1048576))));

        if (conf.file_cache_size == null)
            conf.file_cache_size = new DataStorageSpec.IntMebibytesBound(Math.min(512, (int) (Runtime.getRuntime().maxMemory() / (4 * 1048576))));

        // round down for SSDs and round up for spinning disks
        if (conf.file_cache_round_up == null)
            conf.file_cache_round_up = conf.disk_optimization_strategy == Config.DiskOptimizationStrategy.spinning;

        if (conf.memtable_offheap_space == null)
            conf.memtable_offheap_space = new DataStorageSpec.IntMebibytesBound((int) (Runtime.getRuntime().maxMemory() / (4 * 1048576)));
        // for the moment, we default to twice as much on-heap space as off-heap, as heap overhead is very large
        if (conf.memtable_heap_space == null)
            conf.memtable_heap_space = new DataStorageSpec.IntMebibytesBound((int) (Runtime.getRuntime().maxMemory() / (4 * 1048576)));
        if (conf.memtable_heap_space.toMebibytes() == 0)
            throw new ConfigurationException("memtable_heap_space must be positive, but was " + conf.memtable_heap_space, false);
        logger.info("Global memtable on-heap threshold is enabled at {}", conf.memtable_heap_space);
        if (conf.memtable_offheap_space.toMebibytes() == 0)
            logger.info("Global memtable off-heap threshold is disabled, HeapAllocator will be used instead");
        else
            logger.info("Global memtable off-heap threshold is enabled at {}", conf.memtable_offheap_space);

        if (conf.repair_session_max_tree_depth != null)
        {
            logger.warn("repair_session_max_tree_depth has been deprecated and should be removed from cassandra.yaml. Use repair_session_space instead");
            if (conf.repair_session_max_tree_depth < 10)
                throw new ConfigurationException("repair_session_max_tree_depth should not be < 10, but was " + conf.repair_session_max_tree_depth);
            if (conf.repair_session_max_tree_depth > 20)
                logger.warn("repair_session_max_tree_depth of " + conf.repair_session_max_tree_depth + " > 20 could lead to excessive memory usage");
        }
        else
        {
            conf.repair_session_max_tree_depth = 20;
        }

        if (conf.repair_session_space == null)
            conf.repair_session_space = new DataStorageSpec.IntMebibytesBound(Math.max(1, (int) (Runtime.getRuntime().maxMemory() / (16 * 1048576))));

        if (conf.repair_session_space.toMebibytes() < 1)
            throw new ConfigurationException("repair_session_space must be > 0, but was " + conf.repair_session_space);
        else if (conf.repair_session_space.toMebibytes() > (int) (Runtime.getRuntime().maxMemory() / (4 * 1048576)))
            logger.warn("A repair_session_space of " + conf.repair_session_space+ " mebibytes is likely to cause heap pressure");

        checkForLowestAcceptedTimeouts(conf);

        long valueInBytes = conf.native_transport_max_frame_size.toBytes();
        if (valueInBytes < 0 || valueInBytes > Integer.MAX_VALUE-1)
        {
            throw new ConfigurationException(String.format("native_transport_max_frame_size must be positive value < %dB, but was %dB",
                                                           Integer.MAX_VALUE,
                                                           valueInBytes),
                                             false);
        }

        checkValidForByteConversion(conf.column_index_size, "column_index_size");
        checkValidForByteConversion(conf.column_index_cache_size, "column_index_cache_size");
        checkValidForByteConversion(conf.batch_size_warn_threshold, "batch_size_warn_threshold");

        if (conf.native_transport_max_negotiable_protocol_version != null)
            logger.warn("The configuration option native_transport_max_negotiable_protocol_version has been deprecated " +
                        "and should be removed from cassandra.yaml as it has no longer has any effect.");

        // if data dirs, commitlog dir, or saved caches dir are set in cassandra.yaml, use that.  Otherwise,
        // use -Dcassandra.storagedir (set in cassandra-env.sh) as the parent dir for data/, commitlog/, and saved_caches/
        if (conf.commitlog_directory == null)
        {
            conf.commitlog_directory = storagedirFor("commitlog");
        }

        if (conf.hints_directory == null)
        {
            conf.hints_directory = storagedirFor("hints");
        }

        if (conf.native_transport_max_request_data_in_flight == null)
        {
            conf.native_transport_max_request_data_in_flight = new DataStorageSpec.LongBytesBound(Runtime.getRuntime().maxMemory() / 10);
        }

        if (conf.native_transport_max_request_data_in_flight_per_ip == null)
        {
            conf.native_transport_max_request_data_in_flight_per_ip = new DataStorageSpec.LongBytesBound(Runtime.getRuntime().maxMemory() / 40);
        }

        if (conf.native_transport_rate_limiting_enabled)
            logger.info("Native transport rate-limiting enabled at {} requests/second.", conf.native_transport_max_requests_per_second);
        else
            logger.info("Native transport rate-limiting disabled.");

        if (conf.commitlog_total_space == null)
        {
            final int preferredSizeInMiB = 8192;
            // use 1/4 of available space.  See discussion on #10013 and #10199
            final long totalSpaceInBytes = tryGetSpace(conf.commitlog_directory, FileStore::getTotalSpace);
            int defaultSpaceInMiB = calculateDefaultSpaceInMiB("commitlog",
                                                               conf.commitlog_directory,
                                                               "commitlog_total_space",
                                                               preferredSizeInMiB,
                                                               totalSpaceInBytes, 1, 4);
            conf.commitlog_total_space = new DataStorageSpec.IntMebibytesBound(defaultSpaceInMiB);
        }

        if (conf.cdc_enabled)
        {
            if (conf.cdc_raw_directory == null)
            {
                conf.cdc_raw_directory = storagedirFor("cdc_raw");
            }

            if (conf.cdc_total_space.toMebibytes() == 0)
            {
                final int preferredSizeInMiB = 4096;
                // use 1/8th of available space.  See discussion on #10013 and #10199 on the CL, taking half that for CDC
                final long totalSpaceInBytes = tryGetSpace(conf.cdc_raw_directory, FileStore::getTotalSpace);
                int defaultSpaceInMiB = calculateDefaultSpaceInMiB("cdc",
                                                                   conf.cdc_raw_directory,
                                                                   "cdc_total_space",
                                                                   preferredSizeInMiB,
                                                                   totalSpaceInBytes, 1, 8);
                conf.cdc_total_space = new DataStorageSpec.IntMebibytesBound(defaultSpaceInMiB);
            }

            logger.info("cdc_enabled is true. Starting casssandra node with Change-Data-Capture enabled.");
        }

        if (conf.saved_caches_directory == null)
        {
            conf.saved_caches_directory = storagedirFor("saved_caches");
        }
        if (conf.data_file_directories == null || conf.data_file_directories.length == 0)
        {
            conf.data_file_directories = new String[]{ storagedir("data_file_directories") + File.pathSeparator() + "data" };
        }

        long dataFreeBytes = 0;
        /* data file and commit log directories. they get created later, when they're needed. */
        for (String datadir : conf.data_file_directories)
        {
            if (datadir == null)
                throw new ConfigurationException("data_file_directories must not contain empty entry", false);
            if (datadir.equals(conf.local_system_data_file_directory))
                throw new ConfigurationException("local_system_data_file_directory must not be the same as any data_file_directories", false);
            if (datadir.equals(conf.commitlog_directory))
                throw new ConfigurationException("commitlog_directory must not be the same as any data_file_directories", false);
            if (datadir.equals(conf.hints_directory))
                throw new ConfigurationException("hints_directory must not be the same as any data_file_directories", false);
            if (datadir.equals(conf.saved_caches_directory))
                throw new ConfigurationException("saved_caches_directory must not be the same as any data_file_directories", false);

            dataFreeBytes = saturatedSum(dataFreeBytes, tryGetSpace(datadir, FileStore::getUnallocatedSpace));
        }
        if (dataFreeBytes < 64 * ONE_GIB) // 64 GB
            logger.warn("Only {} free across all data volumes. Consider adding more capacity to your cluster or removing obsolete snapshots",
                        FBUtilities.prettyPrintMemory(dataFreeBytes));

        if (conf.local_system_data_file_directory != null)
        {
            if (conf.local_system_data_file_directory.equals(conf.commitlog_directory))
                throw new ConfigurationException("local_system_data_file_directory must not be the same as the commitlog_directory", false);
            if (conf.local_system_data_file_directory.equals(conf.saved_caches_directory))
                throw new ConfigurationException("local_system_data_file_directory must not be the same as the saved_caches_directory", false);
            if (conf.local_system_data_file_directory.equals(conf.hints_directory))
                throw new ConfigurationException("local_system_data_file_directory must not be the same as the hints_directory", false);

            long freeBytes = tryGetSpace(conf.local_system_data_file_directory, FileStore::getUnallocatedSpace);

            if (freeBytes < ONE_GIB)
                logger.warn("Only {} free in the system data volume. Consider adding more capacity or removing obsolete snapshots",
                            FBUtilities.prettyPrintMemory(freeBytes));
        }

        if (conf.commitlog_directory.equals(conf.saved_caches_directory))
            throw new ConfigurationException("saved_caches_directory must not be the same as the commitlog_directory", false);
        if (conf.commitlog_directory.equals(conf.hints_directory))
            throw new ConfigurationException("hints_directory must not be the same as the commitlog_directory", false);
        if (conf.hints_directory.equals(conf.saved_caches_directory))
            throw new ConfigurationException("saved_caches_directory must not be the same as the hints_directory", false);

        if (conf.memtable_flush_writers == 0)
        {
            conf.memtable_flush_writers = conf.data_file_directories.length == 1 ? 2 : 1;
        }

        if (conf.memtable_flush_writers < 1)
            throw new ConfigurationException("memtable_flush_writers must be at least 1, but was " + conf.memtable_flush_writers, false);

        if (conf.memtable_cleanup_threshold == null)
        {
            conf.memtable_cleanup_threshold = (float) (1.0 / (1 + conf.memtable_flush_writers));
        }
        else
        {
            logger.warn("memtable_cleanup_threshold has been deprecated and should be removed from cassandra.yaml");
        }

        if (conf.memtable_cleanup_threshold < 0.01f)
            throw new ConfigurationException("memtable_cleanup_threshold must be >= 0.01, but was " + conf.memtable_cleanup_threshold, false);
        if (conf.memtable_cleanup_threshold > 0.99f)
            throw new ConfigurationException("memtable_cleanup_threshold must be <= 0.99, but was " + conf.memtable_cleanup_threshold, false);
        if (conf.memtable_cleanup_threshold < 0.1f)
            logger.warn("memtable_cleanup_threshold is set very low [{}], which may cause performance degradation", conf.memtable_cleanup_threshold);

        if (conf.concurrent_compactors == null)
            conf.concurrent_compactors = Math.min(8, Math.max(2, Math.min(FBUtilities.getAvailableProcessors(), conf.data_file_directories.length)));

        if (conf.concurrent_compactors <= 0)
            throw new ConfigurationException("concurrent_compactors should be strictly greater than 0, but was " + conf.concurrent_compactors, false);

        applyConcurrentValidations(conf);
        applyRepairCommandPoolSize(conf);
        applyReadThresholdsValidations(conf);

        if (conf.concurrent_materialized_view_builders <= 0)
            throw new ConfigurationException("concurrent_materialized_view_builders should be strictly greater than 0, but was " + conf.concurrent_materialized_view_builders, false);

        if (conf.num_tokens != null && conf.num_tokens > MAX_NUM_TOKENS)
            throw new ConfigurationException(String.format("A maximum number of %d tokens per node is supported", MAX_NUM_TOKENS), false);

        try
        {
            // if prepared_statements_cache_size option was set to "auto" then size of the cache should be "max(1/256 of Heap (in MiB), 10MiB)"
            preparedStatementsCacheSizeInMiB = (conf.prepared_statements_cache_size == null)
                                              ? Math.max(10, (int) (Runtime.getRuntime().maxMemory() / 1024 / 1024 / 256))
                                              : conf.prepared_statements_cache_size.toMebibytes();

            if (preparedStatementsCacheSizeInMiB == 0)
                throw new NumberFormatException(); // to escape duplicating error message

            // we need this assignment for the Settings virtual table - CASSANDRA-17734
            conf.prepared_statements_cache_size = new DataStorageSpec.LongMebibytesBound(preparedStatementsCacheSizeInMiB);
        }
        catch (NumberFormatException e)
        {
            throw new ConfigurationException("prepared_statements_cache_size option was set incorrectly to '"
                                             + (conf.prepared_statements_cache_size != null ? conf.prepared_statements_cache_size.toString() : null) + "', supported values are <integer> >= 0.", false);
        }

        try
        {
            // if key_cache_size option was set to "auto" then size of the cache should be "min(5% of Heap (in MiB), 100MiB)
            keyCacheSizeInMiB = (conf.key_cache_size == null)
                               ? Math.min(Math.max(1, (int) (Runtime.getRuntime().totalMemory() * 0.05 / 1024 / 1024)), 100)
                               : conf.key_cache_size.toMebibytes();

            if (keyCacheSizeInMiB < 0)
                throw new NumberFormatException(); // to escape duplicating error message

            // we need this assignment for the Settings Virtual Table - CASSANDRA-17734
            conf.key_cache_size = new DataStorageSpec.LongMebibytesBound(keyCacheSizeInMiB);
        }
        catch (NumberFormatException e)
        {
            throw new ConfigurationException("key_cache_size option was set incorrectly to '"
                                             + (conf.key_cache_size != null ? conf.key_cache_size.toString() : null) + "', supported values are <integer> >= 0.", false);
        }

        try
        {
            // if counter_cache_size option was set to "auto" then size of the cache should be "min(2.5% of Heap (in MiB), 50MiB)
            counterCacheSizeInMiB = (conf.counter_cache_size == null)
                                   ? Math.min(Math.max(1, (int) (Runtime.getRuntime().totalMemory() * 0.025 / 1024 / 1024)), 50)
                                   : conf.counter_cache_size.toMebibytes();

            if (counterCacheSizeInMiB < 0)
                throw new NumberFormatException(); // to escape duplicating error message
        }
        catch (NumberFormatException e)
        {
            throw new ConfigurationException("counter_cache_size option was set incorrectly to '"
                                             + (conf.counter_cache_size !=null ?conf.counter_cache_size.toString() : null) + "', supported values are <integer> >= 0.", false);
        }

        try
        {
            // if paxosCacheSizeInMiB option was set to "auto" then size of the cache should be "min(1% of Heap (in MB), 50MB)
            paxosCacheSizeInMiB = (conf.paxos_cache_size == null)
                    ? Math.min(Math.max(1, (int) (Runtime.getRuntime().totalMemory() * 0.01 / 1024 / 1024)), 50)
                    : conf.paxos_cache_size.toMebibytes();

            if (paxosCacheSizeInMiB < 0)
                throw new NumberFormatException(); // to escape duplicating error message
        }
        catch (NumberFormatException e)
        {
            throw new ConfigurationException("paxos_cache_size option was set incorrectly to '"
                    + conf.paxos_cache_size + "', supported values are <integer> >= 0.", false);
        }

        // we need this assignment for the Settings virtual table - CASSANDRA-17735
        conf.counter_cache_size = new DataStorageSpec.LongMebibytesBound(counterCacheSizeInMiB);

        // if set to empty/"auto" then use 5% of Heap size
        indexSummaryCapacityInMiB = (conf.index_summary_capacity == null)
                                   ? Math.max(1, (int) (Runtime.getRuntime().totalMemory() * 0.05 / 1024 / 1024))
                                   : conf.index_summary_capacity.toMebibytes();

        if (indexSummaryCapacityInMiB < 0)
            throw new ConfigurationException("index_summary_capacity option was set incorrectly to '"
                                             + conf.index_summary_capacity.toString() + "', it should be a non-negative integer.", false);

        // we need this assignment for the Settings virtual table - CASSANDRA-17735
        conf.index_summary_capacity = new DataStorageSpec.LongMebibytesBound(indexSummaryCapacityInMiB);

        if (conf.user_defined_functions_fail_timeout.toMilliseconds() < conf.user_defined_functions_warn_timeout.toMilliseconds())
            throw new ConfigurationException("user_defined_functions_warn_timeout must less than user_defined_function_fail_timeout", false);

        if (!conf.allow_insecure_udfs && !conf.user_defined_functions_threads_enabled)
            throw new ConfigurationException("To be able to set enable_user_defined_functions_threads: false you need to set allow_insecure_udfs: true - this is an unsafe configuration and is not recommended.");

        if (conf.allow_extra_insecure_udfs)
            logger.warn("Allowing java.lang.System.* access in UDFs is dangerous and not recommended. Set allow_extra_insecure_udfs: false to disable.");

        if(conf.scripted_user_defined_functions_enabled)
            logger.warn("JavaScript user-defined functions have been deprecated. You can still use them but the plan is to remove them in the next major version. For more information - CASSANDRA-17280");

        if (conf.commitlog_segment_size.toMebibytes() == 0)
            throw new ConfigurationException("commitlog_segment_size must be positive, but was "
                                             + conf.commitlog_segment_size.toString(), false);
        else if (conf.commitlog_segment_size.toMebibytes() >= 2048)
            throw new ConfigurationException("commitlog_segment_size must be smaller than 2048, but was "
                                             + conf.commitlog_segment_size.toString(), false);

        if (conf.max_mutation_size == null)
            conf.max_mutation_size = new DataStorageSpec.IntKibibytesBound(conf.commitlog_segment_size.toKibibytes() / 2);
        else if (conf.commitlog_segment_size.toKibibytes() < 2 * conf.max_mutation_size.toKibibytes())
            throw new ConfigurationException("commitlog_segment_size must be at least twice the size of max_mutation_size / 1024", false);

        // native transport encryption options
        if (conf.client_encryption_options != null)
        {
            conf.client_encryption_options.applyConfig();

            if (conf.native_transport_port_ssl != null
                && conf.native_transport_port_ssl != conf.native_transport_port
                && conf.client_encryption_options.tlsEncryptionPolicy() == EncryptionOptions.TlsEncryptionPolicy.UNENCRYPTED)
            {
                throw new ConfigurationException("Encryption must be enabled in client_encryption_options for native_transport_port_ssl", false);
            }
        }

        if (conf.snapshot_links_per_second < 0)
            throw new ConfigurationException("snapshot_links_per_second must be >= 0");

        if (conf.max_value_size.toMebibytes() == 0)
            throw new ConfigurationException("max_value_size must be positive", false);
        else if (conf.max_value_size.toMebibytes() >= 2048)
            throw new ConfigurationException("max_value_size must be smaller than 2048, but was "
                    + conf.max_value_size.toString(), false);

        switch (conf.disk_optimization_strategy)
        {
            case ssd:
                diskOptimizationStrategy = new SsdDiskOptimizationStrategy(conf.disk_optimization_page_cross_chance);
                break;
            case spinning:
                diskOptimizationStrategy = new SpinningDiskOptimizationStrategy();
                break;
        }

        if (conf.server_encryption_options != null)
        {
            conf.server_encryption_options.applyConfig();

            if (conf.server_encryption_options.legacy_ssl_storage_port_enabled &&
                conf.server_encryption_options.tlsEncryptionPolicy() == EncryptionOptions.TlsEncryptionPolicy.UNENCRYPTED)
            {
                throw new ConfigurationException("legacy_ssl_storage_port_enabled is true (enabled) with internode encryption disabled (none). Enable encryption or disable the legacy ssl storage port.");
            }
        }

        if (conf.internode_max_message_size != null)
        {
            long maxMessageSize = conf.internode_max_message_size.toBytes();

            if (maxMessageSize > conf.internode_application_receive_queue_reserve_endpoint_capacity.toBytes())
                throw new ConfigurationException("internode_max_message_size must no exceed internode_application_receive_queue_reserve_endpoint_capacity", false);

            if (maxMessageSize > conf.internode_application_receive_queue_reserve_global_capacity.toBytes())
                throw new ConfigurationException("internode_max_message_size must no exceed internode_application_receive_queue_reserve_global_capacity", false);

            if (maxMessageSize > conf.internode_application_send_queue_reserve_endpoint_capacity.toBytes())
                throw new ConfigurationException("internode_max_message_size must no exceed internode_application_send_queue_reserve_endpoint_capacity", false);

            if (maxMessageSize > conf.internode_application_send_queue_reserve_global_capacity.toBytes())
                throw new ConfigurationException("internode_max_message_size must no exceed internode_application_send_queue_reserve_global_capacity", false);
        }
        else
        {
            long maxMessageSizeInBytes =
            Math.min(conf.internode_application_receive_queue_reserve_endpoint_capacity.toBytes(),
                     conf.internode_application_send_queue_reserve_endpoint_capacity.toBytes());

            conf.internode_max_message_size = new DataStorageSpec.IntBytesBound(maxMessageSizeInBytes);
        }

        validateMaxConcurrentAutoUpgradeTasksConf(conf.max_concurrent_automatic_sstable_upgrades);

        if (conf.default_keyspace_rf < conf.minimum_replication_factor_fail_threshold)
        {
            throw new ConfigurationException(String.format("default_keyspace_rf (%d) cannot be less than minimum_replication_factor_fail_threshold (%d)",
                                                           conf.default_keyspace_rf, conf.minimum_replication_factor_fail_threshold));
        }

        if (conf.paxos_repair_parallelism <= 0)
            conf.paxos_repair_parallelism = Math.max(1, conf.concurrent_writes / 8);

        Paxos.setPaxosVariant(conf.paxos_variant);
        if (conf.paxos_state_purging == null)
            conf.paxos_state_purging = PaxosStatePurging.legacy;

        logInitializationOutcome(logger);
    }

    @VisibleForTesting
    static void validateUpperBoundStreamingConfig() throws ConfigurationException
    {
        // below 2 checks are needed in order to match the pre-CASSANDRA-15234 upper bound for those parameters which were still in megabits per second
        if (conf.stream_throughput_outbound.toMegabitsPerSecond() >= Integer.MAX_VALUE)
        {
            throw new ConfigurationException("Invalid value of stream_throughput_outbound: " + conf.stream_throughput_outbound.toString(), false);
        }

        if (conf.inter_dc_stream_throughput_outbound.toMegabitsPerSecond() >= Integer.MAX_VALUE)
        {
            throw new ConfigurationException("Invalid value of inter_dc_stream_throughput_outbound: " + conf.inter_dc_stream_throughput_outbound.toString(), false);
        }

        if (conf.entire_sstable_stream_throughput_outbound.toMebibytesPerSecond() >= Integer.MAX_VALUE)
        {
            throw new ConfigurationException("Invalid value of entire_sstable_stream_throughput_outbound: " + conf.entire_sstable_stream_throughput_outbound.toString(), false);
        }

        if (conf.entire_sstable_inter_dc_stream_throughput_outbound.toMebibytesPerSecond() >= Integer.MAX_VALUE)
        {
            throw new ConfigurationException("Invalid value of entire_sstable_inter_dc_stream_throughput_outbound: " + conf.entire_sstable_inter_dc_stream_throughput_outbound.toString(), false);
        }

        if (conf.compaction_throughput.toMebibytesPerSecond() >= Integer.MAX_VALUE)
        {
            throw new ConfigurationException("Invalid value of compaction_throughput: " + conf.compaction_throughput.toString(), false);
        }
    }

    @VisibleForTesting
    static void applyConcurrentValidations(Config config)
    {
        if (config.concurrent_validations < 1)
        {
            config.concurrent_validations = config.concurrent_compactors;
        }
        else if (config.concurrent_validations > config.concurrent_compactors && !allowUnlimitedConcurrentValidations)
        {
            throw new ConfigurationException("To set concurrent_validations > concurrent_compactors, " +
                                             "set the system property cassandra.allow_unlimited_concurrent_validations=true");
        }
    }

    @VisibleForTesting
    static void applyRepairCommandPoolSize(Config config)
    {
        if (config.repair_command_pool_size < 1)
            config.repair_command_pool_size = config.concurrent_validations;
    }

    @VisibleForTesting
    static void applyReadThresholdsValidations(Config config)
    {
        validateReadThresholds("coordinator_read_size", config.coordinator_read_size_warn_threshold, config.coordinator_read_size_fail_threshold);
        validateReadThresholds("local_read_size", config.local_read_size_warn_threshold, config.local_read_size_fail_threshold);
        validateReadThresholds("row_index_read_size", config.row_index_read_size_warn_threshold, config.row_index_read_size_fail_threshold);
    }

    private static void validateReadThresholds(String name, DataStorageSpec.LongBytesBound warn, DataStorageSpec.LongBytesBound fail)
    {
        if (fail != null && warn != null && fail.toBytes() < warn.toBytes())
            throw new ConfigurationException(String.format("%s (%s) must be greater than or equal to %s (%s)",
                                                           name + "_fail_threshold", fail,
                                                           name + "_warn_threshold", warn));
    }

    public static GuardrailsOptions getGuardrailsConfig()
    {
        return guardrails;
    }

    private static void applyGuardrails()
    {
        try
        {
            guardrails = new GuardrailsOptions(conf);
        }
        catch (IllegalArgumentException e)
        {
            throw new ConfigurationException("Invalid guardrails configuration: " + e.getMessage(), e);
        }
    }

    public static StartupChecksOptions getStartupChecksOptions()
    {
        return startupChecksOptions;
    }

    private static void applyStartupChecks()
    {
        startupChecksOptions = new StartupChecksOptions(conf.startup_checks);
    }

    private static String storagedirFor(String type)
    {
        return storagedir(type + "_directory") + File.pathSeparator() + type;
    }

    private static String storagedir(String errMsgType)
    {
        String storagedir = System.getProperty(Config.PROPERTY_PREFIX + "storagedir", null);
        if (storagedir == null)
            throw new ConfigurationException(errMsgType + " is missing and -Dcassandra.storagedir is not set", false);
        return storagedir;
    }

    static int calculateDefaultSpaceInMiB(String type, String path, String setting, int preferredSizeInMiB, long totalSpaceInBytes, long totalSpaceNumerator, long totalSpaceDenominator)
    {
        final long totalSizeInMiB = totalSpaceInBytes / ONE_MIB;
        final int minSizeInMiB = Ints.saturatedCast(totalSpaceNumerator * totalSizeInMiB / totalSpaceDenominator);

        if (minSizeInMiB < preferredSizeInMiB)
        {
            logger.warn("Small {} volume detected at '{}'; setting {} to {}.  You can override this in cassandra.yaml",
                        type, path, setting, minSizeInMiB);
            return minSizeInMiB;
        }
        else
        {
            return preferredSizeInMiB;
        }
    }

    public static void applyAddressConfig() throws ConfigurationException
    {
        applyAddressConfig(conf);
    }

    public static void applyAddressConfig(Config config) throws ConfigurationException
    {
        listenAddress = null;
        rpcAddress = null;
        broadcastAddress = null;
        broadcastRpcAddress = null;

        /* Local IP, hostname or interface to bind services to */
        if (config.listen_address != null && config.listen_interface != null)
        {
            throw new ConfigurationException("Set listen_address OR listen_interface, not both", false);
        }
        else if (config.listen_address != null)
        {
            try
            {
                listenAddress = InetAddress.getByName(config.listen_address);
            }
            catch (UnknownHostException e)
            {
                throw new ConfigurationException("Unknown listen_address '" + config.listen_address + '\'', false);
            }

            if (listenAddress.isAnyLocalAddress())
                throw new ConfigurationException("listen_address cannot be a wildcard address (" + config.listen_address + ")!", false);
        }
        else if (config.listen_interface != null)
        {
            listenAddress = getNetworkInterfaceAddress(config.listen_interface, "listen_interface", config.listen_interface_prefer_ipv6);
        }

        /* Gossip Address to broadcast */
        if (config.broadcast_address != null)
        {
            try
            {
                broadcastAddress = InetAddress.getByName(config.broadcast_address);
            }
            catch (UnknownHostException e)
            {
                throw new ConfigurationException("Unknown broadcast_address '" + config.broadcast_address + '\'', false);
            }

            if (broadcastAddress.isAnyLocalAddress())
                throw new ConfigurationException("broadcast_address cannot be a wildcard address (" + config.broadcast_address + ")!", false);
        }

        /* Local IP, hostname or interface to bind RPC server to */
        if (config.rpc_address != null && config.rpc_interface != null)
        {
            throw new ConfigurationException("Set rpc_address OR rpc_interface, not both", false);
        }
        else if (config.rpc_address != null)
        {
            try
            {
                rpcAddress = InetAddress.getByName(config.rpc_address);
            }
            catch (UnknownHostException e)
            {
                throw new ConfigurationException("Unknown host in rpc_address " + config.rpc_address, false);
            }
        }
        else if (config.rpc_interface != null)
        {
            rpcAddress = getNetworkInterfaceAddress(config.rpc_interface, "rpc_interface", config.rpc_interface_prefer_ipv6);
        }
        else
        {
            rpcAddress = FBUtilities.getJustLocalAddress();
        }

        /* RPC address to broadcast */
        if (config.broadcast_rpc_address != null)
        {
            try
            {
                broadcastRpcAddress = InetAddress.getByName(config.broadcast_rpc_address);
            }
            catch (UnknownHostException e)
            {
                throw new ConfigurationException("Unknown broadcast_rpc_address '" + config.broadcast_rpc_address + '\'', false);
            }

            if (broadcastRpcAddress.isAnyLocalAddress())
                throw new ConfigurationException("broadcast_rpc_address cannot be a wildcard address (" + config.broadcast_rpc_address + ")!", false);
        }
        else
        {
            if (rpcAddress.isAnyLocalAddress())
                throw new ConfigurationException("If rpc_address is set to a wildcard address (" + config.rpc_address + "), then " +
                                                 "you must set broadcast_rpc_address to a value other than " + config.rpc_address, false);
        }
    }

    public static void applyEncryptionContext()
    {
        // always attempt to load the cipher factory, as we could be in the situation where the user has disabled encryption,
        // but has existing commitlogs and sstables on disk that are still encrypted (and still need to be read)
        encryptionContext = new EncryptionContext(conf.transparent_data_encryption_options);
    }

    public static void applySslContext()
    {
        if (TEST_JVM_DTEST_DISABLE_SSL.getBoolean())
            return;

        try
        {
            SSLFactory.validateSslContext("Internode messaging", conf.server_encryption_options, true, true);
            SSLFactory.validateSslContext("Native transport", conf.client_encryption_options, conf.client_encryption_options.require_client_auth, true);
            SSLFactory.initHotReloading(conf.server_encryption_options, conf.client_encryption_options, false);
        }
        catch (IOException e)
        {
            throw new ConfigurationException("Failed to initialize SSL", e);
        }
    }

    public static void applySeedProvider()
    {
        // load the seeds for node contact points
        if (conf.seed_provider == null)
        {
            throw new ConfigurationException("seeds configuration is missing; a minimum of one seed is required.", false);
        }
        try
        {
            Class<?> seedProviderClass = Class.forName(conf.seed_provider.class_name);
            seedProvider = (SeedProvider)seedProviderClass.getConstructor(Map.class).newInstance(conf.seed_provider.parameters);
        }
        // there are about 5 checked exceptions that could be thrown here.
        catch (Exception e)
        {
            throw new ConfigurationException(e.getMessage() + "\nFatal configuration error; unable to start server.  See log for stacktrace.", true);
        }
        if (seedProvider.getSeeds().size() == 0)
            throw new ConfigurationException("The seed provider lists no seeds.", false);
    }

    @VisibleForTesting
    static void checkForLowestAcceptedTimeouts(Config conf)
    {
        if(conf.read_request_timeout.toMilliseconds() < LOWEST_ACCEPTED_TIMEOUT.toMilliseconds())
        {
            logInfo("read_request_timeout", conf.read_request_timeout, LOWEST_ACCEPTED_TIMEOUT);
            conf.read_request_timeout = new DurationSpec.LongMillisecondsBound("10ms");
        }

        if(conf.range_request_timeout.toMilliseconds() < LOWEST_ACCEPTED_TIMEOUT.toMilliseconds())
        {
            logInfo("range_request_timeout", conf.range_request_timeout, LOWEST_ACCEPTED_TIMEOUT);
            conf.range_request_timeout = new DurationSpec.LongMillisecondsBound("10ms");
        }

        if(conf.request_timeout.toMilliseconds() < LOWEST_ACCEPTED_TIMEOUT.toMilliseconds())
        {
            logInfo("request_timeout", conf.request_timeout, LOWEST_ACCEPTED_TIMEOUT);
            conf.request_timeout = new DurationSpec.LongMillisecondsBound("10ms");
        }

        if(conf.write_request_timeout.toMilliseconds() < LOWEST_ACCEPTED_TIMEOUT.toMilliseconds())
        {
            logInfo("write_request_timeout", conf.write_request_timeout, LOWEST_ACCEPTED_TIMEOUT);
            conf.write_request_timeout = new DurationSpec.LongMillisecondsBound("10ms");
        }

        if(conf.cas_contention_timeout.toMilliseconds() < LOWEST_ACCEPTED_TIMEOUT.toMilliseconds())
        {
            logInfo("cas_contention_timeout", conf.cas_contention_timeout, LOWEST_ACCEPTED_TIMEOUT);
            conf.cas_contention_timeout = new DurationSpec.LongMillisecondsBound("10ms");
        }

        if(conf.counter_write_request_timeout.toMilliseconds()< LOWEST_ACCEPTED_TIMEOUT.toMilliseconds())
        {
            logInfo("counter_write_request_timeout", conf.counter_write_request_timeout, LOWEST_ACCEPTED_TIMEOUT);
            conf.counter_write_request_timeout = new DurationSpec.LongMillisecondsBound("10ms");
        }
        if(conf.truncate_request_timeout.toMilliseconds() < LOWEST_ACCEPTED_TIMEOUT.toMilliseconds())
        {
            logInfo("truncate_request_timeout", conf.truncate_request_timeout, LOWEST_ACCEPTED_TIMEOUT);
            conf.truncate_request_timeout = LOWEST_ACCEPTED_TIMEOUT;
        }
    }

    private static void logInfo(String property, DurationSpec.LongMillisecondsBound actualValue, DurationSpec.LongMillisecondsBound lowestAcceptedValue)
    {
        logger.info("found {}::{} less than lowest acceptable value {}, continuing with {}",
                    property,
                    actualValue.toString(),
                    lowestAcceptedValue.toString(),
                    lowestAcceptedValue);
    }

    public static void applyTokensConfig()
    {
        applyTokensConfig(conf);
    }

    static void applyTokensConfig(Config conf)
    {
        if (conf.initial_token != null)
        {
            Collection<String> tokens = tokensFromString(conf.initial_token);
            if (conf.num_tokens == null)
            {
                if (tokens.size() == 1)
                    conf.num_tokens = 1;
                else
                    throw new ConfigurationException("initial_token was set but num_tokens is not!", false);
            }

            if (tokens.size() != conf.num_tokens)
            {
                throw new ConfigurationException(String.format("The number of initial tokens (by initial_token) specified (%s) is different from num_tokens value (%s)",
                                                               tokens.size(),
                                                               conf.num_tokens),
                                                 false);
            }

            for (String token : tokens)
                partitioner.getTokenFactory().validate(token);
        }
        else if (conf.num_tokens == null)
        {
            conf.num_tokens = 1;
        }
    }

    // definitely not safe for tools + clients - implicitly instantiates StorageService
    public static void applySnitch()
    {
        /* end point snitch */
        if (conf.endpoint_snitch == null)
        {
            throw new ConfigurationException("Missing endpoint_snitch directive", false);
        }
        snitch = createEndpointSnitch(conf.dynamic_snitch, conf.endpoint_snitch);
        EndpointSnitchInfo.create();

        localDC = snitch.getLocalDatacenter();
        localComparator = (replica1, replica2) -> {
            boolean local1 = localDC.equals(snitch.getDatacenter(replica1));
            boolean local2 = localDC.equals(snitch.getDatacenter(replica2));
            if (local1 && !local2)
                return -1;
            if (local2 && !local1)
                return 1;
            return 0;
        };
        newFailureDetector = () -> createFailureDetector(conf.failure_detector);
    }

    // definitely not safe for tools + clients - implicitly instantiates schema
    public static void applyPartitioner()
    {
        applyPartitioner(conf);
    }

    public static void applyPartitioner(Config conf)
    {
        /* Hashing strategy */
        if (conf.partitioner == null)
        {
            throw new ConfigurationException("Missing directive: partitioner", false);
        }
        String name = conf.partitioner;
        try
        {
            name = System.getProperty(Config.PROPERTY_PREFIX + "partitioner", conf.partitioner);
            partitioner = FBUtilities.newPartitioner(name);
        }
        catch (Exception e)
        {
            throw new ConfigurationException("Invalid partitioner class " + name, e);
        }

        paritionerName = partitioner.getClass().getCanonicalName();
    }

    /**
     * Computes the sum of the 2 specified positive values returning {@code Long.MAX_VALUE} if the sum overflow.
     *
     * @param left the left operand
     * @param right the right operand
     * @return the sum of the 2 specified positive values of {@code Long.MAX_VALUE} if the sum overflow.
     */
    private static long saturatedSum(long left, long right)
    {
        assert left >= 0 && right >= 0;
        long sum = left + right;
        return sum < 0 ? Long.MAX_VALUE : sum;
    }

    private static long tryGetSpace(String dir, PathUtils.IOToLongFunction<FileStore> getSpace)
    {
        return PathUtils.tryGetSpace(new File(dir).toPath(), getSpace, e -> { throw new ConfigurationException("Unable check disk space in '" + dir + "'. Perhaps the Cassandra user does not have the necessary permissions"); });
    }

    public static IEndpointSnitch createEndpointSnitch(boolean dynamic, String snitchClassName) throws ConfigurationException
    {
        if (!snitchClassName.contains("."))
            snitchClassName = "org.apache.cassandra.locator." + snitchClassName;
        IEndpointSnitch snitch = FBUtilities.construct(snitchClassName, "snitch");
        return dynamic ? new DynamicEndpointSnitch(snitch) : snitch;
    }

    private static IFailureDetector createFailureDetector(String detectorClassName) throws ConfigurationException
    {
        if (!detectorClassName.contains("."))
            detectorClassName = "org.apache.cassandra.gms." + detectorClassName;
        IFailureDetector detector = FBUtilities.construct(detectorClassName, "failure detector");
        return detector;
    }

    public static IAuthenticator getAuthenticator()
    {
        return authenticator;
    }

    public static void setAuthenticator(IAuthenticator authenticator)
    {
        DatabaseDescriptor.authenticator = authenticator;
    }

    public static IAuthorizer getAuthorizer()
    {
        return authorizer;
    }

    public static void setAuthorizer(IAuthorizer authorizer)
    {
        DatabaseDescriptor.authorizer = authorizer;
    }

    public static INetworkAuthorizer getNetworkAuthorizer()
    {
        return networkAuthorizer;
    }

    public static void setNetworkAuthorizer(INetworkAuthorizer networkAuthorizer)
    {
        DatabaseDescriptor.networkAuthorizer = networkAuthorizer;
    }

    public static void setAuthFromRoot(boolean fromRoot)
    {
        conf.traverse_auth_from_root = fromRoot;
    }

    public static boolean getAuthFromRoot()
    {
        return conf.traverse_auth_from_root;
    }

    public static IRoleManager getRoleManager()
    {
        return roleManager;
    }

    public static void setRoleManager(IRoleManager roleManager)
    {
        DatabaseDescriptor.roleManager = roleManager;
    }

    public static int getPermissionsValidity()
    {
        return conf.permissions_validity.toMilliseconds();
    }

    public static void setPermissionsValidity(int timeout)
    {
        conf.permissions_validity = new DurationSpec.IntMillisecondsBound(timeout);
    }

    public static int getPermissionsUpdateInterval()
    {
        return conf.permissions_update_interval == null
             ? conf.permissions_validity.toMilliseconds()
             : conf.permissions_update_interval.toMilliseconds();
    }

    public static void setPermissionsUpdateInterval(int updateInterval)
    {
        if (updateInterval == -1)
            conf.permissions_update_interval = null;
        else
            conf.permissions_update_interval = new DurationSpec.IntMillisecondsBound(updateInterval);
    }

    public static int getPermissionsCacheMaxEntries()
    {
        return conf.permissions_cache_max_entries;
    }

    public static int setPermissionsCacheMaxEntries(int maxEntries)
    {
        return conf.permissions_cache_max_entries = maxEntries;
    }

    public static boolean getPermissionsCacheActiveUpdate()
    {
        return conf.permissions_cache_active_update;
    }

    public static void setPermissionsCacheActiveUpdate(boolean update)
    {
        conf.permissions_cache_active_update = update;
    }

    public static int getRolesValidity()
    {
        return conf.roles_validity.toMilliseconds();
    }

    public static void setRolesValidity(int validity)
    {
        conf.roles_validity = new DurationSpec.IntMillisecondsBound(validity);
    }

    public static int getRolesUpdateInterval()
    {
        return conf.roles_update_interval == null
             ? conf.roles_validity.toMilliseconds()
             : conf.roles_update_interval.toMilliseconds();
    }

    public static void setRolesCacheActiveUpdate(boolean update)
    {
        conf.roles_cache_active_update = update;
    }

    public static boolean getRolesCacheActiveUpdate()
    {
        return conf.roles_cache_active_update;
    }

    public static void setRolesUpdateInterval(int interval)
    {
        if (interval == -1)
            conf.roles_update_interval = null;
        else
            conf.roles_update_interval = new DurationSpec.IntMillisecondsBound(interval);
    }

    public static int getRolesCacheMaxEntries()
    {
        return conf.roles_cache_max_entries;
    }

    public static int setRolesCacheMaxEntries(int maxEntries)
    {
        return conf.roles_cache_max_entries = maxEntries;
    }

    public static int getCredentialsValidity()
    {
        return conf.credentials_validity.toMilliseconds();
    }

    public static void setCredentialsValidity(int timeout)
    {
        conf.credentials_validity = new DurationSpec.IntMillisecondsBound(timeout);
    }

    public static int getCredentialsUpdateInterval()
    {
        return conf.credentials_update_interval == null
               ? conf.credentials_validity.toMilliseconds()
               : conf.credentials_update_interval.toMilliseconds();
    }

    public static void setCredentialsUpdateInterval(int updateInterval)
    {
        if (updateInterval == -1)
            conf.credentials_update_interval = null;
        else
            conf.credentials_update_interval = new DurationSpec.IntMillisecondsBound(updateInterval);
    }

    public static int getCredentialsCacheMaxEntries()
    {
        return conf.credentials_cache_max_entries;
    }

    public static int setCredentialsCacheMaxEntries(int maxEntries)
    {
        return conf.credentials_cache_max_entries = maxEntries;
    }

    public static boolean getCredentialsCacheActiveUpdate()
    {
        return conf.credentials_cache_active_update;
    }

    public static void setCredentialsCacheActiveUpdate(boolean update)
    {
        conf.credentials_cache_active_update = update;
    }

    public static int getMaxValueSize()
    {
        return Ints.saturatedCast(conf.max_value_size.toMebibytes() * 1024L * 1024);
    }

    public static void setMaxValueSize(int maxValueSizeInBytes)
    {
        // the below division is safe as this setter is used only in tests with values that won't lead to precision loss
        conf.max_value_size = new DataStorageSpec.IntMebibytesBound((maxValueSizeInBytes / (1024L * 1024)), MEBIBYTES);
    }

    /**
     * Creates all storage-related directories.
     */
    public static void createAllDirectories()
    {
        try
        {
            if (conf.data_file_directories.length == 0)
                throw new ConfigurationException("At least one DataFileDirectory must be specified", false);

            for (String dataFileDirectory : conf.data_file_directories)
                FileUtils.createDirectory(dataFileDirectory);

            if (conf.local_system_data_file_directory != null)
                FileUtils.createDirectory(conf.local_system_data_file_directory);

            if (conf.commitlog_directory == null)
                throw new ConfigurationException("commitlog_directory must be specified", false);
            FileUtils.createDirectory(conf.commitlog_directory);

            if (conf.hints_directory == null)
                throw new ConfigurationException("hints_directory must be specified", false);
            FileUtils.createDirectory(conf.hints_directory);

            if (conf.saved_caches_directory == null)
                throw new ConfigurationException("saved_caches_directory must be specified", false);
            FileUtils.createDirectory(conf.saved_caches_directory);

            if (conf.cdc_enabled)
            {
                if (conf.cdc_raw_directory == null)
                    throw new ConfigurationException("cdc_raw_directory must be specified", false);
                FileUtils.createDirectory(conf.cdc_raw_directory);
            }
        }
        catch (ConfigurationException e)
        {
            throw new IllegalArgumentException("Bad configuration; unable to start server: "+e.getMessage());
        }
        catch (FSWriteError e)
        {
            throw new IllegalStateException(e.getCause().getMessage() + "; unable to start server");
        }
    }

    public static IPartitioner getPartitioner()
    {
        return partitioner;
    }

    public static String getPartitionerName()
    {
        return paritionerName;
    }

    /* For tests ONLY, don't use otherwise or all hell will break loose. Tests should restore value at the end. */
    public static IPartitioner setPartitionerUnsafe(IPartitioner newPartitioner)
    {
        IPartitioner old = partitioner;
        partitioner = newPartitioner;
        return old;
    }

    public static IEndpointSnitch getEndpointSnitch()
    {
        return snitch;
    }
    public static void setEndpointSnitch(IEndpointSnitch eps)
    {
        snitch = eps;
    }

    public static IFailureDetector newFailureDetector()
    {
        return newFailureDetector.get();
    }

    public static void setDefaultFailureDetector()
    {
        newFailureDetector = () -> createFailureDetector("FailureDetector");
    }

    public static int getColumnIndexSize()
    {
        return conf.column_index_size.toBytes();
    }

    public static int getColumnIndexSizeInKiB()
    {
        return conf.column_index_size.toKibibytes();
    }

    public static void setColumnIndexSize(int val)
    {
        conf.column_index_size =  createIntKibibyteBoundAndEnsureItIsValidForByteConversion(val,"column_index_size");
    }

    public static int getColumnIndexCacheSize()
    {
        return conf.column_index_cache_size.toBytes();
    }

    public static int getColumnIndexCacheSizeInKiB()
    {
        return conf.column_index_cache_size.toKibibytes();
    }

    public static void setColumnIndexCacheSize(int val)
    {
        conf.column_index_cache_size = createIntKibibyteBoundAndEnsureItIsValidForByteConversion(val,"column_index_cache_size");
    }

    public static int getBatchSizeWarnThreshold()
    {
        return conf.batch_size_warn_threshold.toBytes();
    }

    public static int getBatchSizeWarnThresholdInKiB()
    {
        return conf.batch_size_warn_threshold.toKibibytes();
    }

    public static long getBatchSizeFailThreshold()
    {
        return conf.batch_size_fail_threshold.toBytesInLong();
    }

    public static int getBatchSizeFailThresholdInKiB()
    {
        return conf.batch_size_fail_threshold.toKibibytes();
    }

    public static int getUnloggedBatchAcrossPartitionsWarnThreshold()
    {
        return conf.unlogged_batch_across_partitions_warn_threshold;
    }

    public static void setBatchSizeWarnThresholdInKiB(int threshold)
    {
        conf.batch_size_warn_threshold = createIntKibibyteBoundAndEnsureItIsValidForByteConversion(threshold,"batch_size_warn_threshold");
    }

    public static void setBatchSizeFailThresholdInKiB(int threshold)
    {
        conf.batch_size_fail_threshold = new DataStorageSpec.IntKibibytesBound(threshold);
    }

    public static Collection<String> getInitialTokens()
    {
        return tokensFromString(System.getProperty(Config.PROPERTY_PREFIX + "initial_token", conf.initial_token));
    }

    public static String getAllocateTokensForKeyspace()
    {
        return System.getProperty(Config.PROPERTY_PREFIX + "allocate_tokens_for_keyspace", conf.allocate_tokens_for_keyspace);
    }

    public static Integer getAllocateTokensForLocalRf()
    {
        return conf.allocate_tokens_for_local_replication_factor;
    }

    public static Collection<String> tokensFromString(String tokenString)
    {
        List<String> tokens = new ArrayList<>();
        if (tokenString != null)
            for (String token : StringUtils.split(tokenString, ','))
                tokens.add(token.trim());
        return tokens;
    }

    public static int getNumTokens()
    {
        return conf.num_tokens;
    }

    public static InetAddressAndPort getReplaceAddress()
    {
        try
        {
            if (System.getProperty(Config.PROPERTY_PREFIX + "replace_address", null) != null)
                return InetAddressAndPort.getByName(System.getProperty(Config.PROPERTY_PREFIX + "replace_address", null));
            else if (System.getProperty(Config.PROPERTY_PREFIX + "replace_address_first_boot", null) != null)
                return InetAddressAndPort.getByName(System.getProperty(Config.PROPERTY_PREFIX + "replace_address_first_boot", null));
            return null;
        }
        catch (UnknownHostException e)
        {
            throw new RuntimeException("Replacement host name could not be resolved or scope_id was specified for a global IPv6 address", e);
        }
    }

    public static Collection<String> getReplaceTokens()
    {
        return tokensFromString(System.getProperty(Config.PROPERTY_PREFIX + "replace_token", null));
    }

    public static UUID getReplaceNode()
    {
        try
        {
            return UUID.fromString(System.getProperty(Config.PROPERTY_PREFIX + "replace_node", null));
        } catch (NullPointerException e)
        {
            return null;
        }
    }

    public static String getClusterName()
    {
        return conf.cluster_name;
    }

    public static int getStoragePort()
    {
        return Integer.parseInt(System.getProperty(Config.PROPERTY_PREFIX + "storage_port", Integer.toString(conf.storage_port)));
    }

    public static int getSSLStoragePort()
    {
        return Integer.parseInt(System.getProperty(Config.PROPERTY_PREFIX + "ssl_storage_port", Integer.toString(conf.ssl_storage_port)));
    }

    public static long nativeTransportIdleTimeout()
    {
        return conf.native_transport_idle_timeout.toMilliseconds();
    }

    public static void setNativeTransportIdleTimeout(long nativeTransportTimeout)
    {
        conf.native_transport_idle_timeout = new DurationSpec.LongMillisecondsBound(nativeTransportTimeout);
    }

    public static long getRpcTimeout(TimeUnit unit)
    {
        return conf.request_timeout.to(unit);
    }

    public static void setRpcTimeout(long timeOutInMillis)
    {
        conf.request_timeout = new DurationSpec.LongMillisecondsBound(timeOutInMillis);
    }

    public static long getReadRpcTimeout(TimeUnit unit)
    {
        return conf.read_request_timeout.to(unit);
    }

    public static void setReadRpcTimeout(long timeOutInMillis)
    {
        conf.read_request_timeout = new DurationSpec.LongMillisecondsBound(timeOutInMillis);
    }

    public static long getRangeRpcTimeout(TimeUnit unit)
    {
        return conf.range_request_timeout.to(unit);
    }

    public static void setRangeRpcTimeout(long timeOutInMillis)
    {
        conf.range_request_timeout = new DurationSpec.LongMillisecondsBound(timeOutInMillis);
    }

    public static long getWriteRpcTimeout(TimeUnit unit)
    {
        return conf.write_request_timeout.to(unit);
    }

    public static void setWriteRpcTimeout(long timeOutInMillis)
    {
        conf.write_request_timeout = new DurationSpec.LongMillisecondsBound(timeOutInMillis);
    }

    public static long getCounterWriteRpcTimeout(TimeUnit unit)
    {
        return conf.counter_write_request_timeout.to(unit);
    }

    public static void setCounterWriteRpcTimeout(long timeOutInMillis)
    {
        conf.counter_write_request_timeout = new DurationSpec.LongMillisecondsBound(timeOutInMillis);
    }

    public static long getCasContentionTimeout(TimeUnit unit)
    {
        return conf.cas_contention_timeout.to(unit);
    }

    public static void setCasContentionTimeout(long timeOutInMillis)
    {
        conf.cas_contention_timeout = new DurationSpec.LongMillisecondsBound(timeOutInMillis);
    }

    public static long getTruncateRpcTimeout(TimeUnit unit)
    {
        return conf.truncate_request_timeout.to(unit);
    }

    public static void setTruncateRpcTimeout(long timeOutInMillis)
    {
        conf.truncate_request_timeout = new DurationSpec.LongMillisecondsBound(timeOutInMillis);
    }

    public static long getRepairRpcTimeout(TimeUnit unit)
    {
        return conf.repair_request_timeout.to(unit);
    }

    public static void setRepairRpcTimeout(Long timeOutInMillis)
    {
        conf.repair_request_timeout = new DurationSpec.LongMillisecondsBound(timeOutInMillis);
    }

    public static boolean hasCrossNodeTimeout()
    {
        return conf.internode_timeout;
    }

    public static void setCrossNodeTimeout(boolean crossNodeTimeout)
    {
        conf.internode_timeout = crossNodeTimeout;
    }

    public static long getSlowQueryTimeout(TimeUnit unit)
    {
        return conf.slow_query_log_timeout.to(unit);
    }

    /**
     * @return the minimum configured {read, write, range, truncate, misc} timeout
     */
    public static long getMinRpcTimeout(TimeUnit unit)
    {
        return Longs.min(getRpcTimeout(unit),
                         getReadRpcTimeout(unit),
                         getRangeRpcTimeout(unit),
                         getWriteRpcTimeout(unit),
                         getCounterWriteRpcTimeout(unit),
                         getTruncateRpcTimeout(unit));
    }

    public static long getPingTimeout(TimeUnit unit)
    {
        return unit.convert(getBlockForPeersTimeoutInSeconds(), TimeUnit.SECONDS);
    }

    public static double getPhiConvictThreshold()
    {
        return conf.phi_convict_threshold;
    }

    public static void setPhiConvictThreshold(double phiConvictThreshold)
    {
        conf.phi_convict_threshold = phiConvictThreshold;
    }

    public static int getConcurrentReaders()
    {
        return conf.concurrent_reads;
    }

    public static void setConcurrentReaders(int concurrent_reads)
    {
        if (concurrent_reads < 0)
        {
            throw new IllegalArgumentException("Concurrent reads must be non-negative");
        }
        conf.concurrent_reads = concurrent_reads;
    }

    public static int getConcurrentWriters()
    {
        return conf.concurrent_writes;
    }

    public static void setConcurrentWriters(int concurrent_writers)
    {
        if (concurrent_writers < 0)
        {
            throw new IllegalArgumentException("Concurrent reads must be non-negative");
        }
        conf.concurrent_writes = concurrent_writers;
    }

    public static int getConcurrentCounterWriters()
    {
        return conf.concurrent_counter_writes;
    }

    public static void setConcurrentCounterWriters(int concurrent_counter_writes)
    {
        if (concurrent_counter_writes < 0)
        {
            throw new IllegalArgumentException("Concurrent reads must be non-negative");
        }
        conf.concurrent_counter_writes = concurrent_counter_writes;
    }

    public static int getConcurrentViewWriters()
    {
        return conf.concurrent_materialized_view_writes;
    }

    public static void setConcurrentViewWriters(int concurrent_materialized_view_writes)
    {
        if (concurrent_materialized_view_writes < 0)
        {
            throw new IllegalArgumentException("Concurrent reads must be non-negative");
        }
        conf.concurrent_materialized_view_writes = concurrent_materialized_view_writes;
    }

    public static int getFlushWriters()
    {
        return conf.memtable_flush_writers;
    }

    public static int getAvailableProcessors()
    {
        return conf == null ? -1 : conf.available_processors;
    }

    public static int getConcurrentCompactors()
    {
        return conf.concurrent_compactors;
    }

    public static void setConcurrentCompactors(int value)
    {
        conf.concurrent_compactors = value;
    }

    public static int getCompactionThroughputMebibytesPerSecAsInt()
    {
        return conf.compaction_throughput.toMebibytesPerSecondAsInt();
    }

    public static double getCompactionThroughputBytesPerSec()
    {
        return conf.compaction_throughput.toBytesPerSecond();
    }

    public static double getCompactionThroughputMebibytesPerSec()
    {
        return conf.compaction_throughput.toMebibytesPerSecond();
    }

    @VisibleForTesting // only for testing!
    public static void setCompactionThroughputBytesPerSec(int value)
    {
        if (BYTES_PER_SECOND.toMebibytesPerSecond(value) >= Integer.MAX_VALUE)
            throw new IllegalArgumentException("compaction_throughput: " + value +
                                               " is too large; it should be less than " +
                                               Integer.MAX_VALUE + " in MiB/s");

        conf.compaction_throughput = new DataRateSpec.LongBytesPerSecondBound(value);
    }

    public static void setCompactionThroughputMebibytesPerSec(int value)
    {
        if (value == Integer.MAX_VALUE)
            throw new IllegalArgumentException("compaction_throughput: " + value +
                                               " is too large; it should be less than " +
                                               Integer.MAX_VALUE + " in MiB/s");

        conf.compaction_throughput = new DataRateSpec.LongBytesPerSecondBound(value, MEBIBYTES_PER_SECOND);
    }

    public static long getCompactionLargePartitionWarningThreshold() { return conf.compaction_large_partition_warning_threshold.toBytesInLong(); }

    public static int getCompactionTombstoneWarningThreshold()
    {
        return conf.compaction_tombstone_warning_threshold;
    }

    public static void setCompactionTombstoneWarningThreshold(int count)
    {
        conf.compaction_tombstone_warning_threshold = count;
    }

    public static int getConcurrentValidations()
    {
        return conf.concurrent_validations;
    }

    public static void setConcurrentValidations(int value)
    {
        value = value > 0 ? value : Integer.MAX_VALUE;
        conf.concurrent_validations = value;
    }

    public static int getConcurrentViewBuilders()
    {
        return conf.concurrent_materialized_view_builders;
    }

    public static void setConcurrentViewBuilders(int value)
    {
        conf.concurrent_materialized_view_builders = value;
    }

    public static long getMinFreeSpacePerDriveInBytes()
    {
        return conf.min_free_space_per_drive.toBytesInLong();
    }

    public static boolean getDisableSTCSInL0()
    {
        return disableSTCSInL0;
    }

    public static void setDisableSTCSInL0(boolean disabled)
    {
        disableSTCSInL0 = disabled;
    }

    public static int getStreamThroughputOutboundMegabitsPerSec()
    {
        return conf.stream_throughput_outbound.toMegabitsPerSecondAsInt();
    }

    public static double getStreamThroughputOutboundMegabitsPerSecAsDouble()
    {
        return conf.stream_throughput_outbound.toMegabitsPerSecond();
    }

    public static double getStreamThroughputOutboundMebibytesPerSec()
    {
        return conf.stream_throughput_outbound.toMebibytesPerSecond();
    }

    public static double getStreamThroughputOutboundBytesPerSec()
    {
        return conf.stream_throughput_outbound.toBytesPerSecond();
    }

    public static int getStreamThroughputOutboundMebibytesPerSecAsInt()
    {
        return conf.stream_throughput_outbound.toMebibytesPerSecondAsInt();
    }

    public static void setStreamThroughputOutboundMebibytesPerSecAsInt(int value)
    {
        if (MEBIBYTES_PER_SECOND.toMegabitsPerSecond(value) >= Integer.MAX_VALUE)
            throw new IllegalArgumentException("stream_throughput_outbound: " + value  +
                                               " is too large; it should be less than " +
                                               Integer.MAX_VALUE + " in megabits/s");

        conf.stream_throughput_outbound = new DataRateSpec.LongBytesPerSecondBound(value, MEBIBYTES_PER_SECOND);
    }

    public static void setStreamThroughputOutboundBytesPerSec(long value)
    {
        conf.stream_throughput_outbound = new DataRateSpec.LongBytesPerSecondBound(value, BYTES_PER_SECOND);
    }

    public static void setStreamThroughputOutboundMegabitsPerSec(int value)
    {
        conf.stream_throughput_outbound = DataRateSpec.LongBytesPerSecondBound.megabitsPerSecondInBytesPerSecond(value);
    }

    public static double getEntireSSTableStreamThroughputOutboundMebibytesPerSec()
    {
        return conf.entire_sstable_stream_throughput_outbound.toMebibytesPerSecond();
    }

    public static double getEntireSSTableStreamThroughputOutboundBytesPerSec()
    {
        return conf.entire_sstable_stream_throughput_outbound.toBytesPerSecond();
    }

    public static void setEntireSSTableStreamThroughputOutboundMebibytesPerSec(int value)
    {
        if (value == Integer.MAX_VALUE)
            throw new IllegalArgumentException("entire_sstable_stream_throughput_outbound: " + value +
                                               " is too large; it should be less than " +
                                               Integer.MAX_VALUE + " in MiB/s");

        conf.entire_sstable_stream_throughput_outbound = new DataRateSpec.LongBytesPerSecondBound(value, MEBIBYTES_PER_SECOND);
    }

    public static int getInterDCStreamThroughputOutboundMegabitsPerSec()
    {
        return conf.inter_dc_stream_throughput_outbound.toMegabitsPerSecondAsInt();
    }

    public static double getInterDCStreamThroughputOutboundMegabitsPerSecAsDouble()
    {
        return conf.inter_dc_stream_throughput_outbound.toMegabitsPerSecond();
    }

    public static double getInterDCStreamThroughputOutboundMebibytesPerSec()
    {
        return conf.inter_dc_stream_throughput_outbound.toMebibytesPerSecond();
    }

    public static double getInterDCStreamThroughputOutboundBytesPerSec()
    {
        return conf.inter_dc_stream_throughput_outbound.toBytesPerSecond();
    }

    public static int getInterDCStreamThroughputOutboundMebibytesPerSecAsInt()
    {
        return conf.inter_dc_stream_throughput_outbound.toMebibytesPerSecondAsInt();
    }

    public static void setInterDCStreamThroughputOutboundMebibytesPerSecAsInt(int value)
    {
        if (MEBIBYTES_PER_SECOND.toMegabitsPerSecond(value) >= Integer.MAX_VALUE)
            throw new IllegalArgumentException("inter_dc_stream_throughput_outbound: " + value +
                                               " is too large; it should be less than " +
                                               Integer.MAX_VALUE + " in megabits/s");

        conf.inter_dc_stream_throughput_outbound = new DataRateSpec.LongBytesPerSecondBound(value, MEBIBYTES_PER_SECOND);
    }

    public static void setInterDCStreamThroughputOutboundBytesPerSec(long value)
    {
        conf.inter_dc_stream_throughput_outbound = new DataRateSpec.LongBytesPerSecondBound(value, BYTES_PER_SECOND);
    }

    public static void setInterDCStreamThroughputOutboundMegabitsPerSec(int value)
    {
        conf.inter_dc_stream_throughput_outbound = DataRateSpec.LongBytesPerSecondBound.megabitsPerSecondInBytesPerSecond(value);
    }

    public static double getEntireSSTableInterDCStreamThroughputOutboundBytesPerSec()
    {
        return conf.entire_sstable_inter_dc_stream_throughput_outbound.toBytesPerSecond();
    }

    public static double getEntireSSTableInterDCStreamThroughputOutboundMebibytesPerSec()
    {
        return conf.entire_sstable_inter_dc_stream_throughput_outbound.toMebibytesPerSecond();
    }

    public static void setEntireSSTableInterDCStreamThroughputOutboundMebibytesPerSec(int value)
    {
        if (value == Integer.MAX_VALUE)
            throw new IllegalArgumentException("entire_sstable_inter_dc_stream_throughput_outbound: " + value +
                                               " is too large; it should be less than " +
                                               Integer.MAX_VALUE + " in MiB/s");

        conf.entire_sstable_inter_dc_stream_throughput_outbound = new DataRateSpec.LongBytesPerSecondBound(value, MEBIBYTES_PER_SECOND);
    }

    /**
     * Checks if the local system data must be stored in a specific location which supports redundancy.
     *
     * @return {@code true} if the local system keyspaces data must be stored in a different location,
     * {@code false} otherwise.
     */
    public static boolean useSpecificLocationForLocalSystemData()
    {
        return conf.local_system_data_file_directory != null;
    }

    /**
     * Returns the locations where the local system keyspaces data should be stored.
     *
     * <p>If the {@code local_system_data_file_directory} was unspecified, the local system keyspaces data should be stored
     * in the first data directory. This approach guarantees that the server can tolerate the lost of all the disks but the first one.</p>
     *
     * @return the locations where should be stored the local system keyspaces data
     */
    public static String[] getLocalSystemKeyspacesDataFileLocations()
    {
        if (useSpecificLocationForLocalSystemData())
            return new String[] {conf.local_system_data_file_directory};

        return conf.data_file_directories.length == 0  ? conf.data_file_directories
                                                       : new String[] {conf.data_file_directories[0]};
    }

    /**
     * Returns the locations where the non local system keyspaces data should be stored.
     *
     * @return the locations where the non local system keyspaces data should be stored.
     */
    public static String[] getNonLocalSystemKeyspacesDataFileLocations()
    {
        return conf.data_file_directories;
    }

    /**
     * Returns the list of all the directories where the data files can be stored (for local system and non local system keyspaces).
     *
     * @return the list of all the directories where the data files can be stored.
     */
    public static String[] getAllDataFileLocations()
    {
        if (conf.local_system_data_file_directory == null)
            return conf.data_file_directories;

        return ArrayUtils.addFirst(conf.data_file_directories, conf.local_system_data_file_directory);
    }

    public static String getCommitLogLocation()
    {
        return conf.commitlog_directory;
    }

    @VisibleForTesting
    public static void setCommitLogLocation(String value)
    {
        conf.commitlog_directory = value;
    }

    public static ParameterizedClass getCommitLogCompression()
    {
        return conf.commitlog_compression;
    }

    public static void setCommitLogCompression(ParameterizedClass compressor)
    {
        conf.commitlog_compression = compressor;
    }

    public static Config.FlushCompression getFlushCompression()
    {
        return conf.flush_compression;
    }

    public static void setFlushCompression(Config.FlushCompression compression)
    {
        conf.flush_compression = compression;
    }

   /**
    * Maximum number of buffers in the compression pool. The default value is 3, it should not be set lower than that
    * (one segment in compression, one written to, one in reserve); delays in compression may cause the log to use
    * more, depending on how soon the sync policy stops all writing threads.
    */
    public static int getCommitLogMaxCompressionBuffersInPool()
    {
        return conf.commitlog_max_compression_buffers_in_pool;
    }

    public static void setCommitLogMaxCompressionBuffersPerPool(int buffers)
    {
        conf.commitlog_max_compression_buffers_in_pool = buffers;
    }

    public static int getMaxMutationSize()
    {
        return conf.max_mutation_size.toBytes();
    }

    public static int getTombstoneWarnThreshold()
    {
        return conf.tombstone_warn_threshold;
    }

    public static void setTombstoneWarnThreshold(int threshold)
    {
        conf.tombstone_warn_threshold = threshold;
    }

    public static int getTombstoneFailureThreshold()
    {
        return conf.tombstone_failure_threshold;
    }

    public static void setTombstoneFailureThreshold(int threshold)
    {
        conf.tombstone_failure_threshold = threshold;
    }

    public static int getCachedReplicaRowsWarnThreshold()
    {
        return conf.replica_filtering_protection.cached_rows_warn_threshold;
    }

    public static void setCachedReplicaRowsWarnThreshold(int threshold)
    {
        conf.replica_filtering_protection.cached_rows_warn_threshold = threshold;
    }

    public static int getCachedReplicaRowsFailThreshold()
    {
        return conf.replica_filtering_protection.cached_rows_fail_threshold;
    }

    public static void setCachedReplicaRowsFailThreshold(int threshold)
    {
        conf.replica_filtering_protection.cached_rows_fail_threshold = threshold;
    }

    /**
     * size of commitlog segments to allocate
     */
    public static int getCommitLogSegmentSize()
    {
        return conf.commitlog_segment_size.toBytes();
    }

    /**
     * Update commitlog_segment_size in the tests.
     * {@link CommitLogSegmentManagerCDC} uses the CommitLogSegmentSize to estimate the file size on allocation.
     * It is important to keep the value unchanged for the estimation to be correct.
     * @param sizeMebibytes
     */
    @VisibleForTesting /* Only for testing */
    public static void setCommitLogSegmentSize(int sizeMebibytes)
    {
        conf.commitlog_segment_size = new DataStorageSpec.IntMebibytesBound(sizeMebibytes);
    }

    public static String getSavedCachesLocation()
    {
        return conf.saved_caches_directory;
    }

    public static Set<InetAddressAndPort> getSeeds()
    {
        return ImmutableSet.<InetAddressAndPort>builder().addAll(seedProvider.getSeeds()).build();
    }

    public static SeedProvider getSeedProvider()
    {
        return seedProvider;
    }

    public static void setSeedProvider(SeedProvider newSeedProvider)
    {
        seedProvider = newSeedProvider;
    }

    public static InetAddress getListenAddress()
    {
        return listenAddress;
    }

    public static void setListenAddress(InetAddress newlistenAddress)
    {
        listenAddress = newlistenAddress;
    }

    public static InetAddress getBroadcastAddress()
    {
        return broadcastAddress;
    }

    public static boolean shouldListenOnBroadcastAddress()
    {
        return conf.listen_on_broadcast_address;
    }

    public static void setShouldListenOnBroadcastAddress(boolean shouldListenOnBroadcastAddress)
    {
        conf.listen_on_broadcast_address = shouldListenOnBroadcastAddress;
    }

    public static void setListenOnBroadcastAddress(boolean listen_on_broadcast_address)
    {
        conf.listen_on_broadcast_address = listen_on_broadcast_address;
    }

    public static IInternodeAuthenticator getInternodeAuthenticator()
    {
        return internodeAuthenticator;
    }

    public static void setInternodeAuthenticator(IInternodeAuthenticator internodeAuthenticator)
    {
        Preconditions.checkNotNull(internodeAuthenticator);
        DatabaseDescriptor.internodeAuthenticator = internodeAuthenticator;
    }

    public static void setBroadcastAddress(InetAddress broadcastAdd)
    {
        broadcastAddress = broadcastAdd;
    }

    /**
     * This is the address used to bind for the native protocol to communicate with clients. Most usages in the code
     * refer to it as native address although some places still call it RPC address. It's not thrift RPC anymore
     * so native is more appropriate. The address alone is not enough to uniquely identify this instance because
     * multiple instances might use the same interface with different ports.
     */
    public static InetAddress getRpcAddress()
    {
        return rpcAddress;
    }

    public static void setBroadcastRpcAddress(InetAddress broadcastRPCAddr)
    {
        broadcastRpcAddress = broadcastRPCAddr;
    }

    /**
     * This is the address used to reach this instance for the native protocol to communicate with clients. Most usages in the code
     * refer to it as native address although some places still call it RPC address. It's not thrift RPC anymore
     * so native is more appropriate. The address alone is not enough to uniquely identify this instance because
     * multiple instances might use the same interface with different ports.
     *
     * May be null, please use {@link FBUtilities#getBroadcastNativeAddressAndPort()} instead.
     */
    public static InetAddress getBroadcastRpcAddress()
    {
        return broadcastRpcAddress;
    }

    public static boolean getRpcKeepAlive()
    {
        return conf.rpc_keepalive;
    }

    public static int getInternodeSocketSendBufferSizeInBytes()
    {
        return conf.internode_socket_send_buffer_size.toBytes();
    }

    public static int getInternodeSocketReceiveBufferSizeInBytes()
    {
        return conf.internode_socket_receive_buffer_size.toBytes();
    }

    public static int getInternodeApplicationSendQueueCapacityInBytes()
    {
        return conf.internode_application_send_queue_capacity.toBytes();
    }

    public static int getInternodeApplicationSendQueueReserveEndpointCapacityInBytes()
    {
        return conf.internode_application_send_queue_reserve_endpoint_capacity.toBytes();
    }

    public static int getInternodeApplicationSendQueueReserveGlobalCapacityInBytes()
    {
        return conf.internode_application_send_queue_reserve_global_capacity.toBytes();
    }

    public static int getInternodeApplicationReceiveQueueCapacityInBytes()
    {
        return conf.internode_application_receive_queue_capacity.toBytes();
    }

    public static int getInternodeApplicationReceiveQueueReserveEndpointCapacityInBytes()
    {
        return conf.internode_application_receive_queue_reserve_endpoint_capacity.toBytes();
    }

    public static int getInternodeApplicationReceiveQueueReserveGlobalCapacityInBytes()
    {
        return conf.internode_application_receive_queue_reserve_global_capacity.toBytes();
    }

    public static int getInternodeTcpConnectTimeoutInMS()
    {
        return conf.internode_tcp_connect_timeout.toMilliseconds();
    }

    public static void setInternodeTcpConnectTimeoutInMS(int value)
    {
        conf.internode_tcp_connect_timeout = new DurationSpec.IntMillisecondsBound(value);
    }

    public static int getInternodeTcpUserTimeoutInMS()
    {
        return conf.internode_tcp_user_timeout.toMilliseconds();
    }

    public static void setInternodeTcpUserTimeoutInMS(int value)
    {
        conf.internode_tcp_user_timeout = new DurationSpec.IntMillisecondsBound(value);
    }

    public static int getInternodeStreamingTcpUserTimeoutInMS()
    {
        return conf.internode_streaming_tcp_user_timeout.toMilliseconds();
    }

    public static void setInternodeStreamingTcpUserTimeoutInMS(int value)
    {
        conf.internode_streaming_tcp_user_timeout = new DurationSpec.IntMillisecondsBound(value);
    }

    public static int getInternodeMaxMessageSizeInBytes()
    {
        return conf.internode_max_message_size.toBytes();
    }

    @VisibleForTesting
    public static void setInternodeMaxMessageSizeInBytes(int value)
    {
        conf.internode_max_message_size = new DataStorageSpec.IntBytesBound(value);
    }

    public static boolean startNativeTransport()
    {
        return conf.start_native_transport;
    }

    /**
     *  This is the port used with RPC address for the native protocol to communicate with clients. Now that thrift RPC
     *  is no longer in use there is no RPC port.
     */
    public static int getNativeTransportPort()
    {
        return Integer.parseInt(System.getProperty(Config.PROPERTY_PREFIX + "native_transport_port", Integer.toString(conf.native_transport_port)));
    }

    @VisibleForTesting
    public static void setNativeTransportPort(int port)
    {
        conf.native_transport_port = port;
    }

    public static int getNativeTransportPortSSL()
    {
        return conf.native_transport_port_ssl == null ? getNativeTransportPort() : conf.native_transport_port_ssl;
    }

    @VisibleForTesting
    public static void setNativeTransportPortSSL(Integer port)
    {
        conf.native_transport_port_ssl = port;
    }

    public static int getNativeTransportMaxThreads()
    {
        return conf.native_transport_max_threads;
    }

    public static void setNativeTransportMaxThreads(int max_threads)
    {
        conf.native_transport_max_threads = max_threads;
    }

    public static int getNativeTransportMaxFrameSize()
    {
        return conf.native_transport_max_frame_size.toBytes();
    }

    public static void setNativeTransportMaxFrameSize(int bytes)
    {
        conf.native_transport_max_frame_size = new DataStorageSpec.IntMebibytesBound(bytes);
    }

    public static long getNativeTransportMaxConcurrentConnections()
    {
        return conf.native_transport_max_concurrent_connections;
    }

    public static void setNativeTransportMaxConcurrentConnections(long nativeTransportMaxConcurrentConnections)
    {
        conf.native_transport_max_concurrent_connections = nativeTransportMaxConcurrentConnections;
    }

    public static long getNativeTransportMaxConcurrentConnectionsPerIp()
    {
        return conf.native_transport_max_concurrent_connections_per_ip;
    }

    public static void setNativeTransportMaxConcurrentConnectionsPerIp(long native_transport_max_concurrent_connections_per_ip)
    {
        conf.native_transport_max_concurrent_connections_per_ip = native_transport_max_concurrent_connections_per_ip;
    }

    public static boolean useNativeTransportLegacyFlusher()
    {
        return conf.native_transport_flush_in_batches_legacy;
    }

    public static boolean getNativeTransportAllowOlderProtocols()
    {
        return conf.native_transport_allow_older_protocols;
    }

    public static void setNativeTransportAllowOlderProtocols(boolean isEnabled)
    {
        conf.native_transport_allow_older_protocols = isEnabled;
    }

    public static long getCommitLogSyncGroupWindow()
    {
        return conf.commitlog_sync_group_window.toMilliseconds();
    }

    public static void setCommitLogSyncGroupWindow(long windowMillis)
    {
        conf.commitlog_sync_group_window = new DurationSpec.IntMillisecondsBound(windowMillis);
    }

    public static int getNativeTransportReceiveQueueCapacityInBytes()
    {
        return conf.native_transport_receive_queue_capacity.toBytes();
    }

    public static void setNativeTransportReceiveQueueCapacityInBytes(int queueSize)
    {
        conf.native_transport_receive_queue_capacity = new DataStorageSpec.IntBytesBound(queueSize);
    }

    public static long getNativeTransportMaxRequestDataInFlightPerIpInBytes()
    {
        return conf.native_transport_max_request_data_in_flight_per_ip.toBytes();
    }

    public static Config.PaxosVariant getPaxosVariant()
    {
        return conf.paxos_variant;
    }

    public static void setPaxosVariant(Config.PaxosVariant variant)
    {
        conf.paxos_variant = variant;
    }

    public static String getPaxosContentionWaitRandomizer()
    {
        return conf.paxos_contention_wait_randomizer;
    }

    public static String getPaxosContentionMinWait()
    {
        return conf.paxos_contention_min_wait;
    }

    public static String getPaxosContentionMaxWait()
    {
        return conf.paxos_contention_max_wait;
    }

    public static String getPaxosContentionMinDelta()
    {
        return conf.paxos_contention_min_delta;
    }

    public static void setPaxosContentionWaitRandomizer(String waitRandomizer)
    {
        conf.paxos_contention_wait_randomizer = waitRandomizer;
    }

    public static void setPaxosContentionMinWait(String minWait)
    {
        conf.paxos_contention_min_wait = minWait;
    }

    public static void setPaxosContentionMaxWait(String maxWait)
    {
        conf.paxos_contention_max_wait = maxWait;
    }

    public static void setPaxosContentionMinDelta(String minDelta)
    {
        conf.paxos_contention_min_delta = minDelta;
    }

    public static boolean skipPaxosRepairOnTopologyChange()
    {
        return conf.skip_paxos_repair_on_topology_change;
    }

    public static void setSkipPaxosRepairOnTopologyChange(boolean value)
    {
        conf.skip_paxos_repair_on_topology_change = value;
    }

    public static long getPaxosPurgeGrace(TimeUnit units)
    {
        return conf.paxos_purge_grace_period.to(units);
    }

    public static void setPaxosPurgeGrace(long seconds)
    {
        conf.paxos_purge_grace_period = new DurationSpec.LongSecondsBound(seconds);
    }

    public static PaxosOnLinearizabilityViolation paxosOnLinearizabilityViolations()
    {
        return conf.paxos_on_linearizability_violations;
    }

    public static void setPaxosOnLinearizabilityViolations(PaxosOnLinearizabilityViolation v)
    {
        conf.paxos_on_linearizability_violations = v;
    }

    public static PaxosStatePurging paxosStatePurging()
    {
        return conf.paxos_state_purging;
    }

    public static void setPaxosStatePurging(PaxosStatePurging v)
    {
        conf.paxos_state_purging = v;
    }

    public static boolean paxosRepairEnabled()
    {
        return conf.paxos_repair_enabled;
    }

    public static void setPaxosRepairEnabled(boolean v)
    {
        conf.paxos_repair_enabled = v;
    }

    public static Set<String> skipPaxosRepairOnTopologyChangeKeyspaces()
    {
        return conf.skip_paxos_repair_on_topology_change_keyspaces;
    }

    public static void setSkipPaxosRepairOnTopologyChangeKeyspaces(String keyspaces)
    {
        conf.skip_paxos_repair_on_topology_change_keyspaces = Config.splitCommaDelimited(keyspaces);
    }

    public static boolean paxoTopologyRepairNoDcChecks()
    {
        return conf.paxos_topology_repair_no_dc_checks;
    }

    public static boolean paxoTopologyRepairStrictEachQuorum()
    {
        return conf.paxos_topology_repair_strict_each_quorum;
    }

    public static void setNativeTransportMaxRequestDataInFlightPerIpInBytes(long maxRequestDataInFlightInBytes)
    {
        if (maxRequestDataInFlightInBytes == -1)
            maxRequestDataInFlightInBytes = Runtime.getRuntime().maxMemory() / 40;

        conf.native_transport_max_request_data_in_flight_per_ip = new DataStorageSpec.LongBytesBound(maxRequestDataInFlightInBytes);
    }

    public static long getNativeTransportMaxRequestDataInFlightInBytes()
    {
        return conf.native_transport_max_request_data_in_flight.toBytes();
    }

    public static void setNativeTransportConcurrentRequestDataInFlightInBytes(long maxRequestDataInFlightInBytes)
    {
        if (maxRequestDataInFlightInBytes == -1)
            maxRequestDataInFlightInBytes = Runtime.getRuntime().maxMemory() / 10;

        conf.native_transport_max_request_data_in_flight = new DataStorageSpec.LongBytesBound(maxRequestDataInFlightInBytes);
    }

    public static int getNativeTransportMaxRequestsPerSecond()
    {
        return conf.native_transport_max_requests_per_second;
    }

    public static void setNativeTransportMaxRequestsPerSecond(int perSecond)
    {
        Preconditions.checkArgument(perSecond > 0, "native_transport_max_requests_per_second must be greater than zero");
        conf.native_transport_max_requests_per_second = perSecond;
    }

    public static void setNativeTransportRateLimitingEnabled(boolean enabled)
    {
        logger.info("native_transport_rate_limiting_enabled set to {}", enabled);
        conf.native_transport_rate_limiting_enabled = enabled;
    }

    public static boolean getNativeTransportRateLimitingEnabled()
    {
        return conf.native_transport_rate_limiting_enabled;
    }

    public static int getCommitLogSyncPeriod()
    {
        return conf.commitlog_sync_period.toMilliseconds();
    }

    public static long getPeriodicCommitLogSyncBlock()
    {
        DurationSpec.IntMillisecondsBound blockMillis = conf.periodic_commitlog_sync_lag_block;
        return blockMillis == null
               ? (long)(getCommitLogSyncPeriod() * 1.5)
               : blockMillis.toMilliseconds();
    }

    public static void setCommitLogSyncPeriod(int periodMillis)
    {
        conf.commitlog_sync_period = new DurationSpec.IntMillisecondsBound(periodMillis);
    }

    public static Config.CommitLogSync getCommitLogSync()
    {
        return conf.commitlog_sync;
    }

    public static void setCommitLogSync(CommitLogSync sync)
    {
        conf.commitlog_sync = sync;
    }

    public static Config.DiskAccessMode getDiskAccessMode()
    {
        return conf.disk_access_mode;
    }

    // Do not use outside unit tests.
    @VisibleForTesting
    public static void setDiskAccessMode(Config.DiskAccessMode mode)
    {
        conf.disk_access_mode = mode;
    }

    public static Config.DiskAccessMode getIndexAccessMode()
    {
        return indexAccessMode;
    }

    // Do not use outside unit tests.
    @VisibleForTesting
    public static void setIndexAccessMode(Config.DiskAccessMode mode)
    {
        indexAccessMode = mode;
    }

    public static void setDiskFailurePolicy(Config.DiskFailurePolicy policy)
    {
        conf.disk_failure_policy = policy;
    }

    public static Config.DiskFailurePolicy getDiskFailurePolicy()
    {
        return conf.disk_failure_policy;
    }

    public static void setCommitFailurePolicy(Config.CommitFailurePolicy policy)
    {
        conf.commit_failure_policy = policy;
    }

    public static Config.CommitFailurePolicy getCommitFailurePolicy()
    {
        return conf.commit_failure_policy;
    }

    public static boolean isSnapshotBeforeCompaction()
    {
        return conf.snapshot_before_compaction;
    }

    public static boolean isAutoSnapshot()
    {
        return conf.auto_snapshot;
    }

    public static DurationSpec.IntSecondsBound getAutoSnapshotTtl()
    {
        return autoSnapshoTtl;
    }

    @VisibleForTesting
    public static void setAutoSnapshotTtl(DurationSpec.IntSecondsBound newTtl)
    {
        autoSnapshoTtl = newTtl;
    }

    @VisibleForTesting
    public static void setAutoSnapshot(boolean autoSnapshot)
    {
        conf.auto_snapshot = autoSnapshot;
    }
    @VisibleForTesting
    public static boolean getAutoSnapshot()
    {
        return conf.auto_snapshot;
    }

    public static long getSnapshotLinksPerSecond()
    {
        return conf.snapshot_links_per_second == 0 ? Long.MAX_VALUE : conf.snapshot_links_per_second;
    }

    public static void setSnapshotLinksPerSecond(long throttle)
    {
        if (throttle < 0)
            throw new IllegalArgumentException("Invalid throttle for snapshot_links_per_second: must be positive");

        conf.snapshot_links_per_second = throttle;
    }

    public static RateLimiter getSnapshotRateLimiter()
    {
        return RateLimiter.create(getSnapshotLinksPerSecond());
    }

    public static boolean isAutoBootstrap()
    {
        return Boolean.parseBoolean(System.getProperty(Config.PROPERTY_PREFIX + "auto_bootstrap", Boolean.toString(conf.auto_bootstrap)));
    }

    public static void setHintedHandoffEnabled(boolean hintedHandoffEnabled)
    {
        conf.hinted_handoff_enabled = hintedHandoffEnabled;
    }

    public static boolean hintedHandoffEnabled()
    {
        return conf.hinted_handoff_enabled;
    }

    public static Set<String> hintedHandoffDisabledDCs()
    {
        return conf.hinted_handoff_disabled_datacenters;
    }

    public static boolean useDeterministicTableID()
    {
        return conf != null && conf.use_deterministic_table_id;
    }

    public static void useDeterministicTableID(boolean value)
    {
        conf.use_deterministic_table_id = value;
    }

    public static void enableHintsForDC(String dc)
    {
        conf.hinted_handoff_disabled_datacenters.remove(dc);
    }

    public static void disableHintsForDC(String dc)
    {
        conf.hinted_handoff_disabled_datacenters.add(dc);
    }

    public static void setMaxHintWindow(int ms)
    {
        conf.max_hint_window = new DurationSpec.IntMillisecondsBound(ms);
    }

    public static int getMaxHintWindow()
    {
        return conf.max_hint_window.toMilliseconds();
    }

    public static void setMaxHintsSizePerHostInMiB(int value)
    {
        conf.max_hints_size_per_host = new DataStorageSpec.LongBytesBound(value, MEBIBYTES);
    }

    public static int getMaxHintsSizePerHostInMiB()
    {
        // Warnings: this conversion rounds down while converting bytes to mebibytes
        return Ints.saturatedCast(conf.max_hints_size_per_host.unit().toMebibytes(conf.max_hints_size_per_host.quantity()));
    }

    public static long getMaxHintsSizePerHost()
    {
        return conf.max_hints_size_per_host.toBytes();
    }

    public static File getHintsDirectory()
    {
        return new File(conf.hints_directory);
    }

    public static boolean hintWindowPersistentEnabled()
    {
        return conf.hint_window_persistent_enabled;
    }

    public static File getSerializedCachePath(CacheType cacheType, String version, String extension)
    {
        String name = cacheType.toString()
                + (version == null ? "" : '-' + version + '.' + extension);
        return new File(conf.saved_caches_directory, name);
    }

    public static int getDynamicUpdateInterval()
    {
        return conf.dynamic_snitch_update_interval.toMilliseconds();
    }
    public static void setDynamicUpdateInterval(int dynamicUpdateInterval)
    {
        conf.dynamic_snitch_update_interval = new DurationSpec.IntMillisecondsBound(dynamicUpdateInterval);
    }

    public static int getDynamicResetInterval()
    {
        return conf.dynamic_snitch_reset_interval.toMilliseconds();
    }
    public static void setDynamicResetInterval(int dynamicResetInterval)
    {
        conf.dynamic_snitch_reset_interval = new DurationSpec.IntMillisecondsBound(dynamicResetInterval);
    }

    public static double getDynamicBadnessThreshold()
    {
        return conf.dynamic_snitch_badness_threshold;
    }

    public static void setDynamicBadnessThreshold(double dynamicBadnessThreshold)
    {
        conf.dynamic_snitch_badness_threshold = dynamicBadnessThreshold;
    }

    public static EncryptionOptions.ServerEncryptionOptions getInternodeMessagingEncyptionOptions()
    {
        return conf.server_encryption_options;
    }

    public static void setInternodeMessagingEncyptionOptions(EncryptionOptions.ServerEncryptionOptions encryptionOptions)
    {
        conf.server_encryption_options = encryptionOptions;
    }

    public static EncryptionOptions getNativeProtocolEncryptionOptions()
    {
        return conf.client_encryption_options;
    }

    @VisibleForTesting
    public static void updateNativeProtocolEncryptionOptions(Function<EncryptionOptions, EncryptionOptions> update)
    {
        conf.client_encryption_options = update.apply(conf.client_encryption_options);
    }

    public static int getHintedHandoffThrottleInKiB()
    {
        return conf.hinted_handoff_throttle.toKibibytes();
    }

    public static void setHintedHandoffThrottleInKiB(int throttleInKiB)
    {
        conf.hinted_handoff_throttle = new DataStorageSpec.IntKibibytesBound(throttleInKiB);
    }

    public static int getBatchlogReplayThrottleInKiB()
    {
        return conf.batchlog_replay_throttle.toKibibytes();
    }

    public static void setBatchlogReplayThrottleInKiB(int throttleInKiB)
    {
        conf.batchlog_replay_throttle = new DataStorageSpec.IntKibibytesBound(throttleInKiB);
    }

    public static int getMaxHintsDeliveryThreads()
    {
        return conf.max_hints_delivery_threads;
    }

    public static int getHintsFlushPeriodInMS()
    {
        return conf.hints_flush_period.toMilliseconds();
    }

    public static long getMaxHintsFileSize()
    {
        return  conf.max_hints_file_size.toBytesInLong();
    }

    public static ParameterizedClass getHintsCompression()
    {
        return conf.hints_compression;
    }

    public static void setHintsCompression(ParameterizedClass parameterizedClass)
    {
        conf.hints_compression = parameterizedClass;
    }

<<<<<<< HEAD
    public static boolean isAutoHintsCleanupEnabled()
    {
        return conf.auto_hints_cleanup_enabled;
    }

    public static void setAutoHintsCleanupEnabled(boolean value)
    {
        conf.auto_hints_cleanup_enabled = value;
=======
    public static boolean getTransferHintsOnDecommission()
    {
        return conf.transfer_hints_on_decommission;
    }

    public static void setTransferHintsOnDecommission(boolean enabled)
    {
        conf.transfer_hints_on_decommission = enabled;
>>>>>>> 0974a365
    }

    public static boolean isIncrementalBackupsEnabled()
    {
        return conf.incremental_backups;
    }

    public static void setIncrementalBackupsEnabled(boolean value)
    {
        conf.incremental_backups = value;
    }

    public static boolean getFileCacheEnabled()
    {
        return conf.file_cache_enabled;
    }

    public static int getFileCacheSizeInMiB()
    {
        if (conf.file_cache_size == null)
        {
            // In client mode the value is not set.
            assert DatabaseDescriptor.isClientInitialized();
            return 0;
        }

        return conf.file_cache_size.toMebibytes();
    }

    public static int getNetworkingCacheSizeInMiB()
    {
        if (conf.networking_cache_size == null)
        {
            // In client mode the value is not set.
            assert DatabaseDescriptor.isClientInitialized();
            return 0;
        }
        return conf.networking_cache_size.toMebibytes();
    }

    public static boolean getFileCacheRoundUp()
    {
        if (conf.file_cache_round_up == null)
        {
            // In client mode the value is not set.
            assert DatabaseDescriptor.isClientInitialized();
            return false;
        }

        return conf.file_cache_round_up;
    }

    public static DiskOptimizationStrategy getDiskOptimizationStrategy()
    {
        return diskOptimizationStrategy;
    }

    public static double getDiskOptimizationEstimatePercentile()
    {
        return conf.disk_optimization_estimate_percentile;
    }

    public static long getTotalCommitlogSpaceInMiB()
    {
        return conf.commitlog_total_space.toMebibytes();
    }

    public static boolean shouldMigrateKeycacheOnCompaction()
    {
        return conf.key_cache_migrate_during_compaction;
    }

    public static void setMigrateKeycacheOnCompaction(boolean migrateCacheEntry)
    {
        conf.key_cache_migrate_during_compaction = migrateCacheEntry;
    }

    /** This method can return negative number for disabled */
    public static int getSSTablePreemptiveOpenIntervalInMiB()
    {
        if (conf.sstable_preemptive_open_interval == null)
            return -1;
        return conf.sstable_preemptive_open_interval.toMebibytes();
    }

    /** Negative number for disabled */
    public static void setSSTablePreemptiveOpenIntervalInMiB(int mib)
    {
        if (mib < 0)
            conf.sstable_preemptive_open_interval = null;
        else
            conf.sstable_preemptive_open_interval = new DataStorageSpec.IntMebibytesBound(mib);
    }

    public static boolean getTrickleFsync()
    {
        return conf.trickle_fsync;
    }

    public static int getTrickleFsyncIntervalInKiB()
    {
        return conf.trickle_fsync_interval.toKibibytes();
    }

    public static long getKeyCacheSizeInMiB()
    {
        return keyCacheSizeInMiB;
    }

    public static long getIndexSummaryCapacityInMiB()
    {
        return indexSummaryCapacityInMiB;
    }

    public static int getKeyCacheSavePeriod()
    {
        return conf.key_cache_save_period.toSeconds();
    }

    public static void setKeyCacheSavePeriod(int keyCacheSavePeriod)
    {
        conf.key_cache_save_period = new DurationSpec.IntSecondsBound(keyCacheSavePeriod);
    }

    public static int getKeyCacheKeysToSave()
    {
        return conf.key_cache_keys_to_save;
    }

    public static void setKeyCacheKeysToSave(int keyCacheKeysToSave)
    {
        conf.key_cache_keys_to_save = keyCacheKeysToSave;
    }

    public static String getRowCacheClassName()
    {
        return conf.row_cache_class_name;
    }

    public static long getRowCacheSizeInMiB()
    {
        return conf.row_cache_size.toMebibytes();
    }

    @VisibleForTesting
    public static void setRowCacheSizeInMiB(long val)
    {
        conf.row_cache_size = new DataStorageSpec.LongMebibytesBound(val);
    }

    public static int getRowCacheSavePeriod()
    {
        return conf.row_cache_save_period.toSeconds();
    }

    public static void setRowCacheSavePeriod(int rowCacheSavePeriod)
    {
        conf.row_cache_save_period = new DurationSpec.IntSecondsBound(rowCacheSavePeriod);
    }

    public static int getRowCacheKeysToSave()
    {
        return conf.row_cache_keys_to_save;
    }

    public static long getPaxosCacheSizeInMiB()
    {
        return paxosCacheSizeInMiB;
    }

    public static long getCounterCacheSizeInMiB()
    {
        return counterCacheSizeInMiB;
    }

    public static void setRowCacheKeysToSave(int rowCacheKeysToSave)
    {
        conf.row_cache_keys_to_save = rowCacheKeysToSave;
    }

    public static int getCounterCacheSavePeriod()
    {
        return conf.counter_cache_save_period.toSeconds();
    }

    public static void setCounterCacheSavePeriod(int counterCacheSavePeriod)
    {
        conf.counter_cache_save_period = new DurationSpec.IntSecondsBound(counterCacheSavePeriod);
    }

    public static int getCacheLoadTimeout()
    {
        return conf.cache_load_timeout.toSeconds();
    }

    @VisibleForTesting
    public static void setCacheLoadTimeout(int seconds)
    {
        conf.cache_load_timeout = new DurationSpec.IntSecondsBound(seconds);
    }

    public static int getCounterCacheKeysToSave()
    {
        return conf.counter_cache_keys_to_save;
    }

    public static void setCounterCacheKeysToSave(int counterCacheKeysToSave)
    {
        conf.counter_cache_keys_to_save = counterCacheKeysToSave;
    }

    public static int getStreamingKeepAlivePeriod()
    {
        return conf.streaming_keep_alive_period.toSeconds();
    }

    public static int getStreamingConnectionsPerHost()
    {
        return conf.streaming_connections_per_host;
    }

    public static boolean streamEntireSSTables()
    {
        return conf.stream_entire_sstables;
    }

    public static String getLocalDataCenter()
    {
        return localDC;
    }

    public static Comparator<Replica> getLocalComparator()
    {
        return localComparator;
    }

    public static Config.InternodeCompression internodeCompression()
    {
        return conf.internode_compression;
    }

    public static void setInternodeCompression(Config.InternodeCompression compression)
    {
        conf.internode_compression = compression;
    }

    public static boolean getInterDCTcpNoDelay()
    {
        return conf.inter_dc_tcp_nodelay;
    }

    public static long getMemtableHeapSpaceInMiB()
    {
        return conf.memtable_heap_space.toMebibytes();
    }

    public static long getMemtableOffheapSpaceInMiB()
    {
        return conf.memtable_offheap_space.toMebibytes();
    }

    public static Config.MemtableAllocationType getMemtableAllocationType()
    {
        return conf.memtable_allocation_type;
    }

    public static int getRepairSessionMaxTreeDepth()
    {
        return conf.repair_session_max_tree_depth;
    }

    public static void setRepairSessionMaxTreeDepth(int depth)
    {
        if (depth < 10)
            throw new ConfigurationException("Cannot set repair_session_max_tree_depth to " + depth +
                                             " which is < 10, doing nothing");
        else if (depth > 20)
            logger.warn("repair_session_max_tree_depth of " + depth + " > 20 could lead to excessive memory usage");

        conf.repair_session_max_tree_depth = depth;
    }

    public static int getRepairSessionSpaceInMiB()
    {
        return conf.repair_session_space.toMebibytes();
    }

    public static void setRepairSessionSpaceInMiB(int sizeInMiB)
    {
        if (sizeInMiB < 1)
            throw new ConfigurationException("Cannot set repair_session_space to " + sizeInMiB +
                                             " < 1 mebibyte");
        else if (sizeInMiB > (int) (Runtime.getRuntime().maxMemory() / (4 * 1048576)))
            logger.warn("A repair_session_space of " + conf.repair_session_space +
                        " is likely to cause heap pressure.");

        conf.repair_session_space = new DataStorageSpec.IntMebibytesBound(sizeInMiB);
    }

    public static int getConcurrentMerkleTreeRequests()
    {
        return conf.concurrent_merkle_tree_requests;
    }

    public static void setConcurrentMerkleTreeRequests(int value)
    {
        conf.concurrent_merkle_tree_requests = value;
    }

    public static int getPaxosRepairParallelism()
    {
        return conf.paxos_repair_parallelism;
    }

    public static void setPaxosRepairParallelism(int v)
    {
        Preconditions.checkArgument(v > 0);
        conf.paxos_repair_parallelism = v;
    }

    public static Float getMemtableCleanupThreshold()
    {
        return conf.memtable_cleanup_threshold;
    }

    public static Map<String, InheritingClass> getMemtableConfigurations()
    {
        if (conf == null || conf.memtable == null)
            return null;
        return conf.memtable.configurations;
    }

    public static int getIndexSummaryResizeIntervalInMinutes()
    {
        if (conf.index_summary_resize_interval == null)
            return -1;

        return conf.index_summary_resize_interval.toMinutes();
    }

    public static void setIndexSummaryResizeIntervalInMinutes(int value)
    {
        if (value == -1)
            conf.index_summary_resize_interval = null;
        else
            conf.index_summary_resize_interval = new DurationSpec.IntMinutesBound(value);
    }

    public static boolean hasLargeAddressSpace()
    {
        // currently we just check if it's a 64bit arch, but any we only really care if the address space is large
        String datamodel = SUN_ARCH_DATA_MODEL.getString();
        if (datamodel != null)
        {
            switch (datamodel)
            {
                case "64": return true;
                case "32": return false;
            }
        }
        String arch = OS_ARCH.getString();
        return arch.contains("64") || arch.contains("sparcv9");
    }

    public static int getTracetypeRepairTTL()
    {
        return conf.trace_type_repair_ttl.toSeconds();
    }

    public static int getTracetypeQueryTTL()
    {
        return conf.trace_type_query_ttl.toSeconds();
    }

    public static long getPreparedStatementsCacheSizeMiB()
    {
        return preparedStatementsCacheSizeInMiB;
    }

    public static boolean enableUserDefinedFunctions()
    {
        return conf.user_defined_functions_enabled;
    }

    public static boolean enableScriptedUserDefinedFunctions()
    {
        return conf.scripted_user_defined_functions_enabled;
    }

    public static void enableScriptedUserDefinedFunctions(boolean enableScriptedUserDefinedFunctions)
    {
        conf.scripted_user_defined_functions_enabled = enableScriptedUserDefinedFunctions;
    }

    public static boolean enableUserDefinedFunctionsThreads()
    {
        return conf.user_defined_functions_threads_enabled;
    }

    public static long getUserDefinedFunctionWarnTimeout()
    {
        return conf.user_defined_functions_warn_timeout.toMilliseconds();
    }

    public static void setUserDefinedFunctionWarnTimeout(long userDefinedFunctionWarnTimeout)
    {
        conf.user_defined_functions_warn_timeout = new DurationSpec.LongMillisecondsBound(userDefinedFunctionWarnTimeout);
    }

    public static boolean allowInsecureUDFs()
    {
        return conf.allow_insecure_udfs;
    }

    public static boolean allowExtraInsecureUDFs()
    {
        return conf.allow_extra_insecure_udfs;
    }

    public static boolean getMaterializedViewsEnabled()
    {
        return conf.materialized_views_enabled;
    }

    public static void setMaterializedViewsEnabled(boolean enableMaterializedViews)
    {
        conf.materialized_views_enabled = enableMaterializedViews;
    }

    public static boolean getSASIIndexesEnabled()
    {
        return conf.sasi_indexes_enabled;
    }

    public static void setSASIIndexesEnabled(boolean enableSASIIndexes)
    {
        conf.sasi_indexes_enabled = enableSASIIndexes;
    }

    public static boolean isTransientReplicationEnabled()
    {
        return conf.transient_replication_enabled;
    }

    public static void setTransientReplicationEnabledUnsafe(boolean enabled)
    {
        conf.transient_replication_enabled = enabled;
    }

    public static boolean enableDropCompactStorage()
    {
        return conf.drop_compact_storage_enabled;
    }

    @VisibleForTesting
    public static void setEnableDropCompactStorage(boolean enableDropCompactStorage)
    {
        conf.drop_compact_storage_enabled = enableDropCompactStorage;
    }

    public static long getUserDefinedFunctionFailTimeout()
    {
        return conf.user_defined_functions_fail_timeout.toMilliseconds();
    }

    public static void setUserDefinedFunctionFailTimeout(long userDefinedFunctionFailTimeout)
    {
        conf.user_defined_functions_fail_timeout = new DurationSpec.LongMillisecondsBound(userDefinedFunctionFailTimeout);
    }

    public static Config.UserFunctionTimeoutPolicy getUserFunctionTimeoutPolicy()
    {
        return conf.user_function_timeout_policy;
    }

    public static void setUserFunctionTimeoutPolicy(Config.UserFunctionTimeoutPolicy userFunctionTimeoutPolicy)
    {
        conf.user_function_timeout_policy = userFunctionTimeoutPolicy;
    }

    public static long getGCLogThreshold()
    {
        return conf.gc_log_threshold.toMilliseconds();
    }

    public static void setGCLogThreshold(int gcLogThreshold)
    {
        conf.gc_log_threshold = new DurationSpec.IntMillisecondsBound(gcLogThreshold);
    }

    public static EncryptionContext getEncryptionContext()
    {
        return encryptionContext;
    }

    public static long getGCWarnThreshold()
    {
        return conf.gc_warn_threshold.toMilliseconds();
    }

    public static void setGCWarnThreshold(int threshold)
    {
        conf.gc_warn_threshold = new DurationSpec.IntMillisecondsBound(threshold);
    }

    public static boolean isCDCEnabled()
    {
        return conf.cdc_enabled;
    }

    @VisibleForTesting
    public static void setCDCEnabled(boolean cdc_enabled)
    {
        conf.cdc_enabled = cdc_enabled;
    }

    public static boolean getCDCBlockWrites()
    {
        return conf.cdc_block_writes;
    }

    public static void setCDCBlockWrites(boolean val)
    {
        conf.cdc_block_writes = val;
    }

    public static String getCDCLogLocation()
    {
        return conf.cdc_raw_directory;
    }

    public static long getCDCTotalSpace()
    {
        return conf.cdc_total_space.toBytesInLong();
    }

    @VisibleForTesting
    public static void setCDCTotalSpaceInMiB(int mibs)
    {
        conf.cdc_total_space = new DataStorageSpec.IntMebibytesBound(mibs);
    }

    public static int getCDCDiskCheckInterval()
    {
        return conf.cdc_free_space_check_interval.toMilliseconds();
    }

    @VisibleForTesting
    public static void setEncryptionContext(EncryptionContext ec)
    {
        encryptionContext = ec;
    }

    public static int searchConcurrencyFactor()
    {
        return searchConcurrencyFactor;
    }

    public static boolean isUnsafeSystem()
    {
        return unsafeSystem;
    }

    public static boolean diagnosticEventsEnabled()
    {
        return conf.diagnostic_events_enabled;
    }

    public static void setDiagnosticEventsEnabled(boolean enabled)
    {
        conf.diagnostic_events_enabled = enabled;
    }

    public static ConsistencyLevel getIdealConsistencyLevel()
    {
        return conf.ideal_consistency_level;
    }

    public static void setIdealConsistencyLevel(ConsistencyLevel cl)
    {
        conf.ideal_consistency_level = cl;
    }

    public static int getRepairCommandPoolSize()
    {
        return conf.repair_command_pool_size;
    }

    public static Config.RepairCommandPoolFullStrategy getRepairCommandPoolFullStrategy()
    {
        return conf.repair_command_pool_full_strategy;
    }

    public static FullQueryLoggerOptions getFullQueryLogOptions()
    {
        return  conf.full_query_logging_options;
    }

    public static void setFullQueryLogOptions(FullQueryLoggerOptions options)
    {
        conf.full_query_logging_options = options;
    }

    public static boolean getBlockForPeersInRemoteDatacenters()
    {
        return conf.block_for_peers_in_remote_dcs;
    }

    public static int getBlockForPeersTimeoutInSeconds()
    {
        return conf.block_for_peers_timeout_in_secs;
    }

    public static boolean automaticSSTableUpgrade()
    {
        return conf.automatic_sstable_upgrade;
    }

    public static void setAutomaticSSTableUpgradeEnabled(boolean enabled)
    {
        if (conf.automatic_sstable_upgrade != enabled)
            logger.debug("Changing automatic_sstable_upgrade to {}", enabled);
        conf.automatic_sstable_upgrade = enabled;
    }

    public static int maxConcurrentAutoUpgradeTasks()
    {
        return conf.max_concurrent_automatic_sstable_upgrades;
    }

    public static void setMaxConcurrentAutoUpgradeTasks(int value)
    {
        if (conf.max_concurrent_automatic_sstable_upgrades != value)
            logger.debug("Changing max_concurrent_automatic_sstable_upgrades to {}", value);
        validateMaxConcurrentAutoUpgradeTasksConf(value);
        conf.max_concurrent_automatic_sstable_upgrades = value;
    }

    private static void validateMaxConcurrentAutoUpgradeTasksConf(int value)
    {
        if (value < 0)
            throw new ConfigurationException("max_concurrent_automatic_sstable_upgrades can't be negative");
        if (value > getConcurrentCompactors())
            logger.warn("max_concurrent_automatic_sstable_upgrades ({}) is larger than concurrent_compactors ({})", value, getConcurrentCompactors());
    }

    public static AuditLogOptions getAuditLoggingOptions()
    {
        return conf.audit_logging_options;
    }

    public static void setAuditLoggingOptions(AuditLogOptions auditLoggingOptions)
    {
        conf.audit_logging_options = new AuditLogOptions.Builder(auditLoggingOptions).build();
    }

    public static Config.CorruptedTombstoneStrategy getCorruptedTombstoneStrategy()
    {
        return conf.corrupted_tombstone_strategy;
    }

    public static void setCorruptedTombstoneStrategy(Config.CorruptedTombstoneStrategy strategy)
    {
        conf.corrupted_tombstone_strategy = strategy;
    }

    public static boolean getRepairedDataTrackingForRangeReadsEnabled()
    {
        return conf.repaired_data_tracking_for_range_reads_enabled;
    }

    public static void setRepairedDataTrackingForRangeReadsEnabled(boolean enabled)
    {
        conf.repaired_data_tracking_for_range_reads_enabled = enabled;
    }

    public static boolean getRepairedDataTrackingForPartitionReadsEnabled()
    {
        return conf.repaired_data_tracking_for_partition_reads_enabled;
    }

    public static void setRepairedDataTrackingForPartitionReadsEnabled(boolean enabled)
    {
        conf.repaired_data_tracking_for_partition_reads_enabled = enabled;
    }

    public static boolean snapshotOnRepairedDataMismatch()
    {
        return conf.snapshot_on_repaired_data_mismatch;
    }

    public static void setSnapshotOnRepairedDataMismatch(boolean enabled)
    {
        conf.snapshot_on_repaired_data_mismatch = enabled;
    }

    public static boolean snapshotOnDuplicateRowDetection()
    {
        return conf.snapshot_on_duplicate_row_detection;
    }

    public static void setSnapshotOnDuplicateRowDetection(boolean enabled)
    {
        conf.snapshot_on_duplicate_row_detection = enabled;
    }

    public static boolean reportUnconfirmedRepairedDataMismatches()
    {
        return conf.report_unconfirmed_repaired_data_mismatches;
    }

    public static void reportUnconfirmedRepairedDataMismatches(boolean enabled)
    {
        conf.report_unconfirmed_repaired_data_mismatches = enabled;
    }

    public static boolean strictRuntimeChecks()
    {
        return strictRuntimeChecks;
    }

    public static boolean useOffheapMerkleTrees()
    {
        return conf.use_offheap_merkle_trees;
    }

    public static void useOffheapMerkleTrees(boolean value)
    {
        logger.info("Setting use_offheap_merkle_trees to {}", value);
        conf.use_offheap_merkle_trees = value;
    }

    public static Function<CommitLog, AbstractCommitLogSegmentManager> getCommitLogSegmentMgrProvider()
    {
        return commitLogSegmentMgrProvider;
    }

    public static void setCommitLogSegmentMgrProvider(Function<CommitLog, AbstractCommitLogSegmentManager> provider)
    {
        commitLogSegmentMgrProvider = provider;
    }

    private static DataStorageSpec.IntKibibytesBound createIntKibibyteBoundAndEnsureItIsValidForByteConversion(int kibibytes, String propertyName)
    {
        DataStorageSpec.IntKibibytesBound intKibibytesBound = new DataStorageSpec.IntKibibytesBound(kibibytes);
        checkValidForByteConversion(intKibibytesBound, propertyName);
        return intKibibytesBound;
    }

    /**
     * Ensures passed in configuration value is positive and will not overflow when converted to Bytes
     */
    private static void checkValidForByteConversion(final DataStorageSpec.IntKibibytesBound value, String name)
    {
        long valueInBytes = value.toBytesInLong();
        if (valueInBytes < 0 || valueInBytes > Integer.MAX_VALUE - 1)
        {
            throw new ConfigurationException(String.format("%s must be positive value <= %dB, but was %dB",
                                                           name,
                                                           Integer.MAX_VALUE - 1,
                                                           valueInBytes),
                                             false);
        }
    }

    public static int getValidationPreviewPurgeHeadStartInSec()
    {
        return conf.validation_preview_purge_head_start.toSeconds();
    }

    public static boolean checkForDuplicateRowsDuringReads()
    {
        return conf.check_for_duplicate_rows_during_reads;
    }

    public static void setCheckForDuplicateRowsDuringReads(boolean enabled)
    {
        conf.check_for_duplicate_rows_during_reads = enabled;
    }

    public static boolean checkForDuplicateRowsDuringCompaction()
    {
        return conf.check_for_duplicate_rows_during_compaction;
    }

    public static void setCheckForDuplicateRowsDuringCompaction(boolean enabled)
    {
        conf.check_for_duplicate_rows_during_compaction = enabled;
    }

    public static int getRepairPendingCompactionRejectThreshold()
    {
        return conf.reject_repair_compaction_threshold;
    }

    public static void setRepairPendingCompactionRejectThreshold(int value)
    {
        conf.reject_repair_compaction_threshold = value;
    }

    public static int getInitialRangeTombstoneListAllocationSize()
    {
        return conf.initial_range_tombstone_list_allocation_size;
    }

    public static void setInitialRangeTombstoneListAllocationSize(int size)
    {
        conf.initial_range_tombstone_list_allocation_size = size;
    }

    public static double getRangeTombstoneListGrowthFactor()
    {
        return conf.range_tombstone_list_growth_factor;
    }

    public static void setRangeTombstoneListGrowthFactor(double resizeFactor)
    {
        conf.range_tombstone_list_growth_factor = resizeFactor;
    }

    public static boolean getAutocompactionOnStartupEnabled()
    {
        return conf.autocompaction_on_startup_enabled;
    }

    public static boolean autoOptimiseIncRepairStreams()
    {
        return conf.auto_optimise_inc_repair_streams;
    }

    public static void setAutoOptimiseIncRepairStreams(boolean enabled)
    {
        if (enabled != conf.auto_optimise_inc_repair_streams)
            logger.info("Changing auto_optimise_inc_repair_streams from {} to {}", conf.auto_optimise_inc_repair_streams, enabled);
        conf.auto_optimise_inc_repair_streams = enabled;
    }

    public static boolean autoOptimiseFullRepairStreams()
    {
        return conf.auto_optimise_full_repair_streams;
    }

    public static void setAutoOptimiseFullRepairStreams(boolean enabled)
    {
        if (enabled != conf.auto_optimise_full_repair_streams)
            logger.info("Changing auto_optimise_full_repair_streams from {} to {}", conf.auto_optimise_full_repair_streams, enabled);
        conf.auto_optimise_full_repair_streams = enabled;
    }

    public static boolean autoOptimisePreviewRepairStreams()
    {
        return conf.auto_optimise_preview_repair_streams;
    }

    public static void setAutoOptimisePreviewRepairStreams(boolean enabled)
    {
        if (enabled != conf.auto_optimise_preview_repair_streams)
            logger.info("Changing auto_optimise_preview_repair_streams from {} to {}", conf.auto_optimise_preview_repair_streams, enabled);
        conf.auto_optimise_preview_repair_streams = enabled;
    }

    @Deprecated
    public static int tableCountWarnThreshold()
    {
        return conf.table_count_warn_threshold;
    }

    @Deprecated // this warning threshold will be replaced by an equivalent guardrail
    public static void setTableCountWarnThreshold(int value)
    {
        conf.table_count_warn_threshold = value;
    }

    @Deprecated // this warning threshold will be replaced by an equivalent guardrail
    public static int keyspaceCountWarnThreshold()
    {
        return conf.keyspace_count_warn_threshold;
    }

    @Deprecated // this warning threshold will be replaced by an equivalent guardrail
    public static void setKeyspaceCountWarnThreshold(int value)
    {
        conf.keyspace_count_warn_threshold = value;
    }

    @Deprecated // this warning threshold will be replaced by an equivalent guardrail
    public static ConsistencyLevel getAuthWriteConsistencyLevel()
    {
        return ConsistencyLevel.valueOf(conf.auth_write_consistency_level);
    }

    public static ConsistencyLevel getAuthReadConsistencyLevel()
    {
        return ConsistencyLevel.valueOf(conf.auth_read_consistency_level);
    }

    public static void setAuthWriteConsistencyLevel(ConsistencyLevel cl)
    {
        conf.auth_write_consistency_level = cl.toString();
    }

    public static void setAuthReadConsistencyLevel(ConsistencyLevel cl)
    {
        conf.auth_read_consistency_level = cl.toString();
    }

    public static int getConsecutiveMessageErrorsThreshold()
    {
        return conf.consecutive_message_errors_threshold;
    }

    public static void setConsecutiveMessageErrorsThreshold(int value)
    {
        conf.consecutive_message_errors_threshold = value;
    }

    public static boolean getPartitionDenylistEnabled()
    {
        return conf.partition_denylist_enabled;
    }

    public static void setPartitionDenylistEnabled(boolean enabled)
    {
        conf.partition_denylist_enabled = enabled;
    }

    public static boolean getDenylistWritesEnabled()
    {
        return conf.denylist_writes_enabled;
    }

    public static void setDenylistWritesEnabled(boolean enabled)
    {
        conf.denylist_writes_enabled = enabled;
    }

    public static boolean getDenylistReadsEnabled()
    {
        return conf.denylist_reads_enabled;
    }

    public static void setDenylistReadsEnabled(boolean enabled)
    {
        conf.denylist_reads_enabled = enabled;
    }

    public static boolean getDenylistRangeReadsEnabled()
    {
        return conf.denylist_range_reads_enabled;
    }

    public static void setDenylistRangeReadsEnabled(boolean enabled)
    {
        conf.denylist_range_reads_enabled = enabled;
    }

    public static int getDenylistRefreshSeconds()
    {
        return conf.denylist_refresh.toSeconds();
    }

    public static void setDenylistRefreshSeconds(int seconds)
    {
        if (seconds <= 0)
            throw new IllegalArgumentException("denylist_refresh must be a positive integer.");

        conf.denylist_refresh = new DurationSpec.IntSecondsBound(seconds);
    }

    public static int getDenylistInitialLoadRetrySeconds()
    {
        return conf.denylist_initial_load_retry.toSeconds();
    }

    public static void setDenylistInitialLoadRetrySeconds(int seconds)
    {
        if (seconds <= 0)
            throw new IllegalArgumentException("denylist_initial_load_retry must be a positive integer.");

        conf.denylist_initial_load_retry = new DurationSpec.IntSecondsBound(seconds);
    }

    public static ConsistencyLevel getDenylistConsistencyLevel()
    {
        return conf.denylist_consistency_level;
    }

    public static void setDenylistConsistencyLevel(ConsistencyLevel cl)
    {
        conf.denylist_consistency_level = cl;
    }

    public static int getDenylistMaxKeysPerTable()
    {
        return conf.denylist_max_keys_per_table;
    }

    public static void setDenylistMaxKeysPerTable(int value)
    {
        if (value <= 0)
            throw new IllegalArgumentException("denylist_max_keys_per_table must be a positive integer.");
        conf.denylist_max_keys_per_table = value;
    }

    public static int getDenylistMaxKeysTotal()
    {
        return conf.denylist_max_keys_total;
    }

    public static void setDenylistMaxKeysTotal(int value)
    {
        if (value <= 0)
            throw new IllegalArgumentException("denylist_max_keys_total must be a positive integer.");
        conf.denylist_max_keys_total = value;
    }

    public static boolean getAuthCacheWarmingEnabled()
    {
        return conf.auth_cache_warming_enabled;
    }

    public static SubnetGroups getClientErrorReportingExclusions()
    {
        return conf.client_error_reporting_exclusions;
    }

    public static SubnetGroups getInternodeErrorReportingExclusions()
    {
        return conf.internode_error_reporting_exclusions;
    }

    public static boolean getReadThresholdsEnabled()
    {
        return conf.read_thresholds_enabled;
    }

    public static void setReadThresholdsEnabled(boolean value)
    {
        if (conf.read_thresholds_enabled != value)
        {
            conf.read_thresholds_enabled = value;
            logger.info("updated read_thresholds_enabled to {}", value);
        }
    }

    @Nullable
    public static DataStorageSpec.LongBytesBound getCoordinatorReadSizeWarnThreshold()
    {
        return conf.coordinator_read_size_warn_threshold;
    }

    public static void setCoordinatorReadSizeWarnThreshold(@Nullable DataStorageSpec.LongBytesBound value)
    {
        logger.info("updating  coordinator_read_size_warn_threshold to {}", value);
        conf.coordinator_read_size_warn_threshold = value;
    }

    @Nullable
    public static DataStorageSpec.LongBytesBound getCoordinatorReadSizeFailThreshold()
    {
        return conf.coordinator_read_size_fail_threshold;
    }

    public static void setCoordinatorReadSizeFailThreshold(@Nullable DataStorageSpec.LongBytesBound value)
    {
        logger.info("updating  coordinator_read_size_fail_threshold to {}", value);
        conf.coordinator_read_size_fail_threshold = value;
    }

    @Nullable
    public static DataStorageSpec.LongBytesBound getLocalReadSizeWarnThreshold()
    {
        return conf.local_read_size_warn_threshold;
    }

    public static void setLocalReadSizeWarnThreshold(@Nullable DataStorageSpec.LongBytesBound value)
    {
        logger.info("updating  local_read_size_warn_threshold to {}", value);
        conf.local_read_size_warn_threshold = value;
    }

    @Nullable
    public static DataStorageSpec.LongBytesBound getLocalReadSizeFailThreshold()
    {
        return conf.local_read_size_fail_threshold;
    }

    public static void setLocalReadSizeFailThreshold(@Nullable DataStorageSpec.LongBytesBound value)
    {
        logger.info("updating  local_read_size_fail_threshold to {}", value);
        conf.local_read_size_fail_threshold = value;
    }

    @Nullable
    public static DataStorageSpec.LongBytesBound getRowIndexReadSizeWarnThreshold()
    {
        return conf.row_index_read_size_warn_threshold;
    }

    public static void setRowIndexReadSizeWarnThreshold(@Nullable DataStorageSpec.LongBytesBound value)
    {
        logger.info("updating  row_index_size_warn_threshold to {}", value);
        conf.row_index_read_size_warn_threshold = value;
    }

    @Nullable
    public static DataStorageSpec.LongBytesBound getRowIndexReadSizeFailThreshold()
    {
        return conf.row_index_read_size_fail_threshold;
    }

    public static void setRowIndexReadSizeFailThreshold(@Nullable DataStorageSpec.LongBytesBound value)
    {
        logger.info("updating  row_index_read_size_fail_threshold to {}", value);
        conf.row_index_read_size_fail_threshold = value;
    }

    public static int getDefaultKeyspaceRF() { return conf.default_keyspace_rf; }

    public static void setDefaultKeyspaceRF(int value) throws IllegalArgumentException
    {
        if (value < 1)
        {
            throw new IllegalArgumentException("default_keyspace_rf cannot be less than 1");
        }

        if (value < guardrails.getMinimumReplicationFactorFailThreshold())
        {
            throw new IllegalArgumentException(String.format("default_keyspace_rf to be set (%d) cannot be less than minimum_replication_factor_fail_threshold (%d)", value, guardrails.getMinimumReplicationFactorFailThreshold()));
        }

        conf.default_keyspace_rf = value;
    }


    public static boolean getUseStatementsEnabled()
    {
        return conf.use_statements_enabled;
    }

    public static void setUseStatementsEnabled(boolean enabled)
    {
        if (enabled != conf.use_statements_enabled)
        {
            logger.info("Setting use_statements_enabled to {}", enabled);
            conf.use_statements_enabled = enabled;
        }
    }

    public static boolean getForceNewPreparedStatementBehaviour()
    {
        return conf.force_new_prepared_statement_behaviour;
    }

    public static void setForceNewPreparedStatementBehaviour(boolean value)
    {
        if (value != conf.force_new_prepared_statement_behaviour)
        {
            logger.info("Setting force_new_prepared_statement_behaviour to {}", value);
            conf.force_new_prepared_statement_behaviour = value;
        }
    }

    public static DurationSpec.LongNanosecondsBound getStreamingStateExpires()
    {
        return conf.streaming_state_expires;
    }

    public static void setStreamingStateExpires(DurationSpec.LongNanosecondsBound duration)
    {
        if (!conf.streaming_state_expires.equals(Objects.requireNonNull(duration, "duration")))
        {
            logger.info("Setting streaming_state_expires to {}", duration);
            conf.streaming_state_expires = duration;
        }
    }

    public static DataStorageSpec.LongBytesBound getStreamingStateSize()
    {
        return conf.streaming_state_size;
    }

    public static void setStreamingStateSize(DataStorageSpec.LongBytesBound duration)
    {
        if (!conf.streaming_state_size.equals(Objects.requireNonNull(duration, "duration")))
        {
            logger.info("Setting streaming_state_size to {}", duration);
            conf.streaming_state_size = duration;
        }
    }

    public static boolean getStreamingStatsEnabled()
    {
        return conf.streaming_stats_enabled;
    }

    public static void setStreamingStatsEnabled(boolean streamingStatsEnabled)
    {
        if (conf.streaming_stats_enabled != streamingStatsEnabled)
        {
            logger.info("Setting streaming_stats_enabled to {}", streamingStatsEnabled);
            conf.streaming_stats_enabled = streamingStatsEnabled;
        }
    }

    public static DurationSpec.IntSecondsBound getStreamingSlowEventsLogTimeout() {
        return conf.streaming_slow_events_log_timeout;
    }

    public static void setStreamingSlowEventsLogTimeout(String value) {
        DurationSpec.IntSecondsBound next = new DurationSpec.IntSecondsBound(value);
        if (!conf.streaming_slow_events_log_timeout.equals(next))
        {
            logger.info("Setting streaming_slow_events_log to " + value);
            conf.streaming_slow_events_log_timeout = next;
        }
    }

    public static boolean isUUIDSSTableIdentifiersEnabled()
    {
        return conf.uuid_sstable_identifiers_enabled;
    }

    public static DurationSpec.LongNanosecondsBound getRepairStateExpires()
    {
        return conf.repair_state_expires;
    }

    public static void setRepairStateExpires(DurationSpec.LongNanosecondsBound duration)
    {
        if (!conf.repair_state_expires.equals(Objects.requireNonNull(duration, "duration")))
        {
            logger.info("Setting repair_state_expires to {}", duration);
            conf.repair_state_expires = duration;
        }
    }

    public static int getRepairStateSize()
    {
        return conf.repair_state_size;
    }

    public static void setRepairStateSize(int size)
    {
        if (conf.repair_state_size != size)
        {
            logger.info("Setting repair_state_size to {}", size);
            conf.repair_state_size = size;
        }
    }

    public static boolean topPartitionsEnabled()
    {
        return conf.top_partitions_enabled;
    }

    public static int getMaxTopSizePartitionCount()
    {
        return conf.max_top_size_partition_count;
    }

    public static void setMaxTopSizePartitionCount(int value)
    {
        conf.max_top_size_partition_count = value;
    }

    public static int getMaxTopTombstonePartitionCount()
    {
        return conf.max_top_tombstone_partition_count;
    }

    public static void setMaxTopTombstonePartitionCount(int value)
    {
        conf.max_top_tombstone_partition_count = value;
    }

    public static DataStorageSpec.LongBytesBound getMinTrackedPartitionSizeInBytes()
    {
        return conf.min_tracked_partition_size;
    }

    public static void setMinTrackedPartitionSizeInBytes(DataStorageSpec.LongBytesBound spec)
    {
        conf.min_tracked_partition_size = spec;
    }

    public static long getMinTrackedPartitionTombstoneCount()
    {
        return conf.min_tracked_partition_tombstone_count;
    }

    public static void setMinTrackedPartitionTombstoneCount(long value)
    {
        conf.min_tracked_partition_tombstone_count = value;
    }
}<|MERGE_RESOLUTION|>--- conflicted
+++ resolved
@@ -3110,7 +3110,6 @@
         conf.hints_compression = parameterizedClass;
     }
 
-<<<<<<< HEAD
     public static boolean isAutoHintsCleanupEnabled()
     {
         return conf.auto_hints_cleanup_enabled;
@@ -3119,7 +3118,7 @@
     public static void setAutoHintsCleanupEnabled(boolean value)
     {
         conf.auto_hints_cleanup_enabled = value;
-=======
+    }
     public static boolean getTransferHintsOnDecommission()
     {
         return conf.transfer_hints_on_decommission;
@@ -3128,7 +3127,6 @@
     public static void setTransferHintsOnDecommission(boolean enabled)
     {
         conf.transfer_hints_on_decommission = enabled;
->>>>>>> 0974a365
     }
 
     public static boolean isIncrementalBackupsEnabled()
