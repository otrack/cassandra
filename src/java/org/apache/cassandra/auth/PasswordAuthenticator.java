--- conflicted
+++ resolved
@@ -101,7 +101,7 @@
         try
         {
             String hash = cache.get(username);
-            if (!BCrypt.checkpw(password, hash))
+            if (!checkpw(password, hash))
                 throw new AuthenticationException(String.format("Provided username %s and/or password are incorrect", username));
 
             return new AuthenticatedUser(username);
@@ -224,25 +224,7 @@
         return new PlainTextSaslAuthenticator();
     }
 
-<<<<<<< HEAD
     private static SelectStatement prepare(String query)
-=======
-    private AuthenticatedUser doAuthenticate(String username, String password, SelectStatement authenticationStatement)
-    throws RequestExecutionException, AuthenticationException
-    {
-        ResultMessage.Rows rows = authenticationStatement.execute(QueryState.forInternalCalls(),
-                                                                  QueryOptions.forInternalCalls(consistencyForRole(username),
-                                                                                                Lists.newArrayList(ByteBufferUtil.bytes(username))));
-        UntypedResultSet result = UntypedResultSet.create(rows.result);
-
-        if ((result.isEmpty() || !result.one().has(SALTED_HASH)) || !checkpw(password, result.one().getString(SALTED_HASH)))
-            throw new AuthenticationException("Username and/or password are incorrect");
-
-        return new AuthenticatedUser(username);
-    }
-
-    private SelectStatement prepare(String query)
->>>>>>> 5e7f60f6
     {
         return (SelectStatement) QueryProcessor.getStatement(query, ClientState.forInternalCalls()).statement;
     }
