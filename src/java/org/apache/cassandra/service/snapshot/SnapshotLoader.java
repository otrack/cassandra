--- conflicted
+++ resolved
@@ -55,12 +55,7 @@
 {
     private static final Logger logger = LoggerFactory.getLogger(SnapshotLoader.class);
 
-<<<<<<< HEAD
     static final Pattern SNAPSHOT_DIR_PATTERN = Pattern.compile("(?<keyspace>\\w+)/(?<tableName>\\w+)-(?<tableId>[0-9a-f]{32})/snapshots/(?<tag>.+)$");
-    private static final Pattern UUID_PATTERN = Pattern.compile("([0-9a-f]{8})([0-9a-f]{4})([0-9a-f]{4})([0-9a-f]{4})([0-9a-f]+)");
-=======
-    static final Pattern SNAPSHOT_DIR_PATTERN = Pattern.compile("(?<keyspace>\\w+)/(?<tableName>\\w+)-(?<tableId>[0-9a-f]{32})/snapshots/(?<tag>[\\w-]+)$");
->>>>>>> cfe9641f
 
     private final Collection<Path> dataDirectories;
 
@@ -79,38 +74,11 @@
         this.dataDirectories = dataDirs;
     }
 
-<<<<<<< HEAD
     public SnapshotLoader(Directories directories)
     {
         this(directories.getCFDirectories().stream().map(File::toPath).collect(Collectors.toList()));
     }
 
-    public Set<TableSnapshot> loadSnapshots(String keyspace)
-    {
-        // if we supply a keyspace, the walking max depth will be suddenly shorther
-        // because we are one level down in the directory structure
-        int maxDepth = keyspace == null ? 5 : 4;
-        for (Path dataDir : dataDirectories)
-        {
-            if (keyspace != null)
-                dataDir = dataDir.resolve(keyspace);
-
-            try
-            {
-                if (new File(dataDir).exists())
-                {
-                    Files.walkFileTree(dataDir, Collections.emptySet(), maxDepth, this);
-                }
-                else
-                {
-                    logger.debug("Skipping non-existing data directory {}", dataDir);
-                }
-            }
-            catch (IOException e)
-            {
-                throw new RuntimeException(String.format("Error while loading snapshots from %s", dataDir), e);
-            }
-=======
     @VisibleForTesting
     static class Visitor extends SimpleFileVisitor<Path>
     {
@@ -120,29 +88,8 @@
         public Visitor(Map<String, TableSnapshot.Builder> snapshots)
         {
             this.snapshots = snapshots;
->>>>>>> cfe9641f
         }
 
-<<<<<<< HEAD
-    public Set<TableSnapshot> loadSnapshots()
-    {
-        return loadSnapshots(null);
-    }
-
-    @Override
-    public FileVisitResult visitFileFailed(Path file, IOException exc) throws IOException {
-        // Cassandra can remove some files while traversing the tree,
-        // for example when SSTables are compacted while we are walking it.
-        // SnapshotLoader is interested only in SSTables in snapshot directories which are not compacted,
-        // but we need to cover these in regular table directories too.
-        // If listing failed but such file exists and the exception is not NoSuchFileException, then we
-        // have a legitimate error while traversing the tree, otherwise just skip it and continue with the listing.
-        if (Files.exists(file) && !(exc instanceof NoSuchFileException))
-            return super.visitFileFailed(file, exc);
-        else
-            return FileVisitResult.CONTINUE;
-    }
-=======
         @Override
         public FileVisitResult visitFileFailed(Path file, IOException exc) throws IOException
         {
@@ -157,7 +104,6 @@
             else
                 throw exc;
         }
->>>>>>> cfe9641f
 
         @Override
         public FileVisitResult preVisitDirectory(Path subdir, BasicFileAttributes attrs)
@@ -208,22 +154,24 @@
         }
     }
 
-    public Set<TableSnapshot> loadSnapshots()
+    public Set<TableSnapshot> loadSnapshots(String keyspace)
     {
-<<<<<<< HEAD
-        assert uuidWithoutDashes.length() == 32 && !uuidWithoutDashes.contains("-");
-        String dashedUUID = UUID_PATTERN.matcher(uuidWithoutDashes).replaceFirst("$1-$2-$3-$4-$5");
-        return UUID.fromString(dashedUUID);
-=======
+        // if we supply a keyspace, the walking max depth will be suddenly shorther
+        // because we are one level down in the directory structure
+        int maxDepth = keyspace == null ? 5 : 4;
+
         Map<String, TableSnapshot.Builder> snapshots = new HashMap<>();
         Visitor visitor = new Visitor(snapshots);
 
         for (Path dataDir : dataDirectories)
         {
+            if (keyspace != null)
+                dataDir = dataDir.resolve(keyspace);
+
             try
             {
                 if (new File(dataDir).exists())
-                    Files.walkFileTree(dataDir, Collections.emptySet(), 5, visitor);
+                    Files.walkFileTree(dataDir, Collections.emptySet(), maxDepth, visitor);
                 else
                     logger.debug("Skipping non-existing data directory {}", dataDir);
             }
@@ -234,6 +182,10 @@
         }
 
         return snapshots.values().stream().map(TableSnapshot.Builder::build).collect(Collectors.toSet());
->>>>>>> cfe9641f
+    }
+
+    public Set<TableSnapshot> loadSnapshots()
+    {
+        return loadSnapshots(null);
     }
 }