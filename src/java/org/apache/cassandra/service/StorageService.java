/*
 * Licensed to the Apache Software Foundation (ASF) under one
 * or more contributor license agreements.  See the NOTICE file
 * distributed with this work for additional information
 * regarding copyright ownership.  The ASF licenses this file
 * to you under the Apache License, Version 2.0 (the
 * "License"); you may not use this file except in compliance
 * with the License.  You may obtain a copy of the License at
 *
 *     http://www.apache.org/licenses/LICENSE-2.0
 *
 * Unless required by applicable law or agreed to in writing, software
 * distributed under the License is distributed on an "AS IS" BASIS,
 * WITHOUT WARRANTIES OR CONDITIONS OF ANY KIND, either express or implied.
 * See the License for the specific language governing permissions and
 * limitations under the License.
 */
package org.apache.cassandra.service;

import static java.nio.charset.StandardCharsets.ISO_8859_1;

import java.io.ByteArrayInputStream;
import java.io.DataInputStream;
import java.io.File;
import java.io.IOException;
import java.lang.management.ManagementFactory;
import java.net.InetAddress;
import java.net.UnknownHostException;
import java.nio.ByteBuffer;
import java.util.ArrayList;
import java.util.Arrays;
import java.util.Collection;
import java.util.Collections;
import java.util.HashMap;
import java.util.HashSet;
import java.util.Iterator;
import java.util.LinkedHashMap;
import java.util.LinkedList;
import java.util.List;
import java.util.Map;
import java.util.Map.Entry;
import java.util.Set;
import java.util.SortedMap;
import java.util.TreeMap;
import java.util.UUID;
import java.util.concurrent.CopyOnWriteArrayList;
import java.util.concurrent.ExecutionException;
import java.util.concurrent.ExecutorService;
import java.util.concurrent.Future;
import java.util.concurrent.FutureTask;
import java.util.concurrent.TimeUnit;
import java.util.concurrent.TimeoutException;
import java.util.concurrent.atomic.AtomicBoolean;
import java.util.concurrent.atomic.AtomicInteger;

import javax.management.JMX;
import javax.management.MBeanServer;
import javax.management.NotificationBroadcasterSupport;
import javax.management.ObjectName;
import javax.management.openmbean.TabularData;
import javax.management.openmbean.TabularDataSupport;

import org.apache.cassandra.auth.AuthKeyspace;
import org.apache.cassandra.auth.AuthMigrationListener;
import org.apache.cassandra.concurrent.ScheduledExecutors;
import org.apache.cassandra.concurrent.Stage;
import org.apache.cassandra.concurrent.StageManager;
import org.apache.cassandra.config.CFMetaData;
import org.apache.cassandra.config.DatabaseDescriptor;
import org.apache.cassandra.config.KSMetaData;
import org.apache.cassandra.config.Schema;
import org.apache.cassandra.db.BatchlogManager;
import org.apache.cassandra.db.ColumnFamilyStore;
import org.apache.cassandra.db.CounterMutationVerbHandler;
import org.apache.cassandra.db.DecoratedKey;
import org.apache.cassandra.db.DefinitionsUpdateVerbHandler;
import org.apache.cassandra.db.HintedHandOffManager;
import org.apache.cassandra.db.Keyspace;
import org.apache.cassandra.db.MigrationRequestVerbHandler;
import org.apache.cassandra.db.MutationVerbHandler;
import org.apache.cassandra.db.ReadRepairVerbHandler;
import org.apache.cassandra.db.ReadVerbHandler;
import org.apache.cassandra.db.SchemaCheckVerbHandler;
import org.apache.cassandra.db.SnapshotDetailsTabularData;
import org.apache.cassandra.db.SystemKeyspace;
import org.apache.cassandra.db.TruncateVerbHandler;
import org.apache.cassandra.db.commitlog.CommitLog;
import org.apache.cassandra.db.compaction.CompactionManager;
import org.apache.cassandra.dht.BootStrapper;
import org.apache.cassandra.dht.IPartitioner;
import org.apache.cassandra.dht.Range;
import org.apache.cassandra.dht.RangeStreamer;
import org.apache.cassandra.dht.RingPosition;
import org.apache.cassandra.dht.StreamStateStore;
import org.apache.cassandra.dht.Token;
import org.apache.cassandra.exceptions.AlreadyExistsException;
import org.apache.cassandra.exceptions.ConfigurationException;
import org.apache.cassandra.exceptions.InvalidRequestException;
import org.apache.cassandra.exceptions.UnavailableException;
import org.apache.cassandra.gms.ApplicationState;
import org.apache.cassandra.gms.EndpointState;
import org.apache.cassandra.gms.FailureDetector;
import org.apache.cassandra.gms.GossipDigestAck2VerbHandler;
import org.apache.cassandra.gms.GossipDigestAckVerbHandler;
import org.apache.cassandra.gms.GossipDigestSynVerbHandler;
import org.apache.cassandra.gms.GossipShutdownVerbHandler;
import org.apache.cassandra.gms.Gossiper;
import org.apache.cassandra.gms.IEndpointStateChangeSubscriber;
import org.apache.cassandra.gms.IFailureDetector;
import org.apache.cassandra.gms.TokenSerializer;
import org.apache.cassandra.gms.VersionedValue;
import org.apache.cassandra.io.sstable.SSTableDeletingTask;
import org.apache.cassandra.io.sstable.SSTableLoader;
import org.apache.cassandra.io.util.FileUtils;
import org.apache.cassandra.locator.AbstractReplicationStrategy;
import org.apache.cassandra.locator.DynamicEndpointSnitch;
import org.apache.cassandra.locator.IEndpointSnitch;
import org.apache.cassandra.locator.LocalStrategy;
import org.apache.cassandra.locator.TokenMetadata;
import org.apache.cassandra.metrics.StorageMetrics;
import org.apache.cassandra.net.AsyncOneResponse;
import org.apache.cassandra.net.MessageOut;
import org.apache.cassandra.net.MessagingService;
import org.apache.cassandra.net.ResponseVerbHandler;
import org.apache.cassandra.repair.RepairMessageVerbHandler;
import org.apache.cassandra.repair.RepairParallelism;
import org.apache.cassandra.repair.RepairRunnable;
import org.apache.cassandra.repair.SystemDistributedKeyspace;
import org.apache.cassandra.repair.messages.RepairOption;
import org.apache.cassandra.service.paxos.CommitVerbHandler;
import org.apache.cassandra.service.paxos.PrepareVerbHandler;
import org.apache.cassandra.service.paxos.ProposeVerbHandler;
import org.apache.cassandra.streaming.ReplicationFinishedVerbHandler;
import org.apache.cassandra.streaming.StreamManager;
import org.apache.cassandra.streaming.StreamPlan;
import org.apache.cassandra.streaming.StreamResultFuture;
import org.apache.cassandra.streaming.StreamState;
import org.apache.cassandra.thrift.EndpointDetails;
import org.apache.cassandra.thrift.TokenRange;
import org.apache.cassandra.thrift.cassandraConstants;
import org.apache.cassandra.tracing.TraceKeyspace;
import org.apache.cassandra.utils.BackgroundActivityMonitor;
import org.apache.cassandra.utils.FBUtilities;
import org.apache.cassandra.utils.JVMStabilityInspector;
import org.apache.cassandra.utils.OutputHandler;
import org.apache.cassandra.utils.Pair;
import org.apache.cassandra.utils.WrappedRunnable;
import org.apache.cassandra.utils.progress.ProgressEvent;
import org.apache.cassandra.utils.progress.ProgressEventType;
import org.apache.cassandra.utils.progress.jmx.JMXProgressSupport;
import org.apache.commons.lang3.StringUtils;
import org.slf4j.Logger;
import org.slf4j.LoggerFactory;

import ch.qos.logback.classic.LoggerContext;
import ch.qos.logback.classic.jmx.JMXConfiguratorMBean;
import ch.qos.logback.classic.spi.ILoggingEvent;
import ch.qos.logback.core.Appender;

import com.google.common.annotations.VisibleForTesting;
import com.google.common.base.Predicate;
import com.google.common.collect.ArrayListMultimap;
import com.google.common.collect.Collections2;
import com.google.common.collect.HashMultimap;
import com.google.common.collect.ImmutableSet;
import com.google.common.collect.Iterables;
import com.google.common.collect.Lists;
import com.google.common.collect.Maps;
import com.google.common.collect.Multimap;
import com.google.common.collect.Sets;
import com.google.common.util.concurrent.FutureCallback;
import com.google.common.util.concurrent.Futures;
import com.google.common.util.concurrent.ListenableFuture;
import com.google.common.util.concurrent.Uninterruptibles;

/**
 * This abstraction contains the token/identifier of this node
 * on the identifier space. This token gets gossiped around.
 * This class will also maintain histograms of the load information
 * of other nodes in the cluster.
 */
public class StorageService extends NotificationBroadcasterSupport implements IEndpointStateChangeSubscriber, StorageServiceMBean
{
    private static final Logger logger = LoggerFactory.getLogger(StorageService.class);

    public static final int RING_DELAY = getRingDelay(); // delay after which we assume ring has stablized

    private final JMXProgressSupport progressSupport = new JMXProgressSupport(this);

    private static int getRingDelay()
    {
        String newdelay = System.getProperty("cassandra.ring_delay_ms");
        if (newdelay != null)
        {
            logger.info("Overriding RING_DELAY to {}ms", newdelay);
            return Integer.parseInt(newdelay);
        }
        else
            return 30 * 1000;
    }

    /* This abstraction maintains the token/endpoint metadata information */
    private TokenMetadata tokenMetadata = new TokenMetadata();

    public volatile VersionedValue.VersionedValueFactory valueFactory = new VersionedValue.VersionedValueFactory(getPartitioner());

    private Thread drainOnShutdown = null;
    private boolean inShutdownHook = false;

    public static final StorageService instance = new StorageService();

    public boolean isInShutdownHook()
    {
        return inShutdownHook;
    }

    public static IPartitioner getPartitioner()
    {
        return DatabaseDescriptor.getPartitioner();
    }

    public Collection<Range<Token>> getLocalRanges(String keyspaceName)
    {
        return getRangesForEndpoint(keyspaceName, FBUtilities.getBroadcastAddress());
    }

    public Collection<Range<Token>> getPrimaryRanges(String keyspace)
    {
        return getPrimaryRangesForEndpoint(keyspace, FBUtilities.getBroadcastAddress());
    }

    public Collection<Range<Token>> getPrimaryRangesWithinDC(String keyspace)
    {
        return getPrimaryRangeForEndpointWithinDC(keyspace, FBUtilities.getBroadcastAddress());
    }

    private final Set<InetAddress> replicatingNodes = Collections.synchronizedSet(new HashSet<InetAddress>());
    private CassandraDaemon daemon;

    private InetAddress removingNode;

    /* Are we starting this node in bootstrap mode? */
    private volatile boolean isBootstrapMode;

    /* we bootstrap but do NOT join the ring unless told to do so */
    private boolean isSurveyMode = Boolean.parseBoolean(System.getProperty("cassandra.write_survey", "false"));
    /* true if node is rebuilding and receiving data */
    private final AtomicBoolean isRebuilding = new AtomicBoolean();

    private boolean initialized;
    private volatile boolean joined = false;

    /* the probability for tracing any particular request, 0 disables tracing and 1 enables for all */
    private double traceProbability = 0.0;

    private static enum Mode { STARTING, NORMAL, JOINING, LEAVING, DECOMMISSIONED, MOVING, DRAINING, DRAINED }
    private Mode operationMode = Mode.STARTING;

    /* Used for tracking drain progress */
    private volatile int totalCFs, remainingCFs;

    private static final AtomicInteger nextRepairCommand = new AtomicInteger();

    private final List<IEndpointLifecycleSubscriber> lifecycleSubscribers = new CopyOnWriteArrayList<>();

    private static final BackgroundActivityMonitor bgMonitor = new BackgroundActivityMonitor();

    private final ObjectName jmxObjectName;

    private Collection<Token> bootstrapTokens = null;

    // true when keeping strict consistency while bootstrapping
    private boolean useStrictConsistency = Boolean.parseBoolean(System.getProperty("cassandra.consistent.rangemovement", "true"));
    private boolean replacing;

    private final StreamStateStore streamStateStore = new StreamStateStore();

    /** This method updates the local token on disk  */
    public void setTokens(Collection<Token> tokens)
    {
        if (logger.isDebugEnabled())
            logger.debug("Setting tokens to {}", tokens);
        SystemKeyspace.updateTokens(tokens);
        tokenMetadata.updateNormalTokens(tokens, FBUtilities.getBroadcastAddress());
        Collection<Token> localTokens = getLocalTokens();
        setGossipTokens(localTokens);
        setMode(Mode.NORMAL, false);
    }

    public void setGossipTokens(Collection<Token> tokens)
    {
        List<Pair<ApplicationState, VersionedValue>> states = new ArrayList<Pair<ApplicationState, VersionedValue>>();
        states.add(Pair.create(ApplicationState.TOKENS, valueFactory.tokens(tokens)));
        states.add(Pair.create(ApplicationState.STATUS, valueFactory.normal(tokens)));
        Gossiper.instance.addLocalApplicationStates(states);
    }

    public StorageService()
    {
        MBeanServer mbs = ManagementFactory.getPlatformMBeanServer();
        try
        {
            jmxObjectName = new ObjectName("org.apache.cassandra.db:type=StorageService");
            mbs.registerMBean(this, jmxObjectName);
            mbs.registerMBean(StreamManager.instance, new ObjectName(StreamManager.OBJECT_NAME));
        }
        catch (Exception e)
        {
            throw new RuntimeException(e);
        }

        /* register the verb handlers */
        MessagingService.instance().registerVerbHandlers(MessagingService.Verb.MUTATION, new MutationVerbHandler());
        MessagingService.instance().registerVerbHandlers(MessagingService.Verb.READ_REPAIR, new ReadRepairVerbHandler());
        MessagingService.instance().registerVerbHandlers(MessagingService.Verb.READ, new ReadVerbHandler());
        MessagingService.instance().registerVerbHandlers(MessagingService.Verb.RANGE_SLICE, new RangeSliceVerbHandler());
        MessagingService.instance().registerVerbHandlers(MessagingService.Verb.PAGED_RANGE, new RangeSliceVerbHandler());
        MessagingService.instance().registerVerbHandlers(MessagingService.Verb.COUNTER_MUTATION, new CounterMutationVerbHandler());
        MessagingService.instance().registerVerbHandlers(MessagingService.Verb.TRUNCATE, new TruncateVerbHandler());
        MessagingService.instance().registerVerbHandlers(MessagingService.Verb.PAXOS_PREPARE, new PrepareVerbHandler());
        MessagingService.instance().registerVerbHandlers(MessagingService.Verb.PAXOS_PROPOSE, new ProposeVerbHandler());
        MessagingService.instance().registerVerbHandlers(MessagingService.Verb.PAXOS_COMMIT, new CommitVerbHandler());

        // see BootStrapper for a summary of how the bootstrap verbs interact
        MessagingService.instance().registerVerbHandlers(MessagingService.Verb.REPLICATION_FINISHED, new ReplicationFinishedVerbHandler());
        MessagingService.instance().registerVerbHandlers(MessagingService.Verb.REQUEST_RESPONSE, new ResponseVerbHandler());
        MessagingService.instance().registerVerbHandlers(MessagingService.Verb.INTERNAL_RESPONSE, new ResponseVerbHandler());
        MessagingService.instance().registerVerbHandlers(MessagingService.Verb.REPAIR_MESSAGE, new RepairMessageVerbHandler());
        MessagingService.instance().registerVerbHandlers(MessagingService.Verb.GOSSIP_SHUTDOWN, new GossipShutdownVerbHandler());

        MessagingService.instance().registerVerbHandlers(MessagingService.Verb.GOSSIP_DIGEST_SYN, new GossipDigestSynVerbHandler());
        MessagingService.instance().registerVerbHandlers(MessagingService.Verb.GOSSIP_DIGEST_ACK, new GossipDigestAckVerbHandler());
        MessagingService.instance().registerVerbHandlers(MessagingService.Verb.GOSSIP_DIGEST_ACK2, new GossipDigestAck2VerbHandler());

        MessagingService.instance().registerVerbHandlers(MessagingService.Verb.DEFINITIONS_UPDATE, new DefinitionsUpdateVerbHandler());
        MessagingService.instance().registerVerbHandlers(MessagingService.Verb.SCHEMA_CHECK, new SchemaCheckVerbHandler());
        MessagingService.instance().registerVerbHandlers(MessagingService.Verb.MIGRATION_REQUEST, new MigrationRequestVerbHandler());

        MessagingService.instance().registerVerbHandlers(MessagingService.Verb.SNAPSHOT, new SnapshotVerbHandler());
        MessagingService.instance().registerVerbHandlers(MessagingService.Verb.ECHO, new EchoVerbHandler());
    }

    public void registerDaemon(CassandraDaemon daemon)
    {
        this.daemon = daemon;
    }

    public void register(IEndpointLifecycleSubscriber subscriber)
    {
        lifecycleSubscribers.add(subscriber);
    }

    public void unregister(IEndpointLifecycleSubscriber subscriber)
    {
        lifecycleSubscribers.remove(subscriber);
    }

    // should only be called via JMX
    public void stopGossiping()
    {
        if (initialized)
        {
            logger.warn("Stopping gossip by operator request");
            Gossiper.instance.stop();
            initialized = false;
        }
    }

    // should only be called via JMX
    public void startGossiping()
    {
        if (!initialized)
        {
            logger.warn("Starting gossip by operator request");
            setGossipTokens(getLocalTokens());
            Gossiper.instance.forceNewerGeneration();
            Gossiper.instance.start((int) (System.currentTimeMillis() / 1000));
            initialized = true;
        }
    }

    // should only be called via JMX
    public boolean isGossipRunning()
    {
        return Gossiper.instance.isEnabled();
    }

    // should only be called via JMX
    public void startRPCServer()
    {
        if (daemon == null)
        {
            throw new IllegalStateException("No configured daemon");
        }
        daemon.thriftServer.start();
    }

    public void stopRPCServer()
    {
        if (daemon == null)
        {
            throw new IllegalStateException("No configured daemon");
        }
        if (daemon.thriftServer != null)
            daemon.thriftServer.stop();
    }

    public boolean isRPCServerRunning()
    {
        if ((daemon == null) || (daemon.thriftServer == null))
        {
            return false;
        }
        return daemon.thriftServer.isRunning();
    }

    public void startNativeTransport()
    {
        if (daemon == null)
        {
            throw new IllegalStateException("No configured daemon");
        }

        try
        {
            daemon.nativeServer.start();
        }
        catch (Exception e)
        {
            throw new RuntimeException("Error starting native transport: " + e.getMessage());
        }
    }

    public void stopNativeTransport()
    {
        if (daemon == null)
        {
            throw new IllegalStateException("No configured daemon");
        }
        if (daemon.nativeServer != null)
            daemon.nativeServer.stop();
    }

    public boolean isNativeTransportRunning()
    {
        if ((daemon == null) || (daemon.nativeServer == null))
        {
            return false;
        }
        return daemon.nativeServer.isRunning();
    }

    public void stopTransports()
    {
        if (isInitialized())
        {
            logger.error("Stopping gossiper");
            stopGossiping();
        }
        if (isRPCServerRunning())
        {
            logger.error("Stopping RPC server");
            stopRPCServer();
        }
        if (isNativeTransportRunning())
        {
            logger.error("Stopping native transport");
            stopNativeTransport();
        }
    }

    private void shutdownClientServers()
    {
        stopRPCServer();
        stopNativeTransport();
    }

    public void stopClient()
    {
        Gossiper.instance.unregister(this);
        Gossiper.instance.stop();
        MessagingService.instance().shutdown();
        // give it a second so that task accepted before the MessagingService shutdown gets submitted to the stage (to avoid RejectedExecutionException)
        Uninterruptibles.sleepUninterruptibly(1, TimeUnit.SECONDS);
        StageManager.shutdownNow();
    }

    public boolean isInitialized()
    {
        return initialized;
    }

    public void stopDaemon()
    {
        if (daemon == null)
            throw new IllegalStateException("No configured daemon");
        daemon.deactivate();
    }

    public synchronized Collection<Token> prepareReplacementInfo() throws ConfigurationException
    {
        logger.info("Gathering node replacement information for {}", DatabaseDescriptor.getReplaceAddress());
        if (!MessagingService.instance().isListening())
            MessagingService.instance().listen(FBUtilities.getLocalAddress());

        // make magic happen
        Gossiper.instance.doShadowRound();

        UUID hostId = null;
        // now that we've gossiped at least once, we should be able to find the node we're replacing
        if (Gossiper.instance.getEndpointStateForEndpoint(DatabaseDescriptor.getReplaceAddress())== null)
            throw new RuntimeException("Cannot replace_address " + DatabaseDescriptor.getReplaceAddress() + " because it doesn't exist in gossip");
        hostId = Gossiper.instance.getHostId(DatabaseDescriptor.getReplaceAddress());
        try
        {
            if (Gossiper.instance.getEndpointStateForEndpoint(DatabaseDescriptor.getReplaceAddress()).getApplicationState(ApplicationState.TOKENS) == null)
                throw new RuntimeException("Could not find tokens for " + DatabaseDescriptor.getReplaceAddress() + " to replace");
            Collection<Token> tokens = TokenSerializer.deserialize(getPartitioner(), new DataInputStream(new ByteArrayInputStream(getApplicationStateValue(DatabaseDescriptor.getReplaceAddress(), ApplicationState.TOKENS))));

            SystemKeyspace.setLocalHostId(hostId); // use the replacee's host Id as our own so we receive hints, etc
            Gossiper.instance.resetEndpointStateMap(); // clean up since we have what we need
            return tokens;
        }
        catch (IOException e)
        {
            throw new RuntimeException(e);
        }
    }

    public synchronized void checkForEndpointCollision() throws ConfigurationException
    {
        logger.debug("Starting shadow gossip round to check for endpoint collision");
        if (!MessagingService.instance().isListening())
            MessagingService.instance().listen(FBUtilities.getLocalAddress());
        Gossiper.instance.doShadowRound();
        EndpointState epState = Gossiper.instance.getEndpointStateForEndpoint(FBUtilities.getBroadcastAddress());
        if (epState != null && !Gossiper.instance.isDeadState(epState) && !Gossiper.instance.isGossipOnlyMember(FBUtilities.getBroadcastAddress()))
        {
            throw new RuntimeException(String.format("A node with address %s already exists, cancelling join. " +
                                                     "Use cassandra.replace_address if you want to replace this node.",
                                                     FBUtilities.getBroadcastAddress()));
        }
        if (useStrictConsistency)
        {
            for (Map.Entry<InetAddress, EndpointState> entry : Gossiper.instance.getEndpointStates())
            {
                // ignore local node or empty status
                if (entry.getKey().equals(FBUtilities.getBroadcastAddress()) || entry.getValue().getApplicationState(ApplicationState.STATUS) == null)
                    continue;
                String[] pieces = entry.getValue().getApplicationState(ApplicationState.STATUS).value.split(VersionedValue.DELIMITER_STR, -1);
                assert (pieces.length > 0);
                String state = pieces[0];
                if (state.equals(VersionedValue.STATUS_BOOTSTRAPPING) || state.equals(VersionedValue.STATUS_LEAVING) || state.equals(VersionedValue.STATUS_MOVING))
                    throw new UnsupportedOperationException("Other bootstrapping/leaving/moving nodes detected, cannot bootstrap while cassandra.consistent.rangemovement is true");
            }
        }
        Gossiper.instance.resetEndpointStateMap();
    }

    // for testing only
    public void unsafeInitialize() throws ConfigurationException
    {
        initialized = true;
        Gossiper.instance.register(this);
        Gossiper.instance.start((int) (System.currentTimeMillis() / 1000)); // needed for node-ring gathering.
        Gossiper.instance.addLocalApplicationState(ApplicationState.NET_VERSION, valueFactory.networkVersion());
        if (!MessagingService.instance().isListening())
            MessagingService.instance().listen(FBUtilities.getLocalAddress());
    }

    public synchronized void initServer() throws ConfigurationException
    {
        initServer(RING_DELAY);
    }

    public synchronized void initServer(int delay) throws ConfigurationException
    {
        logger.info("Cassandra version: {}", FBUtilities.getReleaseVersionString());
        logger.info("Thrift API version: {}", cassandraConstants.VERSION);
        logger.info("CQL supported versions: {} (default: {})",
                    StringUtils.join(ClientState.getCQLSupportedVersion(), ","), ClientState.DEFAULT_CQL_VERSION);

        initialized = true;

        try
        {
            // Ensure StorageProxy is initialized on start-up; see CASSANDRA-3797.
            Class.forName("org.apache.cassandra.service.StorageProxy");
            // also IndexSummaryManager, which is otherwise unreferenced
            Class.forName("org.apache.cassandra.io.sstable.IndexSummaryManager");
        }
        catch (ClassNotFoundException e)
        {
            throw new AssertionError(e);
        }

        if (Boolean.parseBoolean(System.getProperty("cassandra.load_ring_state", "true")))
        {
            logger.info("Loading persisted ring state");
            Multimap<InetAddress, Token> loadedTokens = SystemKeyspace.loadTokens();
            Map<InetAddress, UUID> loadedHostIds = SystemKeyspace.loadHostIds();
            for (InetAddress ep : loadedTokens.keySet())
            {
                if (ep.equals(FBUtilities.getBroadcastAddress()))
                {
                    // entry has been mistakenly added, delete it
                    SystemKeyspace.removeEndpoint(ep);
                }
                else
                {
                    tokenMetadata.updateNormalTokens(loadedTokens.get(ep), ep);
                    if (loadedHostIds.containsKey(ep))
                        tokenMetadata.updateHostId(loadedHostIds.get(ep), ep);
                    Gossiper.instance.addSavedEndpoint(ep);
                }
            }
        }

        // daemon threads, like our executors', continue to run while shutdown hooks are invoked
        drainOnShutdown = new Thread(new WrappedRunnable()
        {
            @Override
            public void runMayThrow() throws InterruptedException
            {
                inShutdownHook = true;
                ExecutorService counterMutationStage = StageManager.getStage(Stage.COUNTER_MUTATION);
                ExecutorService mutationStage = StageManager.getStage(Stage.MUTATION);
                if (mutationStage.isShutdown() && counterMutationStage.isShutdown())
                    return; // drained already

                if (daemon != null)
                	shutdownClientServers();
                ScheduledExecutors.optionalTasks.shutdown();
                Gossiper.instance.stop();

                // In-progress writes originating here could generate hints to be written, so shut down MessagingService
                // before mutation stage, so we can get all the hints saved before shutting down
                MessagingService.instance().shutdown();
                counterMutationStage.shutdown();
                mutationStage.shutdown();
                counterMutationStage.awaitTermination(3600, TimeUnit.SECONDS);
                mutationStage.awaitTermination(3600, TimeUnit.SECONDS);
                StorageProxy.instance.verifyNoHintsInProgress();

                List<Future<?>> flushes = new ArrayList<>();
                for (Keyspace keyspace : Keyspace.all())
                {
                    KSMetaData ksm = Schema.instance.getKSMetaData(keyspace.getName());
                    if (!ksm.durableWrites)
                    {
                        for (ColumnFamilyStore cfs : keyspace.getColumnFamilyStores())
                            flushes.add(cfs.forceFlush());
                    }
                }
                try
                {
                    FBUtilities.waitOnFutures(flushes);
                }
                catch (Throwable t)
                {
                    JVMStabilityInspector.inspectThrowable(t);
                    // don't let this stop us from shutting down the commitlog and other thread pools
                    logger.warn("Caught exception while waiting for memtable flushes during shutdown hook", t);
                }

                CommitLog.instance.shutdownBlocking();

                // wait for miscellaneous tasks like sstable and commitlog segment deletion
                ScheduledExecutors.nonPeriodicTasks.shutdown();
                if (!ScheduledExecutors.nonPeriodicTasks.awaitTermination(1, TimeUnit.MINUTES))
                    logger.warn("Miscellaneous task executor still busy after one minute; proceeding with shutdown");
            }
        }, "StorageServiceShutdownHook");
        Runtime.getRuntime().addShutdownHook(drainOnShutdown);

        replacing = DatabaseDescriptor.isReplacing();

        prepareToJoin();

        // Has to be called after the host id has potentially changed in prepareToJoin().
        for (ColumnFamilyStore cfs : ColumnFamilyStore.all())
            if (cfs.metadata.isCounter())
                cfs.initCounterCache();

        if (Boolean.parseBoolean(System.getProperty("cassandra.join_ring", "true")))
        {
            joinTokenRing(delay);
        }
        else
        {
            Collection<Token> tokens = SystemKeyspace.getSavedTokens();
            if (!tokens.isEmpty())
            {
                tokenMetadata.updateNormalTokens(tokens, FBUtilities.getBroadcastAddress());
                // order is important here, the gossiper can fire in between adding these two states.  It's ok to send TOKENS without STATUS, but *not* vice versa.
                List<Pair<ApplicationState, VersionedValue>> states = new ArrayList<Pair<ApplicationState, VersionedValue>>();
                states.add(Pair.create(ApplicationState.TOKENS, valueFactory.tokens(tokens)));
                states.add(Pair.create(ApplicationState.STATUS, valueFactory.hibernate(true)));
                Gossiper.instance.addLocalApplicationStates(states);
            }
            logger.info("Not joining ring as requested. Use JMX (StorageService->joinRing()) to initiate ring joining");
        }
    }

    /**
     * In the event of forceful termination we need to remove the shutdown hook to prevent hanging (OOM for instance)
     */
    public void removeShutdownHook()
    {
        if (drainOnShutdown != null)
            Runtime.getRuntime().removeShutdownHook(drainOnShutdown);
    }

    private boolean shouldBootstrap()
    {
        return DatabaseDescriptor.isAutoBootstrap() && !SystemKeyspace.bootstrapComplete() && !DatabaseDescriptor.getSeeds().contains(FBUtilities.getBroadcastAddress());
    }

    private void prepareToJoin() throws ConfigurationException
    {
        if (!joined)
        {
            Map<ApplicationState, VersionedValue> appStates = new HashMap<>();

            if (replacing && !(Boolean.parseBoolean(System.getProperty("cassandra.join_ring", "true"))))
                throw new ConfigurationException("Cannot set both join_ring=false and attempt to replace a node");
            if (DatabaseDescriptor.getReplaceTokens().size() > 0 || DatabaseDescriptor.getReplaceNode() != null)
                throw new RuntimeException("Replace method removed; use cassandra.replace_address instead");
            if (replacing)
            {
                if (SystemKeyspace.bootstrapComplete())
                    throw new RuntimeException("Cannot replace address with a node that is already bootstrapped");
                if (!DatabaseDescriptor.isAutoBootstrap())
                    throw new RuntimeException("Trying to replace_address with auto_bootstrap disabled will not work, check your configuration");
                bootstrapTokens = prepareReplacementInfo();
                appStates.put(ApplicationState.TOKENS, valueFactory.tokens(bootstrapTokens));
                appStates.put(ApplicationState.STATUS, valueFactory.hibernate(true));
            }
            else if (shouldBootstrap())
            {
                checkForEndpointCollision();
            }

            // have to start the gossip service before we can see any info on other nodes.  this is necessary
            // for bootstrap to get the load info it needs.
            // (we won't be part of the storage ring though until we add a counterId to our state, below.)
            // Seed the host ID-to-endpoint map with our own ID.
            UUID localHostId = SystemKeyspace.getLocalHostId();
            getTokenMetadata().updateHostId(localHostId, FBUtilities.getBroadcastAddress());
            appStates.put(ApplicationState.NET_VERSION, valueFactory.networkVersion());
            appStates.put(ApplicationState.HOST_ID, valueFactory.hostId(localHostId));
            appStates.put(ApplicationState.RPC_ADDRESS, valueFactory.rpcaddress(DatabaseDescriptor.getBroadcastRpcAddress()));
            appStates.put(ApplicationState.RELEASE_VERSION, valueFactory.releaseVersion());
            logger.info("Starting up server gossip");
            Gossiper.instance.register(this);
            Gossiper.instance.start(SystemKeyspace.incrementAndGetGeneration(), appStates); // needed for node-ring gathering.
            // gossip snitch infos (local DC and rack)
            gossipSnitchInfo();
            // gossip Schema.emptyVersion forcing immediate check for schema updates (see MigrationManager#maybeScheduleSchemaPull)
            Schema.instance.updateVersionAndAnnounce(); // Ensure we know our own actual Schema UUID in preparation for updates

            if (!MessagingService.instance().isListening())
                MessagingService.instance().listen(FBUtilities.getLocalAddress());
            LoadBroadcaster.instance.startBroadcasting();

            HintedHandOffManager.instance.start();
            BatchlogManager.instance.start();
        }
    }

    private void joinTokenRing(int delay) throws ConfigurationException
    {
        joined = true;

        // We bootstrap if we haven't successfully bootstrapped before, as long as we are not a seed.
        // If we are a seed, or if the user manually sets auto_bootstrap to false,
        // we'll skip streaming data from other nodes and jump directly into the ring.
        //
        // The seed check allows us to skip the RING_DELAY sleep for the single-node cluster case,
        // which is useful for both new users and testing.
        //
        // We attempted to replace this with a schema-presence check, but you need a meaningful sleep
        // to get schema info from gossip which defeats the purpose.  See CASSANDRA-4427 for the gory details.
        Set<InetAddress> current = new HashSet<>();
        if (logger.isDebugEnabled())
        {
            logger.debug("Bootstrap variables: {} {} {} {}",
                         DatabaseDescriptor.isAutoBootstrap(),
                         SystemKeyspace.bootstrapInProgress(),
                         SystemKeyspace.bootstrapComplete(),
                         DatabaseDescriptor.getSeeds().contains(FBUtilities.getBroadcastAddress()));
        }
        if (DatabaseDescriptor.isAutoBootstrap() && !SystemKeyspace.bootstrapComplete() && DatabaseDescriptor.getSeeds().contains(FBUtilities.getBroadcastAddress()))
        {
            logger.info("This node will not auto bootstrap because it is configured to be a seed node.");
        }

        boolean dataAvailable = true; // make this to false when bootstrap streaming failed
        if (shouldBootstrap())
        {
            if (SystemKeyspace.bootstrapInProgress())
                logger.warn("Detected previous bootstrap failure; retrying");
            else
                SystemKeyspace.setBootstrapState(SystemKeyspace.BootstrapState.IN_PROGRESS);
            setMode(Mode.JOINING, "waiting for ring information", true);
            // first sleep the delay to make sure we see all our peers
            for (int i = 0; i < delay; i += 1000)
            {
                // if we see schema, we can proceed to the next check directly
                if (!Schema.instance.getVersion().equals(Schema.emptyVersion))
                {
                    logger.debug("got schema: {}", Schema.instance.getVersion());
                    break;
                }
                Uninterruptibles.sleepUninterruptibly(1, TimeUnit.SECONDS);
            }
            // if our schema hasn't matched yet, keep sleeping until it does
            // (post CASSANDRA-1391 we don't expect this to be necessary very often, but it doesn't hurt to be careful)
            while (!MigrationManager.isReadyForBootstrap())
            {
                setMode(Mode.JOINING, "waiting for schema information to complete", true);
                Uninterruptibles.sleepUninterruptibly(1, TimeUnit.SECONDS);
            }
            setMode(Mode.JOINING, "schema complete, ready to bootstrap", true);
            setMode(Mode.JOINING, "waiting for pending range calculation", true);
            PendingRangeCalculatorService.instance.blockUntilFinished();
            setMode(Mode.JOINING, "calculation complete, ready to bootstrap", true);

            logger.debug("... got ring + schema info");

            if (useStrictConsistency &&
                    (
                        tokenMetadata.getBootstrapTokens().valueSet().size() > 0 ||
                        tokenMetadata.getLeavingEndpoints().size() > 0 ||
                        tokenMetadata.getMovingEndpoints().size() > 0
                    ))
            {
                throw new UnsupportedOperationException("Other bootstrapping/leaving/moving nodes detected, cannot bootstrap while cassandra.consistent.rangemovement is true");
            }

            // get bootstrap tokens
            if (!replacing)
            {
                if (tokenMetadata.isMember(FBUtilities.getBroadcastAddress()))
                {
                    String s = "This node is already a member of the token ring; bootstrap aborted. (If replacing a dead node, remove the old one from the ring first.)";
                    throw new UnsupportedOperationException(s);
                }
                setMode(Mode.JOINING, "getting bootstrap token", true);
                bootstrapTokens = BootStrapper.getBootstrapTokens(tokenMetadata);
            }
            else
            {
                if (!DatabaseDescriptor.getReplaceAddress().equals(FBUtilities.getBroadcastAddress()))
                {
                    try
                    {
                        // Sleep additionally to make sure that the server actually is not alive
                        // and giving it more time to gossip if alive.
                        Thread.sleep(LoadBroadcaster.BROADCAST_INTERVAL);
                    }
                    catch (InterruptedException e)
                    {
                        throw new AssertionError(e);
                    }

                    // check for operator errors...
                    for (Token token : bootstrapTokens)
                    {
                        InetAddress existing = tokenMetadata.getEndpoint(token);
                        if (existing != null)
                        {
                            long nanoDelay = delay * 1000000L;
                            if (Gossiper.instance.getEndpointStateForEndpoint(existing).getUpdateTimestamp() > (System.nanoTime() - nanoDelay))
                                throw new UnsupportedOperationException("Cannot replace a live node... ");
                            current.add(existing);
                        }
                        else
                        {
                            throw new UnsupportedOperationException("Cannot replace token " + token + " which does not exist!");
                        }
                    }
                }
                else
                {
                    try
                    {
                        Thread.sleep(RING_DELAY);
                    }
                    catch (InterruptedException e)
                    {
                        throw new AssertionError(e);
                    }

                }
                setMode(Mode.JOINING, "Replacing a node with token(s): " + bootstrapTokens, true);
            }

            dataAvailable = bootstrap(bootstrapTokens);
        }
        else
        {
            bootstrapTokens = SystemKeyspace.getSavedTokens();
            if (bootstrapTokens.isEmpty())
            {
                Collection<String> initialTokens = DatabaseDescriptor.getInitialTokens();
                if (initialTokens.size() < 1)
                {
                    bootstrapTokens = BootStrapper.getRandomTokens(tokenMetadata, DatabaseDescriptor.getNumTokens());
                    if (DatabaseDescriptor.getNumTokens() == 1)
                        logger.warn("Generated random token {}. Random tokens will result in an unbalanced ring; see http://wiki.apache.org/cassandra/Operations", bootstrapTokens);
                    else
                        logger.info("Generated random tokens. tokens are {}", bootstrapTokens);
                }
                else
                {
                    bootstrapTokens = new ArrayList<>(initialTokens.size());
                    for (String token : initialTokens)
                        bootstrapTokens.add(getPartitioner().getTokenFactory().fromString(token));
                    logger.info("Saved tokens not found. Using configuration value: {}", bootstrapTokens);
                }
            }
            else
            {
                if (bootstrapTokens.size() != DatabaseDescriptor.getNumTokens())
                    throw new ConfigurationException("Cannot change the number of tokens from " + bootstrapTokens.size() + " to " + DatabaseDescriptor.getNumTokens());
                else
                    logger.info("Using saved tokens {}", bootstrapTokens);
            }
        }

        // if we don't have system_traces keyspace at this point, then create it manually
        if (Schema.instance.getKSMetaData(TraceKeyspace.NAME) == null)
            maybeAddKeyspace(TraceKeyspace.definition());

        if (Schema.instance.getKSMetaData(SystemDistributedKeyspace.NAME) == null)
            MigrationManager.announceNewKeyspace(SystemDistributedKeyspace.definition(), 0, false);

        if (!isSurveyMode)
        {
            if (dataAvailable)
            {
                // start participating in the ring.
                SystemKeyspace.setBootstrapState(SystemKeyspace.BootstrapState.COMPLETED);
                setTokens(bootstrapTokens);
                // remove the existing info about the replaced node.
                if (!current.isEmpty())
                {
                    for (InetAddress existing : current)
                        Gossiper.instance.replacedEndpoint(existing);
                }
                assert tokenMetadata.sortedTokens().size() > 0;
                doAuthSetup();
            }
            else
            {
                logger.warn("Some data streaming failed. Use nodetool to check bootstrap state and resume. For more, see `nodetool help bootstrap`. {}", SystemKeyspace.getBootstrapState());
            }
        }
        else
        {
            logger.info("Startup complete, but write survey mode is active, not becoming an active ring member. Use JMX (StorageService->joinRing()) to finalize ring joining.");
        }
    }

    public void gossipSnitchInfo()
    {
        IEndpointSnitch snitch = DatabaseDescriptor.getEndpointSnitch();
        String dc = snitch.getDatacenter(FBUtilities.getBroadcastAddress());
        String rack = snitch.getRack(FBUtilities.getBroadcastAddress());
        Gossiper.instance.addLocalApplicationState(ApplicationState.DC, StorageService.instance.valueFactory.datacenter(dc));
        Gossiper.instance.addLocalApplicationState(ApplicationState.RACK, StorageService.instance.valueFactory.rack(rack));
    }

    public synchronized void joinRing() throws IOException
    {
        if (!joined)
        {
            logger.info("Joining ring by operator request");
            try
            {
                joinTokenRing(0);
            }
            catch (ConfigurationException e)
            {
                throw new IOException(e.getMessage());
            }
        }
        else if (isSurveyMode)
        {
            setTokens(SystemKeyspace.getSavedTokens());
            SystemKeyspace.setBootstrapState(SystemKeyspace.BootstrapState.COMPLETED);
            isSurveyMode = false;
            logger.info("Leaving write survey mode and joining ring at operator request");
            assert tokenMetadata.sortedTokens().size() > 0;

            doAuthSetup();
        }
    }

    private void doAuthSetup()
    {
        try
        {
            // if we don't have system_auth keyspace at this point, then create it
            if (Schema.instance.getKSMetaData(AuthKeyspace.NAME) == null)
                maybeAddKeyspace(AuthKeyspace.definition());
        }
        catch (Exception e)
        {
            throw new AssertionError(e); // shouldn't ever happen.
        }

        // create any necessary tables as we may be upgrading in which case
        // the ks exists with the only the legacy tables defined.
        // Also, the addKeyspace above can be racy if multiple nodes are started
        // concurrently - see CASSANDRA-9201
        for (Map.Entry<String, CFMetaData> table : AuthKeyspace.definition().cfMetaData().entrySet())
            if (Schema.instance.getCFMetaData(AuthKeyspace.NAME, table.getKey()) == null)
                maybeAddTable(table.getValue());

        DatabaseDescriptor.getRoleManager().setup();
        DatabaseDescriptor.getAuthenticator().setup();
        DatabaseDescriptor.getAuthorizer().setup();
        MigrationManager.instance.register(new AuthMigrationListener());
    }

    private void maybeAddTable(CFMetaData cfm)
    {
        try
        {
            MigrationManager.announceNewColumnFamily(cfm);
        }
        catch (AlreadyExistsException e)
        {
            logger.debug("Attempted to create new table {}, but it already exists", cfm.cfName);
        }
    }

    private void maybeAddKeyspace(KSMetaData ksm)
    {
        try
        {
            MigrationManager.announceNewKeyspace(ksm, 0, false);
        }
        catch (AlreadyExistsException e)
        {
            logger.debug("Attempted to create new keyspace {}, but it already exists", ksm.name);
        }
    }

    public boolean isJoined()
    {
        return joined;
    }

    public void rebuild(String sourceDc)
    {
<<<<<<< HEAD
        logger.info("rebuild from dc: {}", sourceDc == null ? "(any dc)" : sourceDc);

        RangeStreamer streamer = new RangeStreamer(tokenMetadata,
                                                   null,
                                                   FBUtilities.getBroadcastAddress(),
                                                   "Rebuild",
                                                   !replacing && useStrictConsistency,
                                                   DatabaseDescriptor.getEndpointSnitch(),
                                                   streamStateStore);
        streamer.addSourceFilter(new RangeStreamer.FailureDetectorSourceFilter(FailureDetector.instance));
        if (sourceDc != null)
            streamer.addSourceFilter(new RangeStreamer.SingleDatacenterFilter(DatabaseDescriptor.getEndpointSnitch(), sourceDc));
=======
        // check on going rebuild
        if (!isRebuilding.compareAndSet(false, true))
        {
            throw new IllegalStateException("Node is still rebuilding. Check nodetool netstats.");
        }
>>>>>>> 9966419d

        logger.info("rebuild from dc: {}", sourceDc == null ? "(any dc)" : sourceDc);

        try
        {
            RangeStreamer streamer = new RangeStreamer(tokenMetadata, FBUtilities.getBroadcastAddress(), "Rebuild");
            streamer.addSourceFilter(new RangeStreamer.FailureDetectorSourceFilter(FailureDetector.instance));
            if (sourceDc != null)
                streamer.addSourceFilter(new RangeStreamer.SingleDatacenterFilter(DatabaseDescriptor.getEndpointSnitch(), sourceDc));

            for (String keyspaceName : Schema.instance.getNonSystemKeyspaces())
                streamer.addRanges(keyspaceName, getLocalRanges(keyspaceName));

            StreamResultFuture resultFuture = streamer.fetchAsync();
            // wait for result
            resultFuture.get();
        }
        catch (InterruptedException e)
        {
            throw new RuntimeException("Interrupted while waiting on rebuild streaming");
        }
        catch (ExecutionException e)
        {
            // This is used exclusively through JMX, so log the full trace but only throw a simple RTE
            logger.error("Error while rebuilding node", e.getCause());
            throw new RuntimeException("Error while rebuilding node: " + e.getCause().getMessage());
        }
        finally
        {
            // rebuild is done (successfully or not)
            isRebuilding.set(false);
        }
    }

    public void setStreamThroughputMbPerSec(int value)
    {
        DatabaseDescriptor.setStreamThroughputOutboundMegabitsPerSec(value);
        logger.info("setstreamthroughput: throttle set to {}", value);
    }

    public int getStreamThroughputMbPerSec()
    {
        return DatabaseDescriptor.getStreamThroughputOutboundMegabitsPerSec();
    }

    public int getCompactionThroughputMbPerSec()
    {
        return DatabaseDescriptor.getCompactionThroughputMbPerSec();
    }

    public void setCompactionThroughputMbPerSec(int value)
    {
        DatabaseDescriptor.setCompactionThroughputMbPerSec(value);
    }

    public boolean isIncrementalBackupsEnabled()
    {
        return DatabaseDescriptor.isIncrementalBackupsEnabled();
    }

    public void setIncrementalBackupsEnabled(boolean value)
    {
        DatabaseDescriptor.setIncrementalBackupsEnabled(value);
    }

    private void setMode(Mode m, boolean log)
    {
        setMode(m, null, log);
    }

    private void setMode(Mode m, String msg, boolean log)
    {
        operationMode = m;
        String logMsg = msg == null ? m.toString() : String.format("%s: %s", m, msg);
        if (log)
            logger.info(logMsg);
        else
            logger.debug(logMsg);
    }

    /**
     * Bootstrap node by fetching data from other nodes.
     * If node is bootstrapping as a new node, then this also announces bootstrapping to the cluster.
     *
     * This blocks until streaming is done.
     *
     * @param tokens bootstrapping tokens
     * @return true if bootstrap succeeds.
     */
    private boolean bootstrap(final Collection<Token> tokens)
    {
        isBootstrapMode = true;
        SystemKeyspace.updateTokens(tokens); // DON'T use setToken, that makes us part of the ring locally which is incorrect until we are done bootstrapping
        if (!replacing)
        {
            // if not an existing token then bootstrap
            List<Pair<ApplicationState, VersionedValue>> states = new ArrayList<>();
            states.add(Pair.create(ApplicationState.TOKENS, valueFactory.tokens(tokens)));
            states.add(Pair.create(ApplicationState.STATUS, valueFactory.bootstrapping(tokens)));
            Gossiper.instance.addLocalApplicationStates(states);
            setMode(Mode.JOINING, "sleeping " + RING_DELAY + " ms for pending range setup", true);
            Uninterruptibles.sleepUninterruptibly(RING_DELAY, TimeUnit.MILLISECONDS);
        }
        else
        {
            // Dont set any state for the node which is bootstrapping the existing token...
            tokenMetadata.updateNormalTokens(tokens, FBUtilities.getBroadcastAddress());
            SystemKeyspace.removeEndpoint(DatabaseDescriptor.getReplaceAddress());
        }
        if (!Gossiper.instance.seenAnySeed())
            throw new IllegalStateException("Unable to contact any seeds!");

        if (Boolean.getBoolean("cassandra.reset_bootstrap_progress"))
        {
            logger.info("Resetting bootstrap progress to start fresh");
            SystemKeyspace.resetAvailableRanges();
        }

        setMode(Mode.JOINING, "Starting to bootstrap...", true);
        BootStrapper bootstrapper = new BootStrapper(FBUtilities.getBroadcastAddress(), tokens, tokenMetadata);
        bootstrapper.addProgressListener(progressSupport);
        ListenableFuture<StreamState> bootstrapStream = bootstrapper.bootstrap(streamStateStore, !replacing && useStrictConsistency); // handles token update
        Futures.addCallback(bootstrapStream, new FutureCallback<StreamState>()
        {
            @Override
            public void onSuccess(StreamState streamState)
            {
                isBootstrapMode = false;
                logger.info("Bootstrap completed! for the tokens {}", tokens);
            }

            @Override
            public void onFailure(Throwable e)
            {
                logger.warn("Error during bootstrap: " + e.getCause().getMessage(), e.getCause());
            }
        });
        try
        {
            bootstrapStream.get();
            return true;
        }
        catch (Throwable e)
        {
            logger.error("Error while waiting on bootstrap to complete. Bootstrap will have to be restarted.", e);
            return false;
        }
    }

    public boolean resumeBootstrap()
    {
        if (isBootstrapMode && SystemKeyspace.bootstrapInProgress())
        {
            logger.info("Resuming bootstrap...");

            // get bootstrap tokens saved in system keyspace
            final Collection<Token> tokens = SystemKeyspace.getSavedTokens();
            // already bootstrapped ranges are filtered during bootstrap
            BootStrapper bootstrapper = new BootStrapper(FBUtilities.getBroadcastAddress(), tokens, tokenMetadata);
            bootstrapper.addProgressListener(progressSupport);
            ListenableFuture<StreamState> bootstrapStream = bootstrapper.bootstrap(streamStateStore, !replacing && useStrictConsistency); // handles token update
            Futures.addCallback(bootstrapStream, new FutureCallback<StreamState>()
            {
                @Override
                public void onSuccess(StreamState streamState)
                {
                    isBootstrapMode = false;
                    // start participating in the ring.
                    // pretend we are in survey mode so we can use joinRing() here
                    isSurveyMode = true;
                    try
                    {
                        progressSupport.progress("bootstrap", ProgressEvent.createNotification("Joining ring..."));
                        joinRing();
                    }
                    catch (IOException ignore)
                    {
                        // joinRing with survey mode does not throw IOException
                    }
                    progressSupport.progress("bootstrap", new ProgressEvent(ProgressEventType.COMPLETE, 1, 1, "Resume bootstrap complete"));
                    logger.info("Resume complete");
                }

                @Override
                public void onFailure(Throwable e)
                {
                    String message = "Error during bootstrap: " + e.getCause().getMessage();
                    logger.error(message, e.getCause());
                    progressSupport.progress("bootstrap", new ProgressEvent(ProgressEventType.ERROR, 1, 1, message));
                    progressSupport.progress("bootstrap", new ProgressEvent(ProgressEventType.COMPLETE, 1, 1, "Resume bootstrap complete"));
                }
            });
            return true;
        }
        else
        {
            logger.info("Resuming bootstrap is requested, but the node is already bootstrapped.");
            return false;
        }
    }

    public boolean isBootstrapMode()
    {
        return isBootstrapMode;
    }

    public TokenMetadata getTokenMetadata()
    {
        return tokenMetadata;
    }

    /**
     * Increment about the known Compaction severity of the events in this node
     */
    public void reportSeverity(double incr)
    {
        bgMonitor.incrCompactionSeverity(incr);
    }

    public void reportManualSeverity(double incr)
    {
        bgMonitor.incrManualSeverity(incr);
    }

    public double getSeverity(InetAddress endpoint)
    {
        return bgMonitor.getSeverity(endpoint);
    }

    /**
     * for a keyspace, return the ranges and corresponding listen addresses.
     * @param keyspace
     * @return the endpoint map
     */
    public Map<List<String>, List<String>> getRangeToEndpointMap(String keyspace)
    {
        /* All the ranges for the tokens */
        Map<List<String>, List<String>> map = new HashMap<>();
        for (Map.Entry<Range<Token>,List<InetAddress>> entry : getRangeToAddressMap(keyspace).entrySet())
        {
            map.put(entry.getKey().asList(), stringify(entry.getValue()));
        }
        return map;
    }

    /**
     * Return the rpc address associated with an endpoint as a string.
     * @param endpoint The endpoint to get rpc address for
     * @return the rpc address
     */
    public String getRpcaddress(InetAddress endpoint)
    {
        if (endpoint.equals(FBUtilities.getBroadcastAddress()))
            return DatabaseDescriptor.getBroadcastRpcAddress().getHostAddress();
        else if (Gossiper.instance.getEndpointStateForEndpoint(endpoint).getApplicationState(ApplicationState.RPC_ADDRESS) == null)
            return endpoint.getHostAddress();
        else
            return Gossiper.instance.getEndpointStateForEndpoint(endpoint).getApplicationState(ApplicationState.RPC_ADDRESS).value;
    }

    /**
     * for a keyspace, return the ranges and corresponding RPC addresses for a given keyspace.
     * @param keyspace
     * @return the endpoint map
     */
    public Map<List<String>, List<String>> getRangeToRpcaddressMap(String keyspace)
    {
        /* All the ranges for the tokens */
        Map<List<String>, List<String>> map = new HashMap<>();
        for (Map.Entry<Range<Token>, List<InetAddress>> entry : getRangeToAddressMap(keyspace).entrySet())
        {
            List<String> rpcaddrs = new ArrayList<>(entry.getValue().size());
            for (InetAddress endpoint: entry.getValue())
            {
                rpcaddrs.add(getRpcaddress(endpoint));
            }
            map.put(entry.getKey().asList(), rpcaddrs);
        }
        return map;
    }

    public Map<List<String>, List<String>> getPendingRangeToEndpointMap(String keyspace)
    {
        // some people just want to get a visual representation of things. Allow null and set it to the first
        // non-system keyspace.
        if (keyspace == null)
            keyspace = Schema.instance.getNonSystemKeyspaces().get(0);

        Map<List<String>, List<String>> map = new HashMap<>();
        for (Map.Entry<Range<Token>, Collection<InetAddress>> entry : tokenMetadata.getPendingRanges(keyspace).entrySet())
        {
            List<InetAddress> l = new ArrayList<>(entry.getValue());
            map.put(entry.getKey().asList(), stringify(l));
        }
        return map;
    }

    public Map<Range<Token>, List<InetAddress>> getRangeToAddressMap(String keyspace)
    {
        return getRangeToAddressMap(keyspace, tokenMetadata.sortedTokens());
    }

    public Map<Range<Token>, List<InetAddress>> getRangeToAddressMapInLocalDC(String keyspace)
    {
        Predicate<InetAddress> isLocalDC = new Predicate<InetAddress>()
        {
            public boolean apply(InetAddress address)
            {
                return isLocalDC(address);
            }
        };

        Map<Range<Token>, List<InetAddress>> origMap = getRangeToAddressMap(keyspace, getTokensInLocalDC());
        Map<Range<Token>, List<InetAddress>> filteredMap = Maps.newHashMap();
        for (Map.Entry<Range<Token>, List<InetAddress>> entry : origMap.entrySet())
        {
            List<InetAddress> endpointsInLocalDC = Lists.newArrayList(Collections2.filter(entry.getValue(), isLocalDC));
            filteredMap.put(entry.getKey(), endpointsInLocalDC);
        }

        return filteredMap;
    }

    private List<Token> getTokensInLocalDC()
    {
        List<Token> filteredTokens = Lists.newArrayList();
        for (Token token : tokenMetadata.sortedTokens())
        {
            InetAddress endpoint = tokenMetadata.getEndpoint(token);
            if (isLocalDC(endpoint))
                filteredTokens.add(token);
        }
        return filteredTokens;
    }

    private boolean isLocalDC(InetAddress targetHost)
    {
        String remoteDC = DatabaseDescriptor.getEndpointSnitch().getDatacenter(targetHost);
        String localDC = DatabaseDescriptor.getEndpointSnitch().getDatacenter(FBUtilities.getBroadcastAddress());
        return remoteDC.equals(localDC);
    }

    private Map<Range<Token>, List<InetAddress>> getRangeToAddressMap(String keyspace, List<Token> sortedTokens)
    {
        // some people just want to get a visual representation of things. Allow null and set it to the first
        // non-system keyspace.
        if (keyspace == null)
            keyspace = Schema.instance.getNonSystemKeyspaces().get(0);

        List<Range<Token>> ranges = getAllRanges(sortedTokens);
        return constructRangeToEndpointMap(keyspace, ranges);
    }


    /**
     * The same as {@code describeRing(String)} but converts TokenRange to the String for JMX compatibility
     *
     * @param keyspace The keyspace to fetch information about
     *
     * @return a List of TokenRange(s) converted to String for the given keyspace
     */
    public List<String> describeRingJMX(String keyspace) throws IOException
    {
        List<TokenRange> tokenRanges;
        try
        {
            tokenRanges = describeRing(keyspace);
        }
        catch (InvalidRequestException e)
        {
            throw new IOException(e.getMessage());
        }
        List<String> result = new ArrayList<>(tokenRanges.size());

        for (TokenRange tokenRange : tokenRanges)
            result.add(tokenRange.toString());

        return result;
    }

    /**
     * The TokenRange for a given keyspace.
     *
     * @param keyspace The keyspace to fetch information about
     *
     * @return a List of TokenRange(s) for the given keyspace
     *
     * @throws InvalidRequestException if there is no ring information available about keyspace
     */
    public List<TokenRange> describeRing(String keyspace) throws InvalidRequestException
    {
        return describeRing(keyspace, false);
    }

    /**
     * The same as {@code describeRing(String)} but considers only the part of the ring formed by nodes in the local DC.
     */
    public List<TokenRange> describeLocalRing(String keyspace) throws InvalidRequestException
    {
        return describeRing(keyspace, true);
    }

    private List<TokenRange> describeRing(String keyspace, boolean includeOnlyLocalDC) throws InvalidRequestException
    {
        if (!Schema.instance.getKeyspaces().contains(keyspace))
            throw new InvalidRequestException("No such keyspace: " + keyspace);

        if (keyspace == null || Keyspace.open(keyspace).getReplicationStrategy() instanceof LocalStrategy)
            throw new InvalidRequestException("There is no ring for the keyspace: " + keyspace);

        List<TokenRange> ranges = new ArrayList<>();
        Token.TokenFactory tf = getPartitioner().getTokenFactory();

        Map<Range<Token>, List<InetAddress>> rangeToAddressMap =
                includeOnlyLocalDC
                        ? getRangeToAddressMapInLocalDC(keyspace)
                        : getRangeToAddressMap(keyspace);

        for (Map.Entry<Range<Token>, List<InetAddress>> entry : rangeToAddressMap.entrySet())
        {
            Range<Token> range = entry.getKey();
            List<InetAddress> addresses = entry.getValue();
            List<String> endpoints = new ArrayList<>(addresses.size());
            List<String> rpc_endpoints = new ArrayList<>(addresses.size());
            List<EndpointDetails> epDetails = new ArrayList<>(addresses.size());

            for (InetAddress endpoint : addresses)
            {
                EndpointDetails details = new EndpointDetails();
                details.host = endpoint.getHostAddress();
                details.datacenter = DatabaseDescriptor.getEndpointSnitch().getDatacenter(endpoint);
                details.rack = DatabaseDescriptor.getEndpointSnitch().getRack(endpoint);

                endpoints.add(details.host);
                rpc_endpoints.add(getRpcaddress(endpoint));

                epDetails.add(details);
            }

            TokenRange tr = new TokenRange(tf.toString(range.left.getToken()), tf.toString(range.right.getToken()), endpoints)
                                    .setEndpoint_details(epDetails)
                                    .setRpc_endpoints(rpc_endpoints);

            ranges.add(tr);
        }

        return ranges;
    }

    public Map<String, String> getTokenToEndpointMap()
    {
        Map<Token, InetAddress> mapInetAddress = tokenMetadata.getNormalAndBootstrappingTokenToEndpointMap();
        // in order to preserve tokens in ascending order, we use LinkedHashMap here
        Map<String, String> mapString = new LinkedHashMap<>(mapInetAddress.size());
        List<Token> tokens = new ArrayList<>(mapInetAddress.keySet());
        Collections.sort(tokens);
        for (Token token : tokens)
        {
            mapString.put(token.toString(), mapInetAddress.get(token).getHostAddress());
        }
        return mapString;
    }

    public String getLocalHostId()
    {
        return getTokenMetadata().getHostId(FBUtilities.getBroadcastAddress()).toString();
    }

    public Map<String, String> getHostIdMap()
    {
        Map<String, String> mapOut = new HashMap<>();
        for (Map.Entry<InetAddress, UUID> entry : getTokenMetadata().getEndpointToHostIdMapForReading().entrySet())
            mapOut.put(entry.getKey().getHostAddress(), entry.getValue().toString());
        return mapOut;
    }

    /**
     * Construct the range to endpoint mapping based on the true view
     * of the world.
     * @param ranges
     * @return mapping of ranges to the replicas responsible for them.
    */
    private Map<Range<Token>, List<InetAddress>> constructRangeToEndpointMap(String keyspace, List<Range<Token>> ranges)
    {
        Map<Range<Token>, List<InetAddress>> rangeToEndpointMap = new HashMap<>(ranges.size());
        for (Range<Token> range : ranges)
        {
            rangeToEndpointMap.put(range, Keyspace.open(keyspace).getReplicationStrategy().getNaturalEndpoints(range.right));
        }
        return rangeToEndpointMap;
    }

    public void beforeChange(InetAddress endpoint, EndpointState currentState, ApplicationState newStateKey, VersionedValue newValue)
    {
        // no-op
    }

    /*
     * Handle the reception of a new particular ApplicationState for a particular endpoint. Note that the value of the
     * ApplicationState has not necessarily "changed" since the last known value, if we already received the same update
     * from somewhere else.
     *
     * onChange only ever sees one ApplicationState piece change at a time (even if many ApplicationState updates were
     * received at the same time), so we perform a kind of state machine here. We are concerned with two events: knowing
     * the token associated with an endpoint, and knowing its operation mode. Nodes can start in either bootstrap or
     * normal mode, and from bootstrap mode can change mode to normal. A node in bootstrap mode needs to have
     * pendingranges set in TokenMetadata; a node in normal mode should instead be part of the token ring.
     *
     * Normal progression of ApplicationState.STATUS values for a node should be like this:
     * STATUS_BOOTSTRAPPING,token
     *   if bootstrapping. stays this way until all files are received.
     * STATUS_NORMAL,token
     *   ready to serve reads and writes.
     * STATUS_LEAVING,token
     *   get ready to leave the cluster as part of a decommission
     * STATUS_LEFT,token
     *   set after decommission is completed.
     *
     * Other STATUS values that may be seen (possibly anywhere in the normal progression):
     * STATUS_MOVING,newtoken
     *   set if node is currently moving to a new token in the ring
     * REMOVING_TOKEN,deadtoken
     *   set if the node is dead and is being removed by its REMOVAL_COORDINATOR
     * REMOVED_TOKEN,deadtoken
     *   set if the node is dead and has been removed by its REMOVAL_COORDINATOR
     *
     * Note: Any time a node state changes from STATUS_NORMAL, it will not be visible to new nodes. So it follows that
     * you should never bootstrap a new node during a removenode, decommission or move.
     */
    public void onChange(InetAddress endpoint, ApplicationState state, VersionedValue value)
    {
        if (state == ApplicationState.STATUS)
        {
            String apStateValue = value.value;
            String[] pieces = apStateValue.split(VersionedValue.DELIMITER_STR, -1);
            assert (pieces.length > 0);

            String moveName = pieces[0];

            switch (moveName)
            {
                case VersionedValue.STATUS_BOOTSTRAPPING:
                    handleStateBootstrap(endpoint);
                    break;
                case VersionedValue.STATUS_NORMAL:
                    handleStateNormal(endpoint);
                    break;
                case VersionedValue.REMOVING_TOKEN:
                case VersionedValue.REMOVED_TOKEN:
                    handleStateRemoving(endpoint, pieces);
                    break;
                case VersionedValue.STATUS_LEAVING:
                    handleStateLeaving(endpoint);
                    break;
                case VersionedValue.STATUS_LEFT:
                    handleStateLeft(endpoint, pieces);
                    break;
                case VersionedValue.STATUS_MOVING:
                    handleStateMoving(endpoint, pieces);
                    break;
            }
        }
        else
        {
            EndpointState epState = Gossiper.instance.getEndpointStateForEndpoint(endpoint);
            if (epState == null || Gossiper.instance.isDeadState(epState))
            {
                logger.debug("Ignoring state change for dead or unknown endpoint: {}", endpoint);
                return;
            }

            if (getTokenMetadata().isMember(endpoint))
            {
                switch (state)
                {
                    case RELEASE_VERSION:
                        SystemKeyspace.updatePeerInfo(endpoint, "release_version", value.value);
                        break;
                    case DC:
                        SystemKeyspace.updatePeerInfo(endpoint, "data_center", value.value);
                        break;
                    case RACK:
                        SystemKeyspace.updatePeerInfo(endpoint, "rack", value.value);
                        break;
                    case RPC_ADDRESS:
                        try
                        {
                            SystemKeyspace.updatePeerInfo(endpoint, "rpc_address", InetAddress.getByName(value.value));
                        }
                        catch (UnknownHostException e)
                        {
                            throw new RuntimeException(e);
                        }
                        break;
                    case SCHEMA:
                        SystemKeyspace.updatePeerInfo(endpoint, "schema_version", UUID.fromString(value.value));
                        MigrationManager.instance.scheduleSchemaPull(endpoint, epState);
                        break;
                    case HOST_ID:
                        SystemKeyspace.updatePeerInfo(endpoint, "host_id", UUID.fromString(value.value));
                        break;
                    case RPC_READY:
                        notifyRpcChange(endpoint, epState.isRpcReady());
                        break;
                }
            }
        }
    }

    private void updatePeerInfo(InetAddress endpoint)
    {
        EndpointState epState = Gossiper.instance.getEndpointStateForEndpoint(endpoint);
        for (Map.Entry<ApplicationState, VersionedValue> entry : epState.getApplicationStateMap().entrySet())
        {
            switch (entry.getKey())
            {
                case RELEASE_VERSION:
                    SystemKeyspace.updatePeerInfo(endpoint, "release_version", entry.getValue().value);
                    break;
                case DC:
                    SystemKeyspace.updatePeerInfo(endpoint, "data_center", entry.getValue().value);
                    break;
                case RACK:
                    SystemKeyspace.updatePeerInfo(endpoint, "rack", entry.getValue().value);
                    break;
                case RPC_ADDRESS:
                    try
                    {
                        SystemKeyspace.updatePeerInfo(endpoint, "rpc_address", InetAddress.getByName(entry.getValue().value));
                    }
                    catch (UnknownHostException e)
                    {
                        throw new RuntimeException(e);
                    }
                    break;
                case SCHEMA:
                    SystemKeyspace.updatePeerInfo(endpoint, "schema_version", UUID.fromString(entry.getValue().value));
                    break;
                case HOST_ID:
                    SystemKeyspace.updatePeerInfo(endpoint, "host_id", UUID.fromString(entry.getValue().value));
                    break;
            }
        }
    }

    private byte[] getApplicationStateValue(InetAddress endpoint, ApplicationState appstate)
    {
        String vvalue = Gossiper.instance.getEndpointStateForEndpoint(endpoint).getApplicationState(appstate).value;
        return vvalue.getBytes(ISO_8859_1);
    }

    private void notifyRpcChange(InetAddress endpoint, boolean ready)
    {
        if (ready)
        {
            notifyUp(endpoint);
            notifyJoined(endpoint);
        }
        else
        {
            notifyDown(endpoint);
        }
    }

    private void notifyUp(InetAddress endpoint)
    {
        if (!isRpcReady(endpoint) || !Gossiper.instance.isAlive(endpoint))
            return;

        for (IEndpointLifecycleSubscriber subscriber : lifecycleSubscribers)
            subscriber.onUp(endpoint);
    }

    private void notifyDown(InetAddress endpoint)
    {
        for (IEndpointLifecycleSubscriber subscriber : lifecycleSubscribers)
            subscriber.onDown(endpoint);
    }

    private void notifyJoined(InetAddress endpoint)
    {
        if (!isRpcReady(endpoint) || !isStatus(endpoint, VersionedValue.STATUS_NORMAL))
            return;

        for (IEndpointLifecycleSubscriber subscriber : lifecycleSubscribers)
            subscriber.onJoinCluster(endpoint);
    }

    private void notifyMoved(InetAddress endpoint)
    {
        for (IEndpointLifecycleSubscriber subscriber : lifecycleSubscribers)
            subscriber.onMove(endpoint);
    }

    private void notifyLeft(InetAddress endpoint)
    {
        for (IEndpointLifecycleSubscriber subscriber : lifecycleSubscribers)
            subscriber.onLeaveCluster(endpoint);
    }

    private boolean isStatus(InetAddress endpoint, String status)
    {
        return Gossiper.instance.getEndpointStateForEndpoint(endpoint).getStatus().equals(status);
    }

    private boolean isRpcReady(InetAddress endpoint)
    {
        return MessagingService.instance().getVersion(endpoint) < MessagingService.VERSION_22 ||
                Gossiper.instance.getEndpointStateForEndpoint(endpoint).isRpcReady();
    }

    public void setRpcReady(boolean value)
    {
        Gossiper.instance.addLocalApplicationState(ApplicationState.RPC_READY, valueFactory.rpcReady(value));
    }

    private Collection<Token> getTokensFor(InetAddress endpoint)
    {
        try
        {
            return TokenSerializer.deserialize(getPartitioner(), new DataInputStream(new ByteArrayInputStream(getApplicationStateValue(endpoint, ApplicationState.TOKENS))));
        }
        catch (IOException e)
        {
            throw new RuntimeException(e);
        }
    }

    /**
     * Handle node bootstrap
     *
     * @param endpoint bootstrapping node
     */
    private void handleStateBootstrap(InetAddress endpoint)
    {
        Collection<Token> tokens;
        // explicitly check for TOKENS, because a bootstrapping node might be bootstrapping in legacy mode; that is, not using vnodes and no token specified
        tokens = getTokensFor(endpoint);

        if (logger.isDebugEnabled())
            logger.debug("Node {} state bootstrapping, token {}", endpoint, tokens);

        // if this node is present in token metadata, either we have missed intermediate states
        // or the node had crashed. Print warning if needed, clear obsolete stuff and
        // continue.
        if (tokenMetadata.isMember(endpoint))
        {
            // If isLeaving is false, we have missed both LEAVING and LEFT. However, if
            // isLeaving is true, we have only missed LEFT. Waiting time between completing
            // leave operation and rebootstrapping is relatively short, so the latter is quite
            // common (not enough time for gossip to spread). Therefore we report only the
            // former in the log.
            if (!tokenMetadata.isLeaving(endpoint))
                logger.info("Node {} state jump to bootstrap", endpoint);
            tokenMetadata.removeEndpoint(endpoint);
        }

        tokenMetadata.addBootstrapTokens(tokens, endpoint);
        PendingRangeCalculatorService.instance.update();

        tokenMetadata.updateHostId(Gossiper.instance.getHostId(endpoint), endpoint);
    }

    /**
     * Handle node move to normal state. That is, node is entering token ring and participating
     * in reads.
     *
     * @param endpoint node
     */
    private void handleStateNormal(final InetAddress endpoint)
    {
        Collection<Token> tokens;

        tokens = getTokensFor(endpoint);

        Set<Token> tokensToUpdateInMetadata = new HashSet<>();
        Set<Token> tokensToUpdateInSystemKeyspace = new HashSet<>();
        Set<Token> localTokensToRemove = new HashSet<>();
        Set<InetAddress> endpointsToRemove = new HashSet<>();


        if (logger.isDebugEnabled())
            logger.debug("Node {} state normal, token {}", endpoint, tokens);

        if (tokenMetadata.isMember(endpoint))
            logger.info("Node {} state jump to normal", endpoint);

        updatePeerInfo(endpoint);
        // Order Matters, TM.updateHostID() should be called before TM.updateNormalToken(), (see CASSANDRA-4300).
        UUID hostId = Gossiper.instance.getHostId(endpoint);
        InetAddress existing = tokenMetadata.getEndpointForHostId(hostId);
        if (replacing && Gossiper.instance.getEndpointStateForEndpoint(DatabaseDescriptor.getReplaceAddress()) != null && (hostId.equals(Gossiper.instance.getHostId(DatabaseDescriptor.getReplaceAddress()))))
            logger.warn("Not updating token metadata for {} because I am replacing it", endpoint);
        else
        {
            if (existing != null && !existing.equals(endpoint))
            {
                if (existing.equals(FBUtilities.getBroadcastAddress()))
                {
                    logger.warn("Not updating host ID {} for {} because it's mine", hostId, endpoint);
                    tokenMetadata.removeEndpoint(endpoint);
                    endpointsToRemove.add(endpoint);
                }
                else if (Gossiper.instance.compareEndpointStartup(endpoint, existing) > 0)
                {
                    logger.warn("Host ID collision for {} between {} and {}; {} is the new owner", hostId, existing, endpoint, endpoint);
                    tokenMetadata.removeEndpoint(existing);
                    endpointsToRemove.add(existing);
                    tokenMetadata.updateHostId(hostId, endpoint);
                }
                else
                {
                    logger.warn("Host ID collision for {} between {} and {}; ignored {}", hostId, existing, endpoint, endpoint);
                    tokenMetadata.removeEndpoint(endpoint);
                    endpointsToRemove.add(endpoint);
                }
            }
            else
                tokenMetadata.updateHostId(hostId, endpoint);
        }

        for (final Token token : tokens)
        {
            // we don't want to update if this node is responsible for the token and it has a later startup time than endpoint.
            InetAddress currentOwner = tokenMetadata.getEndpoint(token);
            if (currentOwner == null)
            {
                logger.debug("New node {} at token {}", endpoint, token);
                tokensToUpdateInMetadata.add(token);
                tokensToUpdateInSystemKeyspace.add(token);
            }
            else if (endpoint.equals(currentOwner))
            {
                // set state back to normal, since the node may have tried to leave, but failed and is now back up
                tokensToUpdateInMetadata.add(token);
                tokensToUpdateInSystemKeyspace.add(token);
            }
            else if (Gossiper.instance.compareEndpointStartup(endpoint, currentOwner) > 0)
            {
                tokensToUpdateInMetadata.add(token);
                tokensToUpdateInSystemKeyspace.add(token);

                // currentOwner is no longer current, endpoint is.  Keep track of these moves, because when
                // a host no longer has any tokens, we'll want to remove it.
                Multimap<InetAddress, Token> epToTokenCopy = getTokenMetadata().getEndpointToTokenMapForReading();
                epToTokenCopy.get(currentOwner).remove(token);
                if (epToTokenCopy.get(currentOwner).size() < 1)
                    endpointsToRemove.add(currentOwner);

                logger.info(String.format("Nodes %s and %s have the same token %s.  %s is the new owner",
                                          endpoint,
                                          currentOwner,
                                          token,
                                          endpoint));
            }
            else
            {
                logger.info(String.format("Nodes %s and %s have the same token %s.  Ignoring %s",
                                           endpoint,
                                           currentOwner,
                                           token,
                                           endpoint));
            }
        }

        boolean isMoving = tokenMetadata.isMoving(endpoint); // capture because updateNormalTokens clears moving status
        tokenMetadata.updateNormalTokens(tokensToUpdateInMetadata, endpoint);
        for (InetAddress ep : endpointsToRemove)
        {
            removeEndpoint(ep);
            if (replacing && DatabaseDescriptor.getReplaceAddress().equals(ep))
                Gossiper.instance.replacementQuarantine(ep); // quarantine locally longer than normally; see CASSANDRA-8260
        }
        if (!tokensToUpdateInSystemKeyspace.isEmpty())
            SystemKeyspace.updateTokens(endpoint, tokensToUpdateInSystemKeyspace);
        if (!localTokensToRemove.isEmpty())
            SystemKeyspace.updateLocalTokens(Collections.<Token>emptyList(), localTokensToRemove);

        if (isMoving || operationMode == Mode.MOVING)
        {
            tokenMetadata.removeFromMoving(endpoint);
            notifyMoved(endpoint);
        }
        else
        {
            notifyJoined(endpoint);
        }

        PendingRangeCalculatorService.instance.update();
    }

    /**
     * Handle node preparing to leave the ring
     *
     * @param endpoint node
     */
    private void handleStateLeaving(InetAddress endpoint)
    {
        Collection<Token> tokens;
        tokens = getTokensFor(endpoint);

        if (logger.isDebugEnabled())
            logger.debug("Node {} state leaving, tokens {}", endpoint, tokens);

        // If the node is previously unknown or tokens do not match, update tokenmetadata to
        // have this node as 'normal' (it must have been using this token before the
        // leave). This way we'll get pending ranges right.
        if (!tokenMetadata.isMember(endpoint))
        {
            logger.info("Node {} state jump to leaving", endpoint);
            tokenMetadata.updateNormalTokens(tokens, endpoint);
        }
        else if (!tokenMetadata.getTokens(endpoint).containsAll(tokens))
        {
            logger.warn("Node {} 'leaving' token mismatch. Long network partition?", endpoint);
            tokenMetadata.updateNormalTokens(tokens, endpoint);
        }

        // at this point the endpoint is certainly a member with this token, so let's proceed
        // normally
        tokenMetadata.addLeavingEndpoint(endpoint);
        PendingRangeCalculatorService.instance.update();
    }

    /**
     * Handle node leaving the ring. This will happen when a node is decommissioned
     *
     * @param endpoint If reason for leaving is decommission, endpoint is the leaving node.
     * @param pieces STATE_LEFT,token
     */
    private void handleStateLeft(InetAddress endpoint, String[] pieces)
    {
        assert pieces.length >= 2;
        Collection<Token> tokens;
        tokens = getTokensFor(endpoint);

        if (logger.isDebugEnabled())
            logger.debug("Node {} state left, tokens {}", endpoint, tokens);

        excise(tokens, endpoint, extractExpireTime(pieces));
    }

    /**
     * Handle node moving inside the ring.
     *
     * @param endpoint moving endpoint address
     * @param pieces STATE_MOVING, token
     */
    private void handleStateMoving(InetAddress endpoint, String[] pieces)
    {
        assert pieces.length >= 2;
        Token token = getPartitioner().getTokenFactory().fromString(pieces[1]);

        if (logger.isDebugEnabled())
            logger.debug("Node {} state moving, new token {}", endpoint, token);

        tokenMetadata.addMovingEndpoint(token, endpoint);

        PendingRangeCalculatorService.instance.update();
    }

    /**
     * Handle notification that a node being actively removed from the ring via 'removenode'
     *
     * @param endpoint node
     * @param pieces either REMOVED_TOKEN (node is gone) or REMOVING_TOKEN (replicas need to be restored)
     */
    private void handleStateRemoving(InetAddress endpoint, String[] pieces)
    {
        assert (pieces.length > 0);

        if (endpoint.equals(FBUtilities.getBroadcastAddress()))
        {
            logger.info("Received removenode gossip about myself. Is this node rejoining after an explicit removenode?");
            try
            {
                drain();
            }
            catch (Exception e)
            {
                throw new RuntimeException(e);
            }
            return;
        }
        if (tokenMetadata.isMember(endpoint))
        {
            String state = pieces[0];
            Collection<Token> removeTokens = tokenMetadata.getTokens(endpoint);

            if (VersionedValue.REMOVED_TOKEN.equals(state))
            {
                excise(removeTokens, endpoint, extractExpireTime(pieces));
            }
            else if (VersionedValue.REMOVING_TOKEN.equals(state))
            {
                if (logger.isDebugEnabled())
                    logger.debug("Tokens {} removed manually (endpoint was {})", removeTokens, endpoint);

                // Note that the endpoint is being removed
                tokenMetadata.addLeavingEndpoint(endpoint);
                PendingRangeCalculatorService.instance.update();

                // find the endpoint coordinating this removal that we need to notify when we're done
                String[] coordinator = Gossiper.instance.getEndpointStateForEndpoint(endpoint).getApplicationState(ApplicationState.REMOVAL_COORDINATOR).value.split(VersionedValue.DELIMITER_STR, -1);
                UUID hostId = UUID.fromString(coordinator[1]);
                // grab any data we are now responsible for and notify responsible node
                restoreReplicaCount(endpoint, tokenMetadata.getEndpointForHostId(hostId));
            }
        }
        else // now that the gossiper has told us about this nonexistent member, notify the gossiper to remove it
        {
            if (VersionedValue.REMOVED_TOKEN.equals(pieces[0]))
                addExpireTimeIfFound(endpoint, extractExpireTime(pieces));
            removeEndpoint(endpoint);
        }
    }

    private void excise(Collection<Token> tokens, InetAddress endpoint)
    {
        logger.info("Removing tokens {} for {}", tokens, endpoint);
        HintedHandOffManager.instance.deleteHintsForEndpoint(endpoint);
        removeEndpoint(endpoint);
        tokenMetadata.removeEndpoint(endpoint);
        tokenMetadata.removeBootstrapTokens(tokens);

        notifyLeft(endpoint);
        PendingRangeCalculatorService.instance.update();
    }

    private void excise(Collection<Token> tokens, InetAddress endpoint, long expireTime)
    {
        addExpireTimeIfFound(endpoint, expireTime);
        excise(tokens, endpoint);
    }

    /** unlike excise we just need this endpoint gone without going through any notifications **/
    private void removeEndpoint(InetAddress endpoint)
    {
        Gossiper.instance.removeEndpoint(endpoint);
        SystemKeyspace.removeEndpoint(endpoint);
    }

    protected void addExpireTimeIfFound(InetAddress endpoint, long expireTime)
    {
        if (expireTime != 0L)
        {
            Gossiper.instance.addExpireTimeForEndpoint(endpoint, expireTime);
        }
    }

    protected long extractExpireTime(String[] pieces)
    {
        return Long.parseLong(pieces[2]);
    }

    /**
     * Finds living endpoints responsible for the given ranges
     *
     * @param keyspaceName the keyspace ranges belong to
     * @param ranges the ranges to find sources for
     * @return multimap of addresses to ranges the address is responsible for
     */
    private Multimap<InetAddress, Range<Token>> getNewSourceRanges(String keyspaceName, Set<Range<Token>> ranges)
    {
        InetAddress myAddress = FBUtilities.getBroadcastAddress();
        Multimap<Range<Token>, InetAddress> rangeAddresses = Keyspace.open(keyspaceName).getReplicationStrategy().getRangeAddresses(tokenMetadata.cloneOnlyTokenMap());
        Multimap<InetAddress, Range<Token>> sourceRanges = HashMultimap.create();
        IFailureDetector failureDetector = FailureDetector.instance;

        // find alive sources for our new ranges
        for (Range<Token> range : ranges)
        {
            Collection<InetAddress> possibleRanges = rangeAddresses.get(range);
            IEndpointSnitch snitch = DatabaseDescriptor.getEndpointSnitch();
            List<InetAddress> sources = snitch.getSortedListByProximity(myAddress, possibleRanges);

            assert (!sources.contains(myAddress));

            for (InetAddress source : sources)
            {
                if (failureDetector.isAlive(source))
                {
                    sourceRanges.put(source, range);
                    break;
                }
            }
        }
        return sourceRanges;
    }

    /**
     * Sends a notification to a node indicating we have finished replicating data.
     *
     * @param remote node to send notification to
     */
    private void sendReplicationNotification(InetAddress remote)
    {
        // notify the remote token
        MessageOut msg = new MessageOut(MessagingService.Verb.REPLICATION_FINISHED);
        IFailureDetector failureDetector = FailureDetector.instance;
        if (logger.isDebugEnabled())
            logger.debug("Notifying {} of replication completion\n", remote);
        while (failureDetector.isAlive(remote))
        {
            AsyncOneResponse iar = MessagingService.instance().sendRR(msg, remote);
            try
            {
                iar.get(DatabaseDescriptor.getRpcTimeout(), TimeUnit.MILLISECONDS);
                return; // done
            }
            catch(TimeoutException e)
            {
                // try again
            }
        }
    }

    /**
     * Called when an endpoint is removed from the ring. This function checks
     * whether this node becomes responsible for new ranges as a
     * consequence and streams data if needed.
     *
     * This is rather ineffective, but it does not matter so much
     * since this is called very seldom
     *
     * @param endpoint the node that left
     */
    private void restoreReplicaCount(InetAddress endpoint, final InetAddress notifyEndpoint)
    {
        Multimap<String, Map.Entry<InetAddress, Collection<Range<Token>>>> rangesToFetch = HashMultimap.create();

        InetAddress myAddress = FBUtilities.getBroadcastAddress();

        for (String keyspaceName : Schema.instance.getNonSystemKeyspaces())
        {
            Multimap<Range<Token>, InetAddress> changedRanges = getChangedRangesForLeaving(keyspaceName, endpoint);
            Set<Range<Token>> myNewRanges = new HashSet<>();
            for (Map.Entry<Range<Token>, InetAddress> entry : changedRanges.entries())
            {
                if (entry.getValue().equals(myAddress))
                    myNewRanges.add(entry.getKey());
            }
            Multimap<InetAddress, Range<Token>> sourceRanges = getNewSourceRanges(keyspaceName, myNewRanges);
            for (Map.Entry<InetAddress, Collection<Range<Token>>> entry : sourceRanges.asMap().entrySet())
            {
                rangesToFetch.put(keyspaceName, entry);
            }
        }

        StreamPlan stream = new StreamPlan("Restore replica count");
        for (String keyspaceName : rangesToFetch.keySet())
        {
            for (Map.Entry<InetAddress, Collection<Range<Token>>> entry : rangesToFetch.get(keyspaceName))
            {
                InetAddress source = entry.getKey();
                InetAddress preferred = SystemKeyspace.getPreferredIP(source);
                Collection<Range<Token>> ranges = entry.getValue();
                if (logger.isDebugEnabled())
                    logger.debug("Requesting from {} ranges {}", source, StringUtils.join(ranges, ", "));
                stream.requestRanges(source, preferred, keyspaceName, ranges);
            }
        }
        StreamResultFuture future = stream.execute();
        Futures.addCallback(future, new FutureCallback<StreamState>()
        {
            public void onSuccess(StreamState finalState)
            {
                sendReplicationNotification(notifyEndpoint);
            }

            public void onFailure(Throwable t)
            {
                logger.warn("Streaming to restore replica count failed", t);
                // We still want to send the notification
                sendReplicationNotification(notifyEndpoint);
            }
        });
    }

    // needs to be modified to accept either a keyspace or ARS.
    private Multimap<Range<Token>, InetAddress> getChangedRangesForLeaving(String keyspaceName, InetAddress endpoint)
    {
        // First get all ranges the leaving endpoint is responsible for
        Collection<Range<Token>> ranges = getRangesForEndpoint(keyspaceName, endpoint);

        if (logger.isDebugEnabled())
            logger.debug("Node {} ranges [{}]", endpoint, StringUtils.join(ranges, ", "));

        Map<Range<Token>, List<InetAddress>> currentReplicaEndpoints = new HashMap<>(ranges.size());

        // Find (for each range) all nodes that store replicas for these ranges as well
        TokenMetadata metadata = tokenMetadata.cloneOnlyTokenMap(); // don't do this in the loop! #7758
        for (Range<Token> range : ranges)
            currentReplicaEndpoints.put(range, Keyspace.open(keyspaceName).getReplicationStrategy().calculateNaturalEndpoints(range.right, metadata));

        TokenMetadata temp = tokenMetadata.cloneAfterAllLeft();

        // endpoint might or might not be 'leaving'. If it was not leaving (that is, removenode
        // command was used), it is still present in temp and must be removed.
        if (temp.isMember(endpoint))
            temp.removeEndpoint(endpoint);

        Multimap<Range<Token>, InetAddress> changedRanges = HashMultimap.create();

        // Go through the ranges and for each range check who will be
        // storing replicas for these ranges when the leaving endpoint
        // is gone. Whoever is present in newReplicaEndpoints list, but
        // not in the currentReplicaEndpoints list, will be needing the
        // range.
        for (Range<Token> range : ranges)
        {
            Collection<InetAddress> newReplicaEndpoints = Keyspace.open(keyspaceName).getReplicationStrategy().calculateNaturalEndpoints(range.right, temp);
            newReplicaEndpoints.removeAll(currentReplicaEndpoints.get(range));
            if (logger.isDebugEnabled())
                if (newReplicaEndpoints.isEmpty())
                    logger.debug("Range {} already in all replicas", range);
                else
                    logger.debug("Range {} will be responsibility of {}", range, StringUtils.join(newReplicaEndpoints, ", "));
            changedRanges.putAll(range, newReplicaEndpoints);
        }

        return changedRanges;
    }

    public void onJoin(InetAddress endpoint, EndpointState epState)
    {
        for (Map.Entry<ApplicationState, VersionedValue> entry : epState.getApplicationStateMap().entrySet())
        {
            onChange(endpoint, entry.getKey(), entry.getValue());
        }
        MigrationManager.instance.scheduleSchemaPull(endpoint, epState);
    }

    public void onAlive(InetAddress endpoint, EndpointState state)
    {
        MigrationManager.instance.scheduleSchemaPull(endpoint, state);

        if (tokenMetadata.isMember(endpoint))
        {
            HintedHandOffManager.instance.scheduleHintDelivery(endpoint, true);
            notifyUp(endpoint);
        }
    }

    public void onRemove(InetAddress endpoint)
    {
        tokenMetadata.removeEndpoint(endpoint);
        PendingRangeCalculatorService.instance.update();
    }

    public void onDead(InetAddress endpoint, EndpointState state)
    {
        MessagingService.instance().convict(endpoint);
        notifyDown(endpoint);
    }

    public void onRestart(InetAddress endpoint, EndpointState state)
    {
        // If we have restarted before the node was even marked down, we need to reset the connection pool
        if (state.isAlive())
            onDead(endpoint, state);
    }


    public String getLoadString()
    {
        return FileUtils.stringifyFileSize(StorageMetrics.load.getCount());
    }

    public Map<String, String> getLoadMap()
    {
        Map<String, String> map = new HashMap<>();
        for (Map.Entry<InetAddress,Double> entry : LoadBroadcaster.instance.getLoadInfo().entrySet())
        {
            map.put(entry.getKey().getHostAddress(), FileUtils.stringifyFileSize(entry.getValue()));
        }
        // gossiper doesn't see its own updates, so we need to special-case the local node
        map.put(FBUtilities.getBroadcastAddress().getHostAddress(), getLoadString());
        return map;
    }

    public final void deliverHints(String host) throws UnknownHostException
    {
        HintedHandOffManager.instance.scheduleHintDelivery(host);
    }

    public Collection<Token> getLocalTokens()
    {
        Collection<Token> tokens = SystemKeyspace.getSavedTokens();
        assert tokens != null && !tokens.isEmpty(); // should not be called before initServer sets this
        return tokens;
    }

    /* These methods belong to the MBean interface */

    public List<String> getTokens()
    {
        return getTokens(FBUtilities.getBroadcastAddress());
    }

    public List<String> getTokens(String endpoint) throws UnknownHostException
    {
        return getTokens(InetAddress.getByName(endpoint));
    }

    private List<String> getTokens(InetAddress endpoint)
    {
        List<String> strTokens = new ArrayList<>();
        for (Token tok : getTokenMetadata().getTokens(endpoint))
            strTokens.add(tok.toString());
        return strTokens;
    }

    public String getReleaseVersion()
    {
        return FBUtilities.getReleaseVersionString();
    }

    public String getSchemaVersion()
    {
        return Schema.instance.getVersion().toString();
    }

    public List<String> getLeavingNodes()
    {
        return stringify(tokenMetadata.getLeavingEndpoints());
    }

    public List<String> getMovingNodes()
    {
        List<String> endpoints = new ArrayList<>();

        for (Pair<Token, InetAddress> node : tokenMetadata.getMovingEndpoints())
        {
            endpoints.add(node.right.getHostAddress());
        }

        return endpoints;
    }

    public List<String> getJoiningNodes()
    {
        return stringify(tokenMetadata.getBootstrapTokens().valueSet());
    }

    public List<String> getLiveNodes()
    {
        return stringify(Gossiper.instance.getLiveMembers());
    }

    public List<String> getUnreachableNodes()
    {
        return stringify(Gossiper.instance.getUnreachableMembers());
    }

    public String[] getAllDataFileLocations()
    {
        String[] locations = DatabaseDescriptor.getAllDataFileLocations();
        for (int i = 0; i < locations.length; i++)
            locations[i] = FileUtils.getCanonicalPath(locations[i]);
        return locations;
    }

    public String getCommitLogLocation()
    {
        return FileUtils.getCanonicalPath(DatabaseDescriptor.getCommitLogLocation());
    }

    public String getSavedCachesLocation()
    {
        return FileUtils.getCanonicalPath(DatabaseDescriptor.getSavedCachesLocation());
    }

    private List<String> stringify(Iterable<InetAddress> endpoints)
    {
        List<String> stringEndpoints = new ArrayList<>();
        for (InetAddress ep : endpoints)
        {
            stringEndpoints.add(ep.getHostAddress());
        }
        return stringEndpoints;
    }

    public int getCurrentGenerationNumber()
    {
        return Gossiper.instance.getCurrentGenerationNumber(FBUtilities.getBroadcastAddress());
    }

    public int forceKeyspaceCleanup(String keyspaceName, String... columnFamilies) throws IOException, ExecutionException, InterruptedException
    {
        if (keyspaceName.equals(SystemKeyspace.NAME))
            throw new RuntimeException("Cleanup of the system keyspace is neither necessary nor wise");

        CompactionManager.AllSSTableOpStatus status = CompactionManager.AllSSTableOpStatus.SUCCESSFUL;
        for (ColumnFamilyStore cfStore : getValidColumnFamilies(false, false, keyspaceName, columnFamilies))
        {
            CompactionManager.AllSSTableOpStatus oneStatus = cfStore.forceCleanup();
            if (oneStatus != CompactionManager.AllSSTableOpStatus.SUCCESSFUL)
                status = oneStatus;
        }
        return status.statusCode;
    }

    public int scrub(boolean disableSnapshot, boolean skipCorrupted, String keyspaceName, String... columnFamilies) throws IOException, ExecutionException, InterruptedException
    {
        return scrub(disableSnapshot, skipCorrupted, true, keyspaceName, columnFamilies);
    }

    public int scrub(boolean disableSnapshot, boolean skipCorrupted, boolean checkData, String keyspaceName, String... columnFamilies) throws IOException, ExecutionException, InterruptedException
    {
        CompactionManager.AllSSTableOpStatus status = CompactionManager.AllSSTableOpStatus.SUCCESSFUL;
        for (ColumnFamilyStore cfStore : getValidColumnFamilies(true, false, keyspaceName, columnFamilies))
        {
            CompactionManager.AllSSTableOpStatus oneStatus = cfStore.scrub(disableSnapshot, skipCorrupted, checkData);
            if (oneStatus != CompactionManager.AllSSTableOpStatus.SUCCESSFUL)
                status = oneStatus;
        }
        return status.statusCode;
    }

    public int verify(boolean extendedVerify, String keyspaceName, String... columnFamilies) throws IOException, ExecutionException, InterruptedException
    {
        CompactionManager.AllSSTableOpStatus status = CompactionManager.AllSSTableOpStatus.SUCCESSFUL;
        for (ColumnFamilyStore cfStore : getValidColumnFamilies(false, false, keyspaceName, columnFamilies))
        {
            CompactionManager.AllSSTableOpStatus oneStatus = cfStore.verify(extendedVerify);
            if (oneStatus != CompactionManager.AllSSTableOpStatus.SUCCESSFUL)
                status = oneStatus;
        }
        return status.statusCode;
    }

    public int upgradeSSTables(String keyspaceName, boolean excludeCurrentVersion, String... columnFamilies) throws IOException, ExecutionException, InterruptedException
    {
        CompactionManager.AllSSTableOpStatus status = CompactionManager.AllSSTableOpStatus.SUCCESSFUL;
        for (ColumnFamilyStore cfStore : getValidColumnFamilies(true, true, keyspaceName, columnFamilies))
        {
            CompactionManager.AllSSTableOpStatus oneStatus = cfStore.sstablesRewrite(excludeCurrentVersion);
            if (oneStatus != CompactionManager.AllSSTableOpStatus.SUCCESSFUL)
                status = oneStatus;
        }
        return status.statusCode;
    }

    public void forceKeyspaceCompaction(boolean splitOutput, String keyspaceName, String... columnFamilies) throws IOException, ExecutionException, InterruptedException
    {
        for (ColumnFamilyStore cfStore : getValidColumnFamilies(true, false, keyspaceName, columnFamilies))
        {
            cfStore.forceMajorCompaction(splitOutput);
        }
    }

    /**
     * Takes the snapshot for the given keyspaces. A snapshot name must be specified.
     *
     * @param tag the tag given to the snapshot; may not be null or empty
     * @param keyspaceNames the names of the keyspaces to snapshot; empty means "all."
     */
    public void takeSnapshot(String tag, String... keyspaceNames) throws IOException
    {
        if (operationMode == Mode.JOINING)
            throw new IOException("Cannot snapshot until bootstrap completes");
        if (tag == null || tag.equals(""))
            throw new IOException("You must supply a snapshot name.");

        Iterable<Keyspace> keyspaces;
        if (keyspaceNames.length == 0)
        {
            keyspaces = Keyspace.all();
        }
        else
        {
            ArrayList<Keyspace> t = new ArrayList<>(keyspaceNames.length);
            for (String keyspaceName : keyspaceNames)
                t.add(getValidKeyspace(keyspaceName));
            keyspaces = t;
        }

        // Do a check to see if this snapshot exists before we actually snapshot
        for (Keyspace keyspace : keyspaces)
            if (keyspace.snapshotExists(tag))
                throw new IOException("Snapshot " + tag + " already exists.");


        for (Keyspace keyspace : keyspaces)
            keyspace.snapshot(tag, null);
    }

    /**
     * Takes the snapshot of a specific column family. A snapshot name must be specified.
     *
     * @param keyspaceName the keyspace which holds the specified column family
     * @param columnFamilyName the column family to snapshot
     * @param tag the tag given to the snapshot; may not be null or empty
     */
    public void takeColumnFamilySnapshot(String keyspaceName, String columnFamilyName, String tag) throws IOException
    {
        if (keyspaceName == null)
            throw new IOException("You must supply a keyspace name");
        if (operationMode == Mode.JOINING)
            throw new IOException("Cannot snapshot until bootstrap completes");

        if (columnFamilyName == null)
            throw new IOException("You must supply a table name");
        if (columnFamilyName.contains("."))
            throw new IllegalArgumentException("Cannot take a snapshot of a secondary index by itself. Run snapshot on the table that owns the index.");

        if (tag == null || tag.equals(""))
            throw new IOException("You must supply a snapshot name.");

        Keyspace keyspace = getValidKeyspace(keyspaceName);
        ColumnFamilyStore columnFamilyStore = keyspace.getColumnFamilyStore(columnFamilyName);
        if (columnFamilyStore.snapshotExists(tag))
            throw new IOException("Snapshot " + tag + " already exists.");

        columnFamilyStore.snapshot(tag);
    }

    /**
     * Takes the snapshot of a multiple column family from different keyspaces. A snapshot name must be specified.
     * 
     * 
     * @param tag
     *            the tag given to the snapshot; may not be null or empty
     * @param columnFamilyList
     *            list of columnfamily from different keyspace in the form of ks1.cf1 ks2.cf2
     */
    @Override
    public void takeMultipleColumnFamilySnapshot(String tag, String... columnFamilyList)
            throws IOException
    {
        Map<Keyspace, List<String>> keyspaceColumnfamily = new HashMap<Keyspace, List<String>>();
        for (String columnFamily : columnFamilyList)
        {
            String splittedString[] = columnFamily.split("\\.");
            if (splittedString.length == 2)
            {
                String keyspaceName = splittedString[0];
                String columnFamilyName = splittedString[1];

                if (keyspaceName == null)
                    throw new IOException("You must supply a keyspace name");
                if (operationMode.equals(Mode.JOINING))
                    throw new IOException("Cannot snapshot until bootstrap completes");

                if (columnFamilyName == null)
                    throw new IOException("You must supply a column family name");
                if (tag == null || tag.equals(""))
                    throw new IOException("You must supply a snapshot name.");

                Keyspace keyspace = getValidKeyspace(keyspaceName);
                ColumnFamilyStore columnFamilyStore = keyspace.getColumnFamilyStore(columnFamilyName);
                // As there can be multiple column family from same keyspace check if snapshot exist for that specific
                // columnfamily and not for whole keyspace

                if (columnFamilyStore.snapshotExists(tag))
                    throw new IOException("Snapshot " + tag + " already exists.");
                if (!keyspaceColumnfamily.containsKey(keyspace))
                {
                    keyspaceColumnfamily.put(keyspace, new ArrayList<String>());
                }

                // Add Keyspace columnfamily to map in order to support atomicity for snapshot process.
                // So no snapshot should happen if any one of the above conditions fail for any keyspace or columnfamily
                keyspaceColumnfamily.get(keyspace).add(columnFamilyName);

            }
            else
            {
                throw new IllegalArgumentException(
                        "Cannot take a snapshot on secondary index or invalid column family name. You must supply a column family name in the form of keyspace.columnfamily");
            }
        }

        for (Entry<Keyspace, List<String>> entry : keyspaceColumnfamily.entrySet())
        {
            for (String columnFamily : entry.getValue())
                entry.getKey().snapshot(tag, columnFamily);
        }

    }

    private Keyspace getValidKeyspace(String keyspaceName) throws IOException
    {
        if (!Schema.instance.getKeyspaces().contains(keyspaceName))
        {
            throw new IOException("Keyspace " + keyspaceName + " does not exist");
        }
        return Keyspace.open(keyspaceName);
    }

    /**
     * Remove the snapshot with the given name from the given keyspaces.
     * If no tag is specified we will remove all snapshots.
     */
    public void clearSnapshot(String tag, String... keyspaceNames) throws IOException
    {
        if(tag == null)
            tag = "";

        Set<String> keyspaces = new HashSet<>();
        for (String dataDir : DatabaseDescriptor.getAllDataFileLocations())
        {
            for(String keyspaceDir : new File(dataDir).list())
            {
                // Only add a ks if it has been specified as a param, assuming params were actually provided.
                if (keyspaceNames.length > 0 && !Arrays.asList(keyspaceNames).contains(keyspaceDir))
                    continue;
                keyspaces.add(keyspaceDir);
            }
        }

        for (String keyspace : keyspaces)
            Keyspace.clearSnapshot(tag, keyspace);

        if (logger.isDebugEnabled())
            logger.debug("Cleared out snapshot directories");
    }

    public Map<String, TabularData> getSnapshotDetails()
    {
        Map<String, TabularData> snapshotMap = new HashMap<>();
        for (Keyspace keyspace : Keyspace.all())
        {
            if (SystemKeyspace.NAME.equals(keyspace.getName()))
                continue;

            for (ColumnFamilyStore cfStore : keyspace.getColumnFamilyStores())
            {
                for (Map.Entry<String, Pair<Long,Long>> snapshotDetail : cfStore.getSnapshotDetails().entrySet())
                {
                    TabularDataSupport data = (TabularDataSupport)snapshotMap.get(snapshotDetail.getKey());
                    if (data == null)
                    {
                        data = new TabularDataSupport(SnapshotDetailsTabularData.TABULAR_TYPE);
                        snapshotMap.put(snapshotDetail.getKey(), data);
                    }

                    SnapshotDetailsTabularData.from(snapshotDetail.getKey(), keyspace.getName(), cfStore.getColumnFamilyName(), snapshotDetail, data);
                }
            }
        }
        return snapshotMap;
    }

    public long trueSnapshotsSize()
    {
        long total = 0;
        for (Keyspace keyspace : Keyspace.all())
        {
            if (SystemKeyspace.NAME.equals(keyspace.getName()))
                continue;

            for (ColumnFamilyStore cfStore : keyspace.getColumnFamilyStores())
            {
                total += cfStore.trueSnapshotsSize();
            }
        }

        return total;
    }

    /**
     * @param allowIndexes Allow index CF names to be passed in
     * @param autoAddIndexes Automatically add secondary indexes if a CF has them
     * @param keyspaceName keyspace
     * @param cfNames CFs
     * @throws java.lang.IllegalArgumentException when given CF name does not exist
     */
    public Iterable<ColumnFamilyStore> getValidColumnFamilies(boolean allowIndexes, boolean autoAddIndexes, String keyspaceName, String... cfNames) throws IOException
    {
        Keyspace keyspace = getValidKeyspace(keyspaceName);
        return keyspace.getValidColumnFamilies(allowIndexes, autoAddIndexes, cfNames);
    }

    /**
     * Flush all memtables for a keyspace and column families.
     * @param keyspaceName
     * @param columnFamilies
     * @throws IOException
     */
    public void forceKeyspaceFlush(String keyspaceName, String... columnFamilies) throws IOException
    {
        for (ColumnFamilyStore cfStore : getValidColumnFamilies(true, false, keyspaceName, columnFamilies))
        {
            logger.debug("Forcing flush on keyspace {}, CF {}", keyspaceName, cfStore.name);
            cfStore.forceBlockingFlush();
        }
    }

    public int repairAsync(String keyspace, Map<String, String> repairSpec)
    {
        RepairOption option = RepairOption.parse(repairSpec, getPartitioner());
        // if ranges are not specified
        if (option.getRanges().isEmpty())
        {
            if (option.isPrimaryRange())
            {
                // when repairing only primary range, neither dataCenters nor hosts can be set
                if (option.getDataCenters().isEmpty() && option.getHosts().isEmpty())
                    option.getRanges().addAll(getPrimaryRanges(keyspace));
                    // except dataCenters only contain local DC (i.e. -local)
                else if (option.getDataCenters().size() == 1 && option.getDataCenters().contains(DatabaseDescriptor.getLocalDataCenter()))
                    option.getRanges().addAll(getPrimaryRangesWithinDC(keyspace));
                else
                    throw new IllegalArgumentException("You need to run primary range repair on all nodes in the cluster.");
            }
            else
            {
                option.getRanges().addAll(getLocalRanges(keyspace));
            }
        }
        return forceRepairAsync(keyspace, option);
    }

    @Deprecated
    public int forceRepairAsync(String keyspace,
                                boolean isSequential,
                                Collection<String> dataCenters,
                                Collection<String> hosts,
                                boolean primaryRange,
                                boolean fullRepair,
                                String... columnFamilies)
    {
        return forceRepairAsync(keyspace, isSequential ? RepairParallelism.SEQUENTIAL.ordinal() : RepairParallelism.PARALLEL.ordinal(), dataCenters, hosts, primaryRange, fullRepair, columnFamilies);
    }

    @Deprecated
    public int forceRepairAsync(String keyspace,
                                int parallelismDegree,
                                Collection<String> dataCenters,
                                Collection<String> hosts,
                                boolean primaryRange,
                                boolean fullRepair,
                                String... columnFamilies)
    {
        if (parallelismDegree < 0 || parallelismDegree > RepairParallelism.values().length - 1)
        {
            throw new IllegalArgumentException("Invalid parallelism degree specified: " + parallelismDegree);
        }
        RepairParallelism parallelism = RepairParallelism.values()[parallelismDegree];
        if (FBUtilities.isWindows() && parallelism != RepairParallelism.PARALLEL)
        {
            logger.warn("Snapshot-based repair is not yet supported on Windows.  Reverting to parallel repair.");
            parallelism = RepairParallelism.PARALLEL;
        }

        RepairOption options = new RepairOption(parallelism, primaryRange, !fullRepair, false, 1, Collections.<Range<Token>>emptyList());
        if (dataCenters != null)
        {
            options.getDataCenters().addAll(dataCenters);
        }
        if (hosts != null)
        {
            options.getHosts().addAll(hosts);
        }
        if (primaryRange)
        {
            // when repairing only primary range, neither dataCenters nor hosts can be set
            if (options.getDataCenters().isEmpty() && options.getHosts().isEmpty())
                options.getRanges().addAll(getPrimaryRanges(keyspace));
                // except dataCenters only contain local DC (i.e. -local)
            else if (options.getDataCenters().size() == 1 && options.getDataCenters().contains(DatabaseDescriptor.getLocalDataCenter()))
                options.getRanges().addAll(getPrimaryRangesWithinDC(keyspace));
            else
                throw new IllegalArgumentException("You need to run primary range repair on all nodes in the cluster.");
        }
        else
        {
            options.getRanges().addAll(getLocalRanges(keyspace));
        }
        if (columnFamilies != null)
        {
            for (String columnFamily : columnFamilies)
            {
                options.getColumnFamilies().add(columnFamily);
            }
        }
        return forceRepairAsync(keyspace, options);
    }

    public int forceRepairAsync(String keyspace,
                                boolean isSequential,
                                boolean isLocal,
                                boolean primaryRange,
                                boolean fullRepair,
                                String... columnFamilies)
    {
        Set<String> dataCenters = null;
        if (isLocal)
        {
            dataCenters = Sets.newHashSet(DatabaseDescriptor.getLocalDataCenter());
        }
        return forceRepairAsync(keyspace, isSequential, dataCenters, null, primaryRange, fullRepair, columnFamilies);
    }

    public int forceRepairRangeAsync(String beginToken,
                                     String endToken,
                                     String keyspaceName,
                                     boolean isSequential,
                                     Collection<String> dataCenters,
                                     Collection<String> hosts,
                                     boolean fullRepair,
                                     String... columnFamilies)
    {
        return forceRepairRangeAsync(beginToken, endToken, keyspaceName,
                                     isSequential ? RepairParallelism.SEQUENTIAL.ordinal() : RepairParallelism.PARALLEL.ordinal(),
                                     dataCenters, hosts, fullRepair, columnFamilies);
    }

    public int forceRepairRangeAsync(String beginToken,
                                     String endToken,
                                     String keyspaceName,
                                     int parallelismDegree,
                                     Collection<String> dataCenters,
                                     Collection<String> hosts,
                                     boolean fullRepair,
                                     String... columnFamilies)
    {
        if (parallelismDegree < 0 || parallelismDegree > RepairParallelism.values().length - 1)
        {
            throw new IllegalArgumentException("Invalid parallelism degree specified: " + parallelismDegree);
        }
        RepairParallelism parallelism = RepairParallelism.values()[parallelismDegree];
        if (FBUtilities.isWindows() && parallelism != RepairParallelism.PARALLEL)
        {
            logger.warn("Snapshot-based repair is not yet supported on Windows.  Reverting to parallel repair.");
            parallelism = RepairParallelism.PARALLEL;
        }
        Collection<Range<Token>> repairingRange = createRepairRangeFrom(beginToken, endToken);

        RepairOption options = new RepairOption(parallelism, false, !fullRepair, false, 1, repairingRange);
        options.getDataCenters().addAll(dataCenters);
        if (hosts != null)
        {
            options.getHosts().addAll(hosts);
        }
        if (columnFamilies != null)
        {
            for (String columnFamily : columnFamilies)
            {
                options.getColumnFamilies().add(columnFamily);
            }
        }

        logger.info("starting user-requested repair of range {} for keyspace {} and column families {}",
                    repairingRange, keyspaceName, columnFamilies);
        return forceRepairAsync(keyspaceName, options);
    }

    public int forceRepairRangeAsync(String beginToken,
                                     String endToken,
                                     String keyspaceName,
                                     boolean isSequential,
                                     boolean isLocal,
                                     boolean fullRepair,
                                     String... columnFamilies)
    {
        Set<String> dataCenters = null;
        if (isLocal)
        {
            dataCenters = Sets.newHashSet(DatabaseDescriptor.getLocalDataCenter());
        }
        return forceRepairRangeAsync(beginToken, endToken, keyspaceName, isSequential, dataCenters, null, fullRepair, columnFamilies);
    }

    /**
     * Create collection of ranges that match ring layout from given tokens.
     *
     * @param beginToken beginning token of the range
     * @param endToken end token of the range
     * @return collection of ranges that match ring layout in TokenMetadata
     */
    @VisibleForTesting
    Collection<Range<Token>> createRepairRangeFrom(String beginToken, String endToken)
    {
        Token parsedBeginToken = getPartitioner().getTokenFactory().fromString(beginToken);
        Token parsedEndToken = getPartitioner().getTokenFactory().fromString(endToken);

        // Break up given range to match ring layout in TokenMetadata
        ArrayList<Range<Token>> repairingRange = new ArrayList<>();

        ArrayList<Token> tokens = new ArrayList<>(tokenMetadata.sortedTokens());
        if (!tokens.contains(parsedBeginToken))
        {
            tokens.add(parsedBeginToken);
        }
        if (!tokens.contains(parsedEndToken))
        {
            tokens.add(parsedEndToken);
        }
        // tokens now contain all tokens including our endpoints
        Collections.sort(tokens);

        int start = tokens.indexOf(parsedBeginToken), end = tokens.indexOf(parsedEndToken);
        for (int i = start; i != end; i = (i+1) % tokens.size())
        {
            Range<Token> range = new Range<>(tokens.get(i), tokens.get((i+1) % tokens.size()));
            repairingRange.add(range);
        }

        return repairingRange;
    }

    public int forceRepairAsync(String keyspace, RepairOption options)
    {
        if (options.getRanges().isEmpty() || Keyspace.open(keyspace).getReplicationStrategy().getReplicationFactor() < 2)
            return 0;

        int cmd = nextRepairCommand.incrementAndGet();
        new Thread(createRepairTask(cmd, keyspace, options)).start();
        return cmd;
    }

    private FutureTask<Object> createRepairTask(final int cmd, final String keyspace, final RepairOption options)
    {
        if (!options.getDataCenters().isEmpty() && !options.getDataCenters().contains(DatabaseDescriptor.getLocalDataCenter()))
        {
            throw new IllegalArgumentException("the local data center must be part of the repair");
        }

        RepairRunnable task = new RepairRunnable(this, cmd, options, keyspace);
        task.addProgressListener(progressSupport);
        return new FutureTask<>(task, null);
    }

    public void forceTerminateAllRepairSessions() {
        ActiveRepairService.instance.terminateSessions();
    }

    /* End of MBean interface methods */

    /**
     * Get the "primary ranges" for the specified keyspace and endpoint.
     * "Primary ranges" are the ranges that the node is responsible for storing replica primarily.
     * The node that stores replica primarily is defined as the first node returned
     * by {@link AbstractReplicationStrategy#calculateNaturalEndpoints}.
     *
     * @param keyspace Keyspace name to check primary ranges
     * @param ep endpoint we are interested in.
     * @return primary ranges for the specified endpoint.
     */
    public Collection<Range<Token>> getPrimaryRangesForEndpoint(String keyspace, InetAddress ep)
    {
        AbstractReplicationStrategy strategy = Keyspace.open(keyspace).getReplicationStrategy();
        Collection<Range<Token>> primaryRanges = new HashSet<>();
        TokenMetadata metadata = tokenMetadata.cloneOnlyTokenMap();
        for (Token token : metadata.sortedTokens())
        {
            List<InetAddress> endpoints = strategy.calculateNaturalEndpoints(token, metadata);
            if (endpoints.size() > 0 && endpoints.get(0).equals(ep))
                primaryRanges.add(new Range<>(metadata.getPredecessor(token), token));
        }
        return primaryRanges;
    }

    /**
     * Get the "primary ranges" within local DC for the specified keyspace and endpoint.
     *
     * @see #getPrimaryRangesForEndpoint(String, java.net.InetAddress)
     * @param keyspace Keyspace name to check primary ranges
     * @param referenceEndpoint endpoint we are interested in.
     * @return primary ranges within local DC for the specified endpoint.
     */
    public Collection<Range<Token>> getPrimaryRangeForEndpointWithinDC(String keyspace, InetAddress referenceEndpoint)
    {
        TokenMetadata metadata = tokenMetadata.cloneOnlyTokenMap();
        String localDC = DatabaseDescriptor.getEndpointSnitch().getDatacenter(referenceEndpoint);
        Collection<InetAddress> localDcNodes = metadata.getTopology().getDatacenterEndpoints().get(localDC);
        AbstractReplicationStrategy strategy = Keyspace.open(keyspace).getReplicationStrategy();

        Collection<Range<Token>> localDCPrimaryRanges = new HashSet<>();
        for (Token token : metadata.sortedTokens())
        {
            List<InetAddress> endpoints = strategy.calculateNaturalEndpoints(token, metadata);
            for (InetAddress endpoint : endpoints)
            {
                if (localDcNodes.contains(endpoint))
                {
                    if (endpoint.equals(referenceEndpoint))
                    {
                        localDCPrimaryRanges.add(new Range<>(metadata.getPredecessor(token), token));
                    }
                    break;
                }
            }
        }

        return localDCPrimaryRanges;
    }

    /**
     * Get all ranges an endpoint is responsible for (by keyspace)
     * @param ep endpoint we are interested in.
     * @return ranges for the specified endpoint.
     */
    Collection<Range<Token>> getRangesForEndpoint(String keyspaceName, InetAddress ep)
    {
        return Keyspace.open(keyspaceName).getReplicationStrategy().getAddressRanges().get(ep);
    }

    /**
     * Get all ranges that span the ring given a set
     * of tokens. All ranges are in sorted order of
     * ranges.
     * @return ranges in sorted order
    */
    public List<Range<Token>> getAllRanges(List<Token> sortedTokens)
    {
        if (logger.isDebugEnabled())
            logger.debug("computing ranges for {}", StringUtils.join(sortedTokens, ", "));

        if (sortedTokens.isEmpty())
            return Collections.emptyList();
        int size = sortedTokens.size();
        List<Range<Token>> ranges = new ArrayList<>(size + 1);
        for (int i = 1; i < size; ++i)
        {
            Range<Token> range = new Range<>(sortedTokens.get(i - 1), sortedTokens.get(i));
            ranges.add(range);
        }
        Range<Token> range = new Range<>(sortedTokens.get(size - 1), sortedTokens.get(0));
        ranges.add(range);

        return ranges;
    }

    /**
     * This method returns the N endpoints that are responsible for storing the
     * specified key i.e for replication.
     *
     * @param keyspaceName keyspace name also known as keyspace
     * @param cf Column family name
     * @param key key for which we need to find the endpoint
     * @return the endpoint responsible for this key
     */
    public List<InetAddress> getNaturalEndpoints(String keyspaceName, String cf, String key)
    {
        KSMetaData ksMetaData = Schema.instance.getKSMetaData(keyspaceName);
        if (ksMetaData == null)
            throw new IllegalArgumentException("Unknown keyspace '" + keyspaceName + "'");

        CFMetaData cfMetaData = ksMetaData.cfMetaData().get(cf);
        if (cfMetaData == null)
            throw new IllegalArgumentException("Unknown table '" + cf + "' in keyspace '" + keyspaceName + "'");

        return getNaturalEndpoints(keyspaceName, getPartitioner().getToken(cfMetaData.getKeyValidator().fromString(key)));
    }

    public List<InetAddress> getNaturalEndpoints(String keyspaceName, ByteBuffer key)
    {
        return getNaturalEndpoints(keyspaceName, getPartitioner().getToken(key));
    }

    /**
     * This method returns the N endpoints that are responsible for storing the
     * specified key i.e for replication.
     *
     * @param keyspaceName keyspace name also known as keyspace
     * @param pos position for which we need to find the endpoint
     * @return the endpoint responsible for this token
     */
    public List<InetAddress> getNaturalEndpoints(String keyspaceName, RingPosition pos)
    {
        return Keyspace.open(keyspaceName).getReplicationStrategy().getNaturalEndpoints(pos);
    }

    /**
     * This method attempts to return N endpoints that are responsible for storing the
     * specified key i.e for replication.
     *
     * @param keyspace keyspace name also known as keyspace
     * @param key key for which we need to find the endpoint
     * @return the endpoint responsible for this key
     */
    public List<InetAddress> getLiveNaturalEndpoints(Keyspace keyspace, ByteBuffer key)
    {
        return getLiveNaturalEndpoints(keyspace, getPartitioner().decorateKey(key));
    }

    public List<InetAddress> getLiveNaturalEndpoints(Keyspace keyspace, RingPosition pos)
    {
        List<InetAddress> endpoints = keyspace.getReplicationStrategy().getNaturalEndpoints(pos);
        List<InetAddress> liveEps = new ArrayList<>(endpoints.size());

        for (InetAddress endpoint : endpoints)
        {
            if (FailureDetector.instance.isAlive(endpoint))
                liveEps.add(endpoint);
        }

        return liveEps;
    }

    public void setLoggingLevel(String classQualifier, String rawLevel) throws Exception
    {
        ch.qos.logback.classic.Logger logBackLogger = (ch.qos.logback.classic.Logger) LoggerFactory.getLogger(classQualifier);

        // if both classQualifer and rawLevel are empty, reload from configuration
        if (StringUtils.isBlank(classQualifier) && StringUtils.isBlank(rawLevel) )
        {
            JMXConfiguratorMBean jmxConfiguratorMBean = JMX.newMBeanProxy(ManagementFactory.getPlatformMBeanServer(),
                    new ObjectName("ch.qos.logback.classic:Name=default,Type=ch.qos.logback.classic.jmx.JMXConfigurator"),
                    JMXConfiguratorMBean.class);
            jmxConfiguratorMBean.reloadDefaultConfiguration();
            return;
        }
        // classQualifer is set, but blank level given
        else if (StringUtils.isNotBlank(classQualifier) && StringUtils.isBlank(rawLevel) )
        {
            if (logBackLogger.getLevel() != null || hasAppenders(logBackLogger))
                logBackLogger.setLevel(null);
            return;
        }

        ch.qos.logback.classic.Level level = ch.qos.logback.classic.Level.toLevel(rawLevel);
        logBackLogger.setLevel(level);
        logger.info("set log level to {} for classes under '{}' (if the level doesn't look like '{}' then the logger couldn't parse '{}')", level, classQualifier, rawLevel, rawLevel);
    }

    /**
     * @return the runtime logging levels for all the configured loggers
     */
    @Override
    public Map<String,String>getLoggingLevels() {
        Map<String, String> logLevelMaps = Maps.newLinkedHashMap();
        LoggerContext lc = (LoggerContext) LoggerFactory.getILoggerFactory();
        for (ch.qos.logback.classic.Logger logger : lc.getLoggerList())
        {
            if(logger.getLevel() != null || hasAppenders(logger))
                logLevelMaps.put(logger.getName(), logger.getLevel().toString());
        }
        return logLevelMaps;
    }

    private boolean hasAppenders(ch.qos.logback.classic.Logger logger) {
        Iterator<Appender<ILoggingEvent>> it = logger.iteratorForAppenders();
        return it.hasNext();
    }

    /**
     * @return list of Token ranges (_not_ keys!) together with estimated key count,
     *      breaking up the data this node is responsible for into pieces of roughly keysPerSplit
     */
    public List<Pair<Range<Token>, Long>> getSplits(String keyspaceName, String cfName, Range<Token> range, int keysPerSplit)
    {
        Keyspace t = Keyspace.open(keyspaceName);
        ColumnFamilyStore cfs = t.getColumnFamilyStore(cfName);
        List<DecoratedKey> keys = keySamples(Collections.singleton(cfs), range);

        long totalRowCountEstimate = cfs.estimatedKeysForRange(range);

        // splitCount should be much smaller than number of key samples, to avoid huge sampling error
        int minSamplesPerSplit = 4;
        int maxSplitCount = keys.size() / minSamplesPerSplit + 1;
        int splitCount = Math.max(1, Math.min(maxSplitCount, (int)(totalRowCountEstimate / keysPerSplit)));

        List<Token> tokens = keysToTokens(range, keys);
        return getSplits(tokens, splitCount, cfs);
    }

    private List<Pair<Range<Token>, Long>> getSplits(List<Token> tokens, int splitCount, ColumnFamilyStore cfs)
    {
        double step = (double) (tokens.size() - 1) / splitCount;
        Token prevToken = tokens.get(0);
        List<Pair<Range<Token>, Long>> splits = Lists.newArrayListWithExpectedSize(splitCount);
        for (int i = 1; i <= splitCount; i++)
        {
            int index = (int) Math.round(i * step);
            Token token = tokens.get(index);
            Range<Token> range = new Range<>(prevToken, token);
            // always return an estimate > 0 (see CASSANDRA-7322)
            splits.add(Pair.create(range, Math.max(cfs.metadata.getMinIndexInterval(), cfs.estimatedKeysForRange(range))));
            prevToken = token;
        }
        return splits;
    }

    private List<Token> keysToTokens(Range<Token> range, List<DecoratedKey> keys)
    {
        List<Token> tokens = Lists.newArrayListWithExpectedSize(keys.size() + 2);
        tokens.add(range.left);
        for (DecoratedKey key : keys)
            tokens.add(key.getToken());
        tokens.add(range.right);
        return tokens;
    }

    private List<DecoratedKey> keySamples(Iterable<ColumnFamilyStore> cfses, Range<Token> range)
    {
        List<DecoratedKey> keys = new ArrayList<>();
        for (ColumnFamilyStore cfs : cfses)
            Iterables.addAll(keys, cfs.keySamples(range));
        FBUtilities.sortSampledKeys(keys, range);
        return keys;
    }

    /**
     * Broadcast leaving status and update local tokenMetadata accordingly
     */
    private void startLeaving()
    {
        Gossiper.instance.addLocalApplicationState(ApplicationState.STATUS, valueFactory.leaving(getLocalTokens()));
        tokenMetadata.addLeavingEndpoint(FBUtilities.getBroadcastAddress());
        PendingRangeCalculatorService.instance.update();
    }

    public void decommission() throws InterruptedException
    {
        if (!tokenMetadata.isMember(FBUtilities.getBroadcastAddress()))
            throw new UnsupportedOperationException("local node is not a member of the token ring yet");
        if (tokenMetadata.cloneAfterAllLeft().sortedTokens().size() < 2)
            throw new UnsupportedOperationException("no other normal nodes in the ring; decommission would be pointless");

        PendingRangeCalculatorService.instance.blockUntilFinished();
        for (String keyspaceName : Schema.instance.getNonSystemKeyspaces())
        {
            if (tokenMetadata.getPendingRanges(keyspaceName, FBUtilities.getBroadcastAddress()).size() > 0)
                throw new UnsupportedOperationException("data is currently moving to this node; unable to leave the ring");
        }

        if (logger.isDebugEnabled())
            logger.debug("DECOMMISSIONING");
        startLeaving();
        long timeout = Math.max(RING_DELAY, BatchlogManager.instance.getBatchlogTimeout());
        setMode(Mode.LEAVING, "sleeping " + timeout + " ms for batch processing and pending range setup", true);
        Thread.sleep(timeout);

        Runnable finishLeaving = new Runnable()
        {
            public void run()
            {
                shutdownClientServers();
                Gossiper.instance.stop();
                MessagingService.instance().shutdown();
                StageManager.shutdownNow();
                setMode(Mode.DECOMMISSIONED, true);
                // let op be responsible for killing the process
            }
        };
        unbootstrap(finishLeaving);
    }

    private void leaveRing()
    {
        SystemKeyspace.setBootstrapState(SystemKeyspace.BootstrapState.NEEDS_BOOTSTRAP);
        tokenMetadata.removeEndpoint(FBUtilities.getBroadcastAddress());
        PendingRangeCalculatorService.instance.update();

        Gossiper.instance.addLocalApplicationState(ApplicationState.STATUS, valueFactory.left(getLocalTokens(),Gossiper.computeExpireTime()));
        int delay = Math.max(RING_DELAY, Gossiper.intervalInMillis * 2);
        logger.info("Announcing that I have left the ring for {}ms", delay);
        Uninterruptibles.sleepUninterruptibly(delay, TimeUnit.MILLISECONDS);
    }

    private void unbootstrap(Runnable onFinish)
    {
        Map<String, Multimap<Range<Token>, InetAddress>> rangesToStream = new HashMap<>();

        for (String keyspaceName : Schema.instance.getNonSystemKeyspaces())
        {
            Multimap<Range<Token>, InetAddress> rangesMM = getChangedRangesForLeaving(keyspaceName, FBUtilities.getBroadcastAddress());

            if (logger.isDebugEnabled())
                logger.debug("Ranges needing transfer are [{}]", StringUtils.join(rangesMM.keySet(), ","));

            rangesToStream.put(keyspaceName, rangesMM);
        }

        setMode(Mode.LEAVING, "replaying batch log and streaming data to other nodes", true);

        // Start with BatchLog replay, which may create hints but no writes since this is no longer a valid endpoint.
        Future<?> batchlogReplay = BatchlogManager.instance.startBatchlogReplay();
        Future<StreamState> streamSuccess = streamRanges(rangesToStream);

        // Wait for batch log to complete before streaming hints.
        logger.debug("waiting for batch log processing.");
        try
        {
            batchlogReplay.get();
        }
        catch (ExecutionException | InterruptedException e)
        {
            throw new RuntimeException(e);
        }

        setMode(Mode.LEAVING, "streaming hints to other nodes", true);

        Future<StreamState> hintsSuccess = streamHints();

        // wait for the transfer runnables to signal the latch.
        logger.debug("waiting for stream acks.");
        try
        {
            streamSuccess.get();
            hintsSuccess.get();
        }
        catch (ExecutionException | InterruptedException e)
        {
            throw new RuntimeException(e);
        }
        logger.debug("stream acks all received.");
        leaveRing();
        onFinish.run();
    }

    private Future<StreamState> streamHints()
    {
        // StreamPlan will not fail if there are zero files to transfer, so flush anyway (need to get any in-memory hints, as well)
        ColumnFamilyStore hintsCF = Keyspace.open(SystemKeyspace.NAME).getColumnFamilyStore(SystemKeyspace.HINTS);
        FBUtilities.waitOnFuture(hintsCF.forceFlush());

        // gather all live nodes in the cluster that aren't also leaving
        List<InetAddress> candidates = new ArrayList<>(StorageService.instance.getTokenMetadata().cloneAfterAllLeft().getAllEndpoints());
        candidates.remove(FBUtilities.getBroadcastAddress());
        for (Iterator<InetAddress> iter = candidates.iterator(); iter.hasNext(); )
        {
            InetAddress address = iter.next();
            if (!FailureDetector.instance.isAlive(address))
                iter.remove();
        }

        if (candidates.isEmpty())
        {
            logger.warn("Unable to stream hints since no live endpoints seen");
            return Futures.immediateFuture(null);
        }
        else
        {
            // stream to the closest peer as chosen by the snitch
            DatabaseDescriptor.getEndpointSnitch().sortByProximity(FBUtilities.getBroadcastAddress(), candidates);
            InetAddress hintsDestinationHost = candidates.get(0);
            InetAddress preferred = SystemKeyspace.getPreferredIP(hintsDestinationHost);

            // stream all hints -- range list will be a singleton of "the entire ring"
            Token token = StorageService.getPartitioner().getMinimumToken();
            List<Range<Token>> ranges = Collections.singletonList(new Range<>(token, token));

            return new StreamPlan("Hints").transferRanges(hintsDestinationHost,
                                                          preferred,
                                                          SystemKeyspace.NAME,
                                                          ranges,
                                                          SystemKeyspace.HINTS)
                                          .execute();
        }
    }

    public void move(String newToken) throws IOException
    {
        try
        {
            getPartitioner().getTokenFactory().validate(newToken);
        }
        catch (ConfigurationException e)
        {
            throw new IOException(e.getMessage());
        }
        move(getPartitioner().getTokenFactory().fromString(newToken));
    }

    /**
     * move the node to new token or find a new token to boot to according to load
     *
     * @param newToken new token to boot to, or if null, find balanced token to boot to
     *
     * @throws IOException on any I/O operation error
     */
    private void move(Token newToken) throws IOException
    {
        if (newToken == null)
            throw new IOException("Can't move to the undefined (null) token.");

        if (tokenMetadata.sortedTokens().contains(newToken))
            throw new IOException("target token " + newToken + " is already owned by another node.");

        // address of the current node
        InetAddress localAddress = FBUtilities.getBroadcastAddress();

        // This doesn't make any sense in a vnodes environment.
        if (getTokenMetadata().getTokens(localAddress).size() > 1)
        {
            logger.error("Invalid request to move(Token); This node has more than one token and cannot be moved thusly.");
            throw new UnsupportedOperationException("This node has more than one token and cannot be moved thusly.");
        }

        List<String> keyspacesToProcess = Schema.instance.getNonSystemKeyspaces();

        PendingRangeCalculatorService.instance.blockUntilFinished();
        // checking if data is moving to this node
        for (String keyspaceName : keyspacesToProcess)
        {
            if (tokenMetadata.getPendingRanges(keyspaceName, localAddress).size() > 0)
                throw new UnsupportedOperationException("data is currently moving to this node; unable to leave the ring");
        }

        Gossiper.instance.addLocalApplicationState(ApplicationState.STATUS, valueFactory.moving(newToken));
        setMode(Mode.MOVING, String.format("Moving %s from %s to %s.", localAddress, getLocalTokens().iterator().next(), newToken), true);

        setMode(Mode.MOVING, String.format("Sleeping %s ms before start streaming/fetching ranges", RING_DELAY), true);
        Uninterruptibles.sleepUninterruptibly(RING_DELAY, TimeUnit.MILLISECONDS);

        RangeRelocator relocator = new RangeRelocator(Collections.singleton(newToken), keyspacesToProcess);

        if (relocator.streamsNeeded())
        {
            setMode(Mode.MOVING, "fetching new ranges and streaming old ranges", true);
            try
            {
                relocator.stream().get();
            }
            catch (ExecutionException | InterruptedException e)
            {
                throw new RuntimeException("Interrupted while waiting for stream/fetch ranges to finish: " + e.getMessage());
            }
        }
        else
        {
            setMode(Mode.MOVING, "No ranges to fetch/stream", true);
        }

        setTokens(Collections.singleton(newToken)); // setting new token as we have everything settled

        if (logger.isDebugEnabled())
            logger.debug("Successfully moved to new token {}", getLocalTokens().iterator().next());
    }

    private class RangeRelocator
    {
        private final StreamPlan streamPlan = new StreamPlan("Relocation");

        private RangeRelocator(Collection<Token> tokens, List<String> keyspaceNames)
        {
            calculateToFromStreams(tokens, keyspaceNames);
        }

        private void calculateToFromStreams(Collection<Token> newTokens, List<String> keyspaceNames)
        {
            InetAddress localAddress = FBUtilities.getBroadcastAddress();
            IEndpointSnitch snitch = DatabaseDescriptor.getEndpointSnitch();
            TokenMetadata tokenMetaCloneAllSettled = tokenMetadata.cloneAfterAllSettled();
            // clone to avoid concurrent modification in calculateNaturalEndpoints
            TokenMetadata tokenMetaClone = tokenMetadata.cloneOnlyTokenMap();

            for (String keyspace : keyspaceNames)
            {
                logger.debug("Calculating ranges to stream and request for keyspace {}", keyspace);
                for (Token newToken : newTokens)
                {
                    // replication strategy of the current keyspace (aka table)
                    AbstractReplicationStrategy strategy = Keyspace.open(keyspace).getReplicationStrategy();

                    // getting collection of the currently used ranges by this keyspace
                    Collection<Range<Token>> currentRanges = getRangesForEndpoint(keyspace, localAddress);
                    // collection of ranges which this node will serve after move to the new token
                    Collection<Range<Token>> updatedRanges = strategy.getPendingAddressRanges(tokenMetaClone, newToken, localAddress);

                    // ring ranges and endpoints associated with them
                    // this used to determine what nodes should we ping about range data
                    Multimap<Range<Token>, InetAddress> rangeAddresses = strategy.getRangeAddresses(tokenMetaClone);

                    // calculated parts of the ranges to request/stream from/to nodes in the ring
                    Pair<Set<Range<Token>>, Set<Range<Token>>> rangesPerKeyspace = calculateStreamAndFetchRanges(currentRanges, updatedRanges);

                    /**
                     * In this loop we are going through all ranges "to fetch" and determining
                     * nodes in the ring responsible for data we are interested in
                     */
                    Multimap<Range<Token>, InetAddress> rangesToFetchWithPreferredEndpoints = ArrayListMultimap.create();
                    for (Range<Token> toFetch : rangesPerKeyspace.right)
                    {
                        for (Range<Token> range : rangeAddresses.keySet())
                        {
                            if (range.contains(toFetch))
                            {
                                List<InetAddress> endpoints = null;

                                if (useStrictConsistency)
                                {
                                    Set<InetAddress> oldEndpoints = Sets.newHashSet(rangeAddresses.get(range));
                                    Set<InetAddress> newEndpoints = Sets.newHashSet(strategy.calculateNaturalEndpoints(toFetch.right, tokenMetaCloneAllSettled));

                                    //Due to CASSANDRA-5953 we can have a higher RF then we have endpoints.
                                    //So we need to be careful to only be strict when endpoints == RF
                                    if (oldEndpoints.size() == strategy.getReplicationFactor())
                                    {
                                        oldEndpoints.removeAll(newEndpoints);

                                        //No relocation required
                                        if (oldEndpoints.isEmpty())
                                            continue;

                                        assert oldEndpoints.size() == 1 : "Expected 1 endpoint but found " + oldEndpoints.size();
                                    }

                                    endpoints = Lists.newArrayList(oldEndpoints.iterator().next());
                                }
                                else
                                {
                                    endpoints = snitch.getSortedListByProximity(localAddress, rangeAddresses.get(range));
                                }

                                // storing range and preferred endpoint set
                                rangesToFetchWithPreferredEndpoints.putAll(toFetch, endpoints);
                            }
                        }

                        Collection<InetAddress> addressList = rangesToFetchWithPreferredEndpoints.get(toFetch);
                        if (addressList == null || addressList.isEmpty())
                            continue;

                        if (useStrictConsistency)
                        {
                            if (addressList.size() > 1)
                                throw new IllegalStateException("Multiple strict sources found for " + toFetch);

                            InetAddress sourceIp = addressList.iterator().next();
                            if (Gossiper.instance.isEnabled() && !Gossiper.instance.getEndpointStateForEndpoint(sourceIp).isAlive())
                                throw new RuntimeException("A node required to move the data consistently is down ("+sourceIp+").  If you wish to move the data from a potentially inconsistent replica, restart the node with -Dcassandra.consistent.rangemovement=false");
                        }
                    }

                    // calculating endpoints to stream current ranges to if needed
                    // in some situations node will handle current ranges as part of the new ranges
                    Multimap<InetAddress, Range<Token>> endpointRanges = HashMultimap.create();
                    for (Range<Token> toStream : rangesPerKeyspace.left)
                    {
                        Set<InetAddress> currentEndpoints = ImmutableSet.copyOf(strategy.calculateNaturalEndpoints(toStream.right, tokenMetaClone));
                        Set<InetAddress> newEndpoints = ImmutableSet.copyOf(strategy.calculateNaturalEndpoints(toStream.right, tokenMetaCloneAllSettled));
                        logger.debug("Range: {} Current endpoints: {} New endpoints: {}", toStream, currentEndpoints, newEndpoints);
                        for (InetAddress address : Sets.difference(newEndpoints, currentEndpoints))
                        {
                            logger.debug("Range {} has new owner {}", toStream, address);
                            endpointRanges.put(address, toStream);
                        }
                    }

                    // stream ranges
                    for (InetAddress address : endpointRanges.keySet())
                    {
                        logger.debug("Will stream range {} of keyspace {} to endpoint {}", endpointRanges.get(address), keyspace, address);
                        InetAddress preferred = SystemKeyspace.getPreferredIP(address);
                        streamPlan.transferRanges(address, preferred, keyspace, endpointRanges.get(address));
                    }

                    // stream requests
                    Multimap<InetAddress, Range<Token>> workMap = RangeStreamer.getWorkMap(rangesToFetchWithPreferredEndpoints, keyspace, FailureDetector.instance);
                    for (InetAddress address : workMap.keySet())
                    {
                        logger.debug("Will request range {} of keyspace {} from endpoint {}", workMap.get(address), keyspace, address);
                        InetAddress preferred = SystemKeyspace.getPreferredIP(address);
                        streamPlan.requestRanges(address, preferred, keyspace, workMap.get(address));
                    }

                    logger.debug("Keyspace {}: work map {}.", keyspace, workMap);
                }
            }
        }

        public Future<StreamState> stream()
        {
            return streamPlan.execute();
        }

        public boolean streamsNeeded()
        {
            return !streamPlan.isEmpty();
        }
    }

    /**
     * Get the status of a token removal.
     */
    public String getRemovalStatus()
    {
        if (removingNode == null) {
            return "No token removals in process.";
        }
        return String.format("Removing token (%s). Waiting for replication confirmation from [%s].",
                             tokenMetadata.getToken(removingNode),
                             StringUtils.join(replicatingNodes, ","));
    }

    /**
     * Force a remove operation to complete. This may be necessary if a remove operation
     * blocks forever due to node/stream failure. removeToken() must be called
     * first, this is a last resort measure.  No further attempt will be made to restore replicas.
     */
    public void forceRemoveCompletion()
    {
        if (!replicatingNodes.isEmpty()  || !tokenMetadata.getLeavingEndpoints().isEmpty())
        {
            logger.warn("Removal not confirmed for for {}", StringUtils.join(this.replicatingNodes, ","));
            for (InetAddress endpoint : tokenMetadata.getLeavingEndpoints())
            {
                UUID hostId = tokenMetadata.getHostId(endpoint);
                Gossiper.instance.advertiseTokenRemoved(endpoint, hostId);
                excise(tokenMetadata.getTokens(endpoint), endpoint);
            }
            replicatingNodes.clear();
            removingNode = null;
        }
        else
        {
            logger.warn("No tokens to force removal on, call 'removenode' first");
        }
    }

    /**
     * Remove a node that has died, attempting to restore the replica count.
     * If the node is alive, decommission should be attempted.  If decommission
     * fails, then removeToken should be called.  If we fail while trying to
     * restore the replica count, finally forceRemoveCompleteion should be
     * called to forcibly remove the node without regard to replica count.
     *
     * @param hostIdString token for the node
     */
    public void removeNode(String hostIdString)
    {
        InetAddress myAddress = FBUtilities.getBroadcastAddress();
        UUID localHostId = tokenMetadata.getHostId(myAddress);
        UUID hostId = UUID.fromString(hostIdString);
        InetAddress endpoint = tokenMetadata.getEndpointForHostId(hostId);

        if (endpoint == null)
            throw new UnsupportedOperationException("Host ID not found.");

        Collection<Token> tokens = tokenMetadata.getTokens(endpoint);

        if (endpoint.equals(myAddress))
             throw new UnsupportedOperationException("Cannot remove self");

        if (Gossiper.instance.getLiveMembers().contains(endpoint))
            throw new UnsupportedOperationException("Node " + endpoint + " is alive and owns this ID. Use decommission command to remove it from the ring");

        // A leaving endpoint that is dead is already being removed.
        if (tokenMetadata.isLeaving(endpoint))
            logger.warn("Node {} is already being removed, continuing removal anyway", endpoint);

        if (!replicatingNodes.isEmpty())
            throw new UnsupportedOperationException("This node is already processing a removal. Wait for it to complete, or use 'removenode force' if this has failed.");

        // Find the endpoints that are going to become responsible for data
        for (String keyspaceName : Schema.instance.getNonSystemKeyspaces())
        {
            // if the replication factor is 1 the data is lost so we shouldn't wait for confirmation
            if (Keyspace.open(keyspaceName).getReplicationStrategy().getReplicationFactor() == 1)
                continue;

            // get all ranges that change ownership (that is, a node needs
            // to take responsibility for new range)
            Multimap<Range<Token>, InetAddress> changedRanges = getChangedRangesForLeaving(keyspaceName, endpoint);
            IFailureDetector failureDetector = FailureDetector.instance;
            for (InetAddress ep : changedRanges.values())
            {
                if (failureDetector.isAlive(ep))
                    replicatingNodes.add(ep);
                else
                    logger.warn("Endpoint {} is down and will not receive data for re-replication of {}", ep, endpoint);
            }
        }
        removingNode = endpoint;

        tokenMetadata.addLeavingEndpoint(endpoint);
        PendingRangeCalculatorService.instance.update();

        // the gossiper will handle spoofing this node's state to REMOVING_TOKEN for us
        // we add our own token so other nodes to let us know when they're done
        Gossiper.instance.advertiseRemoving(endpoint, hostId, localHostId);

        // kick off streaming commands
        restoreReplicaCount(endpoint, myAddress);

        // wait for ReplicationFinishedVerbHandler to signal we're done
        while (!replicatingNodes.isEmpty())
        {
            Uninterruptibles.sleepUninterruptibly(100, TimeUnit.MILLISECONDS);
        }

        excise(tokens, endpoint);

        // gossiper will indicate the token has left
        Gossiper.instance.advertiseTokenRemoved(endpoint, hostId);

        replicatingNodes.clear();
        removingNode = null;
    }

    public void confirmReplication(InetAddress node)
    {
        // replicatingNodes can be empty in the case where this node used to be a removal coordinator,
        // but restarted before all 'replication finished' messages arrived. In that case, we'll
        // still go ahead and acknowledge it.
        if (!replicatingNodes.isEmpty())
        {
            replicatingNodes.remove(node);
        }
        else
        {
            logger.info("Received unexpected REPLICATION_FINISHED message from {}. Was this node recently a removal coordinator?", node);
        }
    }

    public String getOperationMode()
    {
        return operationMode.toString();
    }

    public boolean isStarting()
    {
        return operationMode == Mode.STARTING;
    }

    public String getDrainProgress()
    {
        return String.format("Drained %s/%s ColumnFamilies", remainingCFs, totalCFs);
    }

    /**
     * Shuts node off to writes, empties memtables and the commit log.
     * There are two differences between drain and the normal shutdown hook:
     * - Drain waits for in-progress streaming to complete
     * - Drain flushes *all* columnfamilies (shutdown hook only flushes non-durable CFs)
     */
    public synchronized void drain() throws IOException, InterruptedException, ExecutionException
    {
        inShutdownHook = true;
        
        ExecutorService counterMutationStage = StageManager.getStage(Stage.COUNTER_MUTATION);
        ExecutorService mutationStage = StageManager.getStage(Stage.MUTATION);
        if (mutationStage.isTerminated() && counterMutationStage.isTerminated())
        {
            logger.warn("Cannot drain node (did it already happen?)");
            return;
        }
        setMode(Mode.DRAINING, "starting drain process", true);
        shutdownClientServers();
        ScheduledExecutors.optionalTasks.shutdown();
        Gossiper.instance.stop();

        setMode(Mode.DRAINING, "shutting down MessageService", false);
        MessagingService.instance().shutdown();

        setMode(Mode.DRAINING, "clearing mutation stage", false);
        counterMutationStage.shutdown();
        mutationStage.shutdown();
        counterMutationStage.awaitTermination(3600, TimeUnit.SECONDS);
        mutationStage.awaitTermination(3600, TimeUnit.SECONDS);

        StorageProxy.instance.verifyNoHintsInProgress();

        setMode(Mode.DRAINING, "flushing column families", false);
        // count CFs first, since forceFlush could block for the flushWriter to get a queue slot empty
        totalCFs = 0;
        for (Keyspace keyspace : Keyspace.nonSystem())
            totalCFs += keyspace.getColumnFamilyStores().size();
        remainingCFs = totalCFs;
        // flush
        List<Future<?>> flushes = new ArrayList<>();
        for (Keyspace keyspace : Keyspace.nonSystem())
        {
            for (ColumnFamilyStore cfs : keyspace.getColumnFamilyStores())
                flushes.add(cfs.forceFlush());
        }
        // wait for the flushes.
        // TODO this is a godawful way to track progress, since they flush in parallel.  a long one could
        // thus make several short ones "instant" if we wait for them later.
        for (Future f : flushes)
        {
            FBUtilities.waitOnFuture(f);
            remainingCFs--;
        }
        // flush the system ones after all the rest are done, just in case flushing modifies any system state
        // like CASSANDRA-5151. don't bother with progress tracking since system data is tiny.
        flushes.clear();
        for (Keyspace keyspace : Keyspace.system())
        {
            for (ColumnFamilyStore cfs : keyspace.getColumnFamilyStores())
                flushes.add(cfs.forceFlush());
        }
        FBUtilities.waitOnFutures(flushes);

        BatchlogManager.shutdown();

        // whilst we've flushed all the CFs, which will have recycled all completed segments, we want to ensure
        // there are no segments to replay, so we force the recycling of any remaining (should be at most one)
        CommitLog.instance.forceRecycleAllSegments();

        ColumnFamilyStore.shutdownPostFlushExecutor();

        CommitLog.instance.shutdownBlocking();

        // wait for miscellaneous tasks like sstable and commitlog segment deletion
        ScheduledExecutors.nonPeriodicTasks.shutdown();
        if (!ScheduledExecutors.nonPeriodicTasks.awaitTermination(1, TimeUnit.MINUTES))
            logger.warn("Miscellaneous task executor still busy after one minute; proceeding with shutdown");

        setMode(Mode.DRAINED, true);
    }

    // Never ever do this at home. Used by tests.
    IPartitioner setPartitionerUnsafe(IPartitioner newPartitioner)
    {
        IPartitioner oldPartitioner = DatabaseDescriptor.getPartitioner();
        DatabaseDescriptor.setPartitioner(newPartitioner);
        valueFactory = new VersionedValue.VersionedValueFactory(getPartitioner());
        return oldPartitioner;
    }

    TokenMetadata setTokenMetadataUnsafe(TokenMetadata tmd)
    {
        TokenMetadata old = tokenMetadata;
        tokenMetadata = tmd;
        return old;
    }

    public void truncate(String keyspace, String columnFamily) throws TimeoutException, IOException
    {
        try
        {
            StorageProxy.truncateBlocking(keyspace, columnFamily);
        }
        catch (UnavailableException e)
        {
            throw new IOException(e.getMessage());
        }
    }

    public Map<InetAddress, Float> getOwnership()
    {
        List<Token> sortedTokens = tokenMetadata.sortedTokens();
        // describeOwnership returns tokens in an unspecified order, let's re-order them
        Map<Token, Float> tokenMap = new TreeMap<Token, Float>(getPartitioner().describeOwnership(sortedTokens));
        Map<InetAddress, Float> nodeMap = new LinkedHashMap<>();
        for (Map.Entry<Token, Float> entry : tokenMap.entrySet())
        {
            InetAddress endpoint = tokenMetadata.getEndpoint(entry.getKey());
            Float tokenOwnership = entry.getValue();
            if (nodeMap.containsKey(endpoint))
                nodeMap.put(endpoint, nodeMap.get(endpoint) + tokenOwnership);
            else
                nodeMap.put(endpoint, tokenOwnership);
        }
        return nodeMap;
    }

    /**
     * Calculates ownership. If there are multiple DC's and the replication strategy is DC aware then ownership will be
     * calculated per dc, i.e. each DC will have total ring ownership divided amongst its nodes. Without replication
     * total ownership will be a multiple of the number of DC's and this value will then go up within each DC depending
     * on the number of replicas within itself. For DC unaware replication strategies, ownership without replication
     * will be 100%.
     *
     * @throws IllegalStateException when node is not configured properly.
     */
    public LinkedHashMap<InetAddress, Float> effectiveOwnership(String keyspace) throws IllegalStateException
    {
    	
    	if (keyspace != null)
    	{
    		Keyspace keyspaceInstance = Schema.instance.getKeyspaceInstance(keyspace);
			if(keyspaceInstance == null)
				throw new IllegalArgumentException("The keyspace " + keyspace + ", does not exist");
    		
    		if(keyspaceInstance.getReplicationStrategy() instanceof LocalStrategy)
				throw new IllegalStateException("Ownership values for keyspaces with LocalStrategy are meaningless");
    	}
    	else
    	{
        	List<String> nonSystemKeyspaces = Schema.instance.getNonSystemKeyspaces();
        	
        	//system_traces is a non-system keyspace however it needs to be counted as one for this process
        	int specialTableCount = 0;
        	if (nonSystemKeyspaces.contains("system_traces"))
			{
        		specialTableCount += 1;
			}
        	if (nonSystemKeyspaces.size() > specialTableCount) 	   		
        		throw new IllegalStateException("Non-system keyspaces don't have the same replication settings, effective ownership information is meaningless");
        	
        	keyspace = "system_traces";
    	}
    	
        TokenMetadata metadata = tokenMetadata.cloneOnlyTokenMap();

        Collection<Collection<InetAddress>> endpointsGroupedByDc = new ArrayList<>();
        // mapping of dc's to nodes, use sorted map so that we get dcs sorted
        SortedMap<String, Collection<InetAddress>> sortedDcsToEndpoints = new TreeMap<>();
        sortedDcsToEndpoints.putAll(metadata.getTopology().getDatacenterEndpoints().asMap());
        for (Collection<InetAddress> endpoints : sortedDcsToEndpoints.values())
            endpointsGroupedByDc.add(endpoints);

        Map<Token, Float> tokenOwnership = getPartitioner().describeOwnership(tokenMetadata.sortedTokens());
        LinkedHashMap<InetAddress, Float> finalOwnership = Maps.newLinkedHashMap();

        // calculate ownership per dc
        for (Collection<InetAddress> endpoints : endpointsGroupedByDc)
        {
            // calculate the ownership with replication and add the endpoint to the final ownership map
            for (InetAddress endpoint : endpoints)
            {
                float ownership = 0.0f;
                for (Range<Token> range : getRangesForEndpoint(keyspace, endpoint))
                {
                    if (tokenOwnership.containsKey(range.right))
                        ownership += tokenOwnership.get(range.right);
                }
                finalOwnership.put(endpoint, ownership);
            }
        }
        return finalOwnership;
    }

    public List<String> getKeyspaces()
    {
        List<String> keyspaceNamesList = new ArrayList<>(Schema.instance.getKeyspaces());
        return Collections.unmodifiableList(keyspaceNamesList);
    }

    public List<String> getNonSystemKeyspaces()
    {
        List<String> keyspaceNamesList = new ArrayList<>(Schema.instance.getNonSystemKeyspaces());
        return Collections.unmodifiableList(keyspaceNamesList);
    }

    public void updateSnitch(String epSnitchClassName, Boolean dynamic, Integer dynamicUpdateInterval, Integer dynamicResetInterval, Double dynamicBadnessThreshold) throws ClassNotFoundException
    {
        IEndpointSnitch oldSnitch = DatabaseDescriptor.getEndpointSnitch();

        // new snitch registers mbean during construction
        IEndpointSnitch newSnitch;
        try
        {
            newSnitch = FBUtilities.construct(epSnitchClassName, "snitch");
        }
        catch (ConfigurationException e)
        {
            throw new ClassNotFoundException(e.getMessage());
        }
        if (dynamic)
        {
            DatabaseDescriptor.setDynamicUpdateInterval(dynamicUpdateInterval);
            DatabaseDescriptor.setDynamicResetInterval(dynamicResetInterval);
            DatabaseDescriptor.setDynamicBadnessThreshold(dynamicBadnessThreshold);
            newSnitch = new DynamicEndpointSnitch(newSnitch);
        }

        // point snitch references to the new instance
        DatabaseDescriptor.setEndpointSnitch(newSnitch);
        for (String ks : Schema.instance.getKeyspaces())
        {
            Keyspace.open(ks).getReplicationStrategy().snitch = newSnitch;
        }

        if (oldSnitch instanceof DynamicEndpointSnitch)
            ((DynamicEndpointSnitch)oldSnitch).unregisterMBean();
    }

    /**
     * Seed data to the endpoints that will be responsible for it at the future
     *
     * @param rangesToStreamByKeyspace keyspaces and data ranges with endpoints included for each
     * @return async Future for whether stream was success
     */
    private Future<StreamState> streamRanges(Map<String, Multimap<Range<Token>, InetAddress>> rangesToStreamByKeyspace)
    {
        // First, we build a list of ranges to stream to each host, per table
        Map<String, Map<InetAddress, List<Range<Token>>>> sessionsToStreamByKeyspace = new HashMap<>();
        for (Map.Entry<String, Multimap<Range<Token>, InetAddress>> entry : rangesToStreamByKeyspace.entrySet())
        {
            String keyspace = entry.getKey();
            Multimap<Range<Token>, InetAddress> rangesWithEndpoints = entry.getValue();

            if (rangesWithEndpoints.isEmpty())
                continue;

            Map<InetAddress, List<Range<Token>>> rangesPerEndpoint = new HashMap<>();
            for (Map.Entry<Range<Token>, InetAddress> endPointEntry : rangesWithEndpoints.entries())
            {
                Range<Token> range = endPointEntry.getKey();
                InetAddress endpoint = endPointEntry.getValue();

                List<Range<Token>> curRanges = rangesPerEndpoint.get(endpoint);
                if (curRanges == null)
                {
                    curRanges = new LinkedList<>();
                    rangesPerEndpoint.put(endpoint, curRanges);
                }
                curRanges.add(range);
            }

            sessionsToStreamByKeyspace.put(keyspace, rangesPerEndpoint);
        }

        StreamPlan streamPlan = new StreamPlan("Unbootstrap");
        for (Map.Entry<String, Map<InetAddress, List<Range<Token>>>> entry : sessionsToStreamByKeyspace.entrySet())
        {
            String keyspaceName = entry.getKey();
            Map<InetAddress, List<Range<Token>>> rangesPerEndpoint = entry.getValue();

            for (Map.Entry<InetAddress, List<Range<Token>>> rangesEntry : rangesPerEndpoint.entrySet())
            {
                List<Range<Token>> ranges = rangesEntry.getValue();
                InetAddress newEndpoint = rangesEntry.getKey();
                InetAddress preferred = SystemKeyspace.getPreferredIP(newEndpoint);

                // TODO each call to transferRanges re-flushes, this is potentially a lot of waste
                streamPlan.transferRanges(newEndpoint, preferred, keyspaceName, ranges);
            }
        }
        return streamPlan.execute();
    }

    /**
     * Calculate pair of ranges to stream/fetch for given two range collections
     * (current ranges for keyspace and ranges after move to new token)
     *
     * @param current collection of the ranges by current token
     * @param updated collection of the ranges after token is changed
     * @return pair of ranges to stream/fetch for given current and updated range collections
     */
    public Pair<Set<Range<Token>>, Set<Range<Token>>> calculateStreamAndFetchRanges(Collection<Range<Token>> current, Collection<Range<Token>> updated)
    {
        Set<Range<Token>> toStream = new HashSet<>();
        Set<Range<Token>> toFetch  = new HashSet<>();


        for (Range<Token> r1 : current)
        {
            boolean intersect = false;
            for (Range<Token> r2 : updated)
            {
                if (r1.intersects(r2))
                {
                    // adding difference ranges to fetch from a ring
                    toStream.addAll(r1.subtract(r2));
                    intersect = true;
                }
            }
            if (!intersect)
            {
                toStream.add(r1); // should seed whole old range
            }
        }

        for (Range<Token> r2 : updated)
        {
            boolean intersect = false;
            for (Range<Token> r1 : current)
            {
                if (r2.intersects(r1))
                {
                    // adding difference ranges to fetch from a ring
                    toFetch.addAll(r2.subtract(r1));
                    intersect = true;
                }
            }
            if (!intersect)
            {
                toFetch.add(r2); // should fetch whole old range
            }
        }

        return Pair.create(toStream, toFetch);
    }

    public void bulkLoad(String directory)
    {
        try
        {
            bulkLoadInternal(directory).get();
        }
        catch (Exception e)
        {
            throw new RuntimeException(e);
        }
    }

    public String bulkLoadAsync(String directory)
    {
        return bulkLoadInternal(directory).planId.toString();
    }

    private StreamResultFuture bulkLoadInternal(String directory)
    {
        File dir = new File(directory);

        if (!dir.exists() || !dir.isDirectory())
            throw new IllegalArgumentException("Invalid directory " + directory);

        SSTableLoader.Client client = new SSTableLoader.Client()
        {
            private String keyspace;

            public void init(String keyspace)
            {
                this.keyspace = keyspace;
                try
                {
                    setPartitioner(DatabaseDescriptor.getPartitioner());
                    for (Map.Entry<Range<Token>, List<InetAddress>> entry : StorageService.instance.getRangeToAddressMap(keyspace).entrySet())
                    {
                        Range<Token> range = entry.getKey();
                        for (InetAddress endpoint : entry.getValue())
                            addRangeForEndpoint(range, endpoint);
                    }
                }
                catch (Exception e)
                {
                    throw new RuntimeException(e);
                }
            }

            public CFMetaData getTableMetadata(String tableName)
            {
                return Schema.instance.getCFMetaData(keyspace, tableName);
            }
        };

        return new SSTableLoader(dir, client, new OutputHandler.LogOutput()).stream();
    }

    public void rescheduleFailedDeletions()
    {
        SSTableDeletingTask.rescheduleFailedTasks();
    }

    /**
     * #{@inheritDoc}
     */
    public void loadNewSSTables(String ksName, String cfName)
    {
        ColumnFamilyStore.loadNewSSTables(ksName, cfName);
    }

    /**
     * #{@inheritDoc}
     */
    public List<String> sampleKeyRange() // do not rename to getter - see CASSANDRA-4452 for details
    {
        List<DecoratedKey> keys = new ArrayList<>();
        for (Keyspace keyspace : Keyspace.nonSystem())
        {
            for (Range<Token> range : getPrimaryRangesForEndpoint(keyspace.getName(), FBUtilities.getBroadcastAddress()))
                keys.addAll(keySamples(keyspace.getColumnFamilyStores(), range));
        }

        List<String> sampledKeys = new ArrayList<>(keys.size());
        for (DecoratedKey key : keys)
            sampledKeys.add(key.getToken().toString());
        return sampledKeys;
    }

    public void rebuildSecondaryIndex(String ksName, String cfName, String... idxNames)
    {
        ColumnFamilyStore.rebuildSecondaryIndex(ksName, cfName, idxNames);
    }

    public void resetLocalSchema() throws IOException
    {
        MigrationManager.resetLocalSchema();
    }

    public void setTraceProbability(double probability)
    {
        this.traceProbability = probability;
    }

    public double getTraceProbability()
    {
        return traceProbability;
    }

    public void disableAutoCompaction(String ks, String... columnFamilies) throws IOException
    {
        for (ColumnFamilyStore cfs : getValidColumnFamilies(true, true, ks, columnFamilies))
        {
            cfs.disableAutoCompaction();
        }
    }

    public void enableAutoCompaction(String ks, String... columnFamilies) throws IOException
    {
        for (ColumnFamilyStore cfs : getValidColumnFamilies(true, true, ks, columnFamilies))
        {
            cfs.enableAutoCompaction();
        }
    }

    /** Returns the name of the cluster */
    public String getClusterName()
    {
        return DatabaseDescriptor.getClusterName();
    }

    /** Returns the cluster partitioner */
    public String getPartitionerName()
    {
        return DatabaseDescriptor.getPartitionerName();
    }

    public int getTombstoneWarnThreshold()
    {
        return DatabaseDescriptor.getTombstoneWarnThreshold();
    }

    public void setTombstoneWarnThreshold(int threshold)
    {
        DatabaseDescriptor.setTombstoneWarnThreshold(threshold);
    }

    public int getTombstoneFailureThreshold()
    {
        return DatabaseDescriptor.getTombstoneFailureThreshold();
    }

    public void setTombstoneFailureThreshold(int threshold)
    {
        DatabaseDescriptor.setTombstoneFailureThreshold(threshold);
    }

    public int getBatchSizeFailureThreshold()
    {
        return DatabaseDescriptor.getBatchSizeFailThresholdInKB();
    }

    public void setBatchSizeFailureThreshold(int threshold)
    {
        DatabaseDescriptor.setBatchSizeFailThresholdInKB(threshold);
    }

    public void setHintedHandoffThrottleInKB(int throttleInKB)
    {
        DatabaseDescriptor.setHintedHandoffThrottleInKB(throttleInKB);
        logger.info(String.format("Updated hinted_handoff_throttle_in_kb to %d", throttleInKB));
    }

}<|MERGE_RESOLUTION|>--- conflicted
+++ resolved
@@ -1056,32 +1056,23 @@
 
     public void rebuild(String sourceDc)
     {
-<<<<<<< HEAD
-        logger.info("rebuild from dc: {}", sourceDc == null ? "(any dc)" : sourceDc);
-
-        RangeStreamer streamer = new RangeStreamer(tokenMetadata,
-                                                   null,
-                                                   FBUtilities.getBroadcastAddress(),
-                                                   "Rebuild",
-                                                   !replacing && useStrictConsistency,
-                                                   DatabaseDescriptor.getEndpointSnitch(),
-                                                   streamStateStore);
-        streamer.addSourceFilter(new RangeStreamer.FailureDetectorSourceFilter(FailureDetector.instance));
-        if (sourceDc != null)
-            streamer.addSourceFilter(new RangeStreamer.SingleDatacenterFilter(DatabaseDescriptor.getEndpointSnitch(), sourceDc));
-=======
         // check on going rebuild
         if (!isRebuilding.compareAndSet(false, true))
         {
             throw new IllegalStateException("Node is still rebuilding. Check nodetool netstats.");
         }
->>>>>>> 9966419d
 
         logger.info("rebuild from dc: {}", sourceDc == null ? "(any dc)" : sourceDc);
 
         try
         {
-            RangeStreamer streamer = new RangeStreamer(tokenMetadata, FBUtilities.getBroadcastAddress(), "Rebuild");
+            RangeStreamer streamer = new RangeStreamer(tokenMetadata,
+                                                       null,
+                                                       FBUtilities.getBroadcastAddress(),
+                                                       "Rebuild",
+                                                       !replacing && useStrictConsistency,
+                                                       DatabaseDescriptor.getEndpointSnitch(),
+                                                       streamStateStore);
             streamer.addSourceFilter(new RangeStreamer.FailureDetectorSourceFilter(FailureDetector.instance));
             if (sourceDc != null)
                 streamer.addSourceFilter(new RangeStreamer.SingleDatacenterFilter(DatabaseDescriptor.getEndpointSnitch(), sourceDc));
