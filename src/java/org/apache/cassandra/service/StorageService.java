/*
 * Licensed to the Apache Software Foundation (ASF) under one
 * or more contributor license agreements.  See the NOTICE file
 * distributed with this work for additional information
 * regarding copyright ownership.  The ASF licenses this file
 * to you under the Apache License, Version 2.0 (the
 * "License"); you may not use this file except in compliance
 * with the License.  You may obtain a copy of the License at
 *
 *     http://www.apache.org/licenses/LICENSE-2.0
 *
 * Unless required by applicable law or agreed to in writing, software
 * distributed under the License is distributed on an "AS IS" BASIS,
 * WITHOUT WARRANTIES OR CONDITIONS OF ANY KIND, either express or implied.
 * See the License for the specific language governing permissions and
 * limitations under the License.
 */
package org.apache.cassandra.service;

import java.io.*;
import java.net.InetAddress;
import java.net.UnknownHostException;
import java.nio.ByteBuffer;
import java.util.*;
import java.util.Map.Entry;
import java.util.concurrent.*;
import java.util.concurrent.atomic.AtomicBoolean;
import java.util.concurrent.atomic.AtomicInteger;
import java.util.regex.MatchResult;
import java.util.regex.Pattern;
import java.util.stream.Collectors;
import java.util.stream.StreamSupport;

import javax.annotation.Nullable;
import javax.management.*;
import javax.management.openmbean.TabularData;
import javax.management.openmbean.TabularDataSupport;

import com.google.common.annotations.VisibleForTesting;
import com.google.common.base.Preconditions;
import com.google.common.base.Predicate;
import com.google.common.collect.*;
import com.google.common.util.concurrent.*;

import org.apache.commons.lang3.StringUtils;

import org.slf4j.Logger;
import org.slf4j.LoggerFactory;

import org.apache.cassandra.auth.AuthKeyspace;
import org.apache.cassandra.auth.AuthMigrationListener;
import org.apache.cassandra.batchlog.BatchRemoveVerbHandler;
import org.apache.cassandra.batchlog.BatchStoreVerbHandler;
import org.apache.cassandra.batchlog.BatchlogManager;
import org.apache.cassandra.concurrent.NamedThreadFactory;
import org.apache.cassandra.concurrent.ScheduledExecutors;
import org.apache.cassandra.concurrent.Stage;
import org.apache.cassandra.concurrent.StageManager;
import org.apache.cassandra.config.CFMetaData;
import org.apache.cassandra.config.Config;
import org.apache.cassandra.config.DatabaseDescriptor;
import org.apache.cassandra.config.Schema;
import org.apache.cassandra.config.SchemaConstants;
import org.apache.cassandra.config.ViewDefinition;
import org.apache.cassandra.db.*;
import org.apache.cassandra.db.commitlog.CommitLog;
import org.apache.cassandra.db.compaction.CompactionManager;
import org.apache.cassandra.db.lifecycle.LifecycleTransaction;
import org.apache.cassandra.dht.*;
import org.apache.cassandra.dht.Range;
import org.apache.cassandra.dht.Token.TokenFactory;
import org.apache.cassandra.exceptions.*;
import org.apache.cassandra.gms.*;
import org.apache.cassandra.hints.HintVerbHandler;
import org.apache.cassandra.hints.HintsService;
import org.apache.cassandra.io.sstable.SSTableLoader;
import org.apache.cassandra.io.sstable.format.SSTableFormat;
import org.apache.cassandra.io.sstable.format.VersionAndType;
import org.apache.cassandra.io.util.FileUtils;
import org.apache.cassandra.locator.*;
import org.apache.cassandra.metrics.StorageMetrics;
import org.apache.cassandra.net.*;
import org.apache.cassandra.repair.*;
import org.apache.cassandra.repair.messages.RepairOption;
import org.apache.cassandra.schema.CompactionParams.TombstoneOption;
import org.apache.cassandra.schema.KeyspaceMetadata;
import org.apache.cassandra.schema.ReplicationParams;
import org.apache.cassandra.schema.SchemaKeyspace;
import org.apache.cassandra.service.paxos.CommitVerbHandler;
import org.apache.cassandra.service.paxos.PrepareVerbHandler;
import org.apache.cassandra.service.paxos.ProposeVerbHandler;
import org.apache.cassandra.streaming.*;
import org.apache.cassandra.thrift.EndpointDetails;
import org.apache.cassandra.thrift.TokenRange;
import org.apache.cassandra.thrift.cassandraConstants;
import org.apache.cassandra.tracing.TraceKeyspace;
import org.apache.cassandra.transport.ProtocolVersion;
import org.apache.cassandra.utils.*;
import org.apache.cassandra.utils.logging.LoggingSupportFactory;
import org.apache.cassandra.utils.progress.ProgressEvent;
import org.apache.cassandra.utils.progress.ProgressEventType;
import org.apache.cassandra.utils.progress.jmx.JMXProgressSupport;
import org.apache.cassandra.utils.progress.jmx.LegacyJMXProgressSupport;

import static java.util.Arrays.asList;
import static java.util.concurrent.TimeUnit.MINUTES;
import static java.util.stream.Collectors.toList;
import static org.apache.cassandra.index.SecondaryIndexManager.getIndexName;
import static org.apache.cassandra.index.SecondaryIndexManager.isIndexColumnFamily;
import static org.apache.cassandra.service.MigrationManager.evolveSystemKeyspace;

/**
 * This abstraction contains the token/identifier of this node
 * on the identifier space. This token gets gossiped around.
 * This class will also maintain histograms of the load information
 * of other nodes in the cluster.
 */
public class StorageService extends NotificationBroadcasterSupport implements IEndpointStateChangeSubscriber, StorageServiceMBean
{
    private static final Logger logger = LoggerFactory.getLogger(StorageService.class);

    public static final int RING_DELAY = getRingDelay(); // delay after which we assume ring has stablized
    public static final int SCHEMA_DELAY_MILLIS = getSchemaDelay();

    private static final boolean REQUIRE_SCHEMAS = !Boolean.getBoolean("cassandra.skip_schema_check");

    private final JMXProgressSupport progressSupport = new JMXProgressSupport(this);

    /**
     * @deprecated backward support to previous notification interface
     * Will be removed on 4.0
     */
    @Deprecated
    private final LegacyJMXProgressSupport legacyProgressSupport;

    private static final AtomicInteger threadCounter = new AtomicInteger(1);

    private static int getRingDelay()
    {
        String newdelay = System.getProperty("cassandra.ring_delay_ms");
        if (newdelay != null)
        {
            logger.info("Overriding RING_DELAY to {}ms", newdelay);
            return Integer.parseInt(newdelay);
        }
        else
            return 30 * 1000;
    }

    private static int getSchemaDelay()
    {
        String newdelay = System.getProperty("cassandra.schema_delay_ms");
        if (newdelay != null)
        {
            logger.info("Overriding SCHEMA_DELAY_MILLIS to {}ms", newdelay);
            return Integer.parseInt(newdelay);
        }
        else
        {
            return 30 * 1000;
        }
    }

    /* This abstraction maintains the token/endpoint metadata information */
    private TokenMetadata tokenMetadata = new TokenMetadata();

    public volatile VersionedValue.VersionedValueFactory valueFactory = new VersionedValue.VersionedValueFactory(tokenMetadata.partitioner);

    private Thread drainOnShutdown = null;
    private volatile boolean isShutdown = false;
    private final List<Runnable> preShutdownHooks = new ArrayList<>();
    private final List<Runnable> postShutdownHooks = new ArrayList<>();

    public static final StorageService instance = new StorageService();

    @Deprecated
    public boolean isInShutdownHook()
    {
        return isShutdown();
    }

    public boolean isShutdown()
    {
        return isShutdown;
    }

    /**
     * for in-jvm dtest use - forces isShutdown to be set to whatever passed in.
     */
    @VisibleForTesting
    public void setIsShutdownUnsafeForTests(boolean isShutdown)
    {
        this.isShutdown = isShutdown;
    }

    public Collection<Range<Token>> getLocalRanges(String keyspaceName)
    {
        return getRangesForEndpoint(keyspaceName, FBUtilities.getBroadcastAddress());
    }

    public Collection<Range<Token>> getPrimaryRanges(String keyspace)
    {
        return getPrimaryRangesForEndpoint(keyspace, FBUtilities.getBroadcastAddress());
    }

    public Collection<Range<Token>> getPrimaryRangesWithinDC(String keyspace)
    {
        return getPrimaryRangeForEndpointWithinDC(keyspace, FBUtilities.getBroadcastAddress());
    }

    private final Set<InetAddress> replicatingNodes = Collections.synchronizedSet(new HashSet<InetAddress>());
    private CassandraDaemon daemon;

    private InetAddress removingNode;

    /* Are we starting this node in bootstrap mode? */
    private volatile boolean isBootstrapMode;

    /* we bootstrap but do NOT join the ring unless told to do so */
    private boolean isSurveyMode = Boolean.parseBoolean(System.getProperty("cassandra.write_survey", "false"));
    /* true if node is rebuilding and receiving data */
    private final AtomicBoolean isRebuilding = new AtomicBoolean();
    private final AtomicBoolean isDecommissioning = new AtomicBoolean();

    private volatile boolean initialized = false;
    private volatile boolean joined = false;
    private volatile boolean gossipActive = false;
    private final AtomicBoolean authSetupCalled = new AtomicBoolean(false);
    private volatile boolean authSetupComplete = false;

    /* the probability for tracing any particular request, 0 disables tracing and 1 enables for all */
    private double traceProbability = 0.0;

    private static enum Mode { STARTING, NORMAL, JOINING, LEAVING, DECOMMISSIONED, MOVING, DRAINING, DRAINED }
    private volatile Mode operationMode = Mode.STARTING;

    /* Used for tracking drain progress */
    private volatile int totalCFs, remainingCFs;

    private static final AtomicInteger nextRepairCommand = new AtomicInteger();

    private final List<IEndpointLifecycleSubscriber> lifecycleSubscribers = new CopyOnWriteArrayList<>();

    private final String jmxObjectName;

    private Collection<Token> bootstrapTokens = null;

    // true when keeping strict consistency while bootstrapping
    private static final boolean useStrictConsistency = Boolean.parseBoolean(System.getProperty("cassandra.consistent.rangemovement", "true"));
    private static final boolean allowSimultaneousMoves = Boolean.parseBoolean(System.getProperty("cassandra.consistent.simultaneousmoves.allow","false"));
    private static final boolean joinRing = Boolean.parseBoolean(System.getProperty("cassandra.join_ring", "true"));
    private boolean replacing;

    private final StreamStateStore streamStateStore = new StreamStateStore();

    public final SSTablesGlobalTracker sstablesTracker;

    public boolean isSurveyMode()
    {
        return isSurveyMode;
    }

    public boolean hasJoined()
    {
        return joined;
    }

    /** This method updates the local token on disk  */
    public void setTokens(Collection<Token> tokens)
    {
        assert tokens != null && !tokens.isEmpty() : "Node needs at least one token.";
        if (logger.isDebugEnabled())
            logger.debug("Setting tokens to {}", tokens);
        SystemKeyspace.updateTokens(tokens);
        Collection<Token> localTokens = getLocalTokens();
        setGossipTokens(localTokens);
        tokenMetadata.updateNormalTokens(tokens, FBUtilities.getBroadcastAddress());
        setMode(Mode.NORMAL, false);
    }

    public void setGossipTokens(Collection<Token> tokens)
    {
        List<Pair<ApplicationState, VersionedValue>> states = new ArrayList<Pair<ApplicationState, VersionedValue>>();
        states.add(Pair.create(ApplicationState.TOKENS, valueFactory.tokens(tokens)));
        states.add(Pair.create(ApplicationState.STATUS, valueFactory.normal(tokens)));
        Gossiper.instance.addLocalApplicationStates(states);
    }

    public StorageService()
    {
        // use dedicated executor for sending JMX notifications
        super(Executors.newSingleThreadExecutor());

        jmxObjectName = "org.apache.cassandra.db:type=StorageService";
        MBeanWrapper.instance.registerMBean(this, jmxObjectName);
        MBeanWrapper.instance.registerMBean(StreamManager.instance, StreamManager.OBJECT_NAME);

        legacyProgressSupport = new LegacyJMXProgressSupport(this, jmxObjectName);

        /* register the verb handlers */
        MessagingService.instance().registerVerbHandlers(MessagingService.Verb.MUTATION, new MutationVerbHandler());
        MessagingService.instance().registerVerbHandlers(MessagingService.Verb.READ_REPAIR, new ReadRepairVerbHandler());
        MessagingService.instance().registerVerbHandlers(MessagingService.Verb.READ, new ReadCommandVerbHandler());
        MessagingService.instance().registerVerbHandlers(MessagingService.Verb.RANGE_SLICE, new RangeSliceVerbHandler());
        MessagingService.instance().registerVerbHandlers(MessagingService.Verb.PAGED_RANGE, new RangeSliceVerbHandler());
        MessagingService.instance().registerVerbHandlers(MessagingService.Verb.COUNTER_MUTATION, new CounterMutationVerbHandler());
        MessagingService.instance().registerVerbHandlers(MessagingService.Verb.TRUNCATE, new TruncateVerbHandler());
        MessagingService.instance().registerVerbHandlers(MessagingService.Verb.PAXOS_PREPARE, new PrepareVerbHandler());
        MessagingService.instance().registerVerbHandlers(MessagingService.Verb.PAXOS_PROPOSE, new ProposeVerbHandler());
        MessagingService.instance().registerVerbHandlers(MessagingService.Verb.PAXOS_COMMIT, new CommitVerbHandler());
        MessagingService.instance().registerVerbHandlers(MessagingService.Verb.HINT, new HintVerbHandler());

        // see BootStrapper for a summary of how the bootstrap verbs interact
        MessagingService.instance().registerVerbHandlers(MessagingService.Verb.REPLICATION_FINISHED, new ReplicationFinishedVerbHandler());
        MessagingService.instance().registerVerbHandlers(MessagingService.Verb.REQUEST_RESPONSE, new ResponseVerbHandler());
        MessagingService.instance().registerVerbHandlers(MessagingService.Verb.INTERNAL_RESPONSE, new ResponseVerbHandler());
        MessagingService.instance().registerVerbHandlers(MessagingService.Verb.REPAIR_MESSAGE, new RepairMessageVerbHandler());
        MessagingService.instance().registerVerbHandlers(MessagingService.Verb.GOSSIP_SHUTDOWN, new GossipShutdownVerbHandler());

        MessagingService.instance().registerVerbHandlers(MessagingService.Verb.GOSSIP_DIGEST_SYN, new GossipDigestSynVerbHandler());
        MessagingService.instance().registerVerbHandlers(MessagingService.Verb.GOSSIP_DIGEST_ACK, new GossipDigestAckVerbHandler());
        MessagingService.instance().registerVerbHandlers(MessagingService.Verb.GOSSIP_DIGEST_ACK2, new GossipDigestAck2VerbHandler());

        MessagingService.instance().registerVerbHandlers(MessagingService.Verb.DEFINITIONS_UPDATE, new DefinitionsUpdateVerbHandler());
        MessagingService.instance().registerVerbHandlers(MessagingService.Verb.SCHEMA_CHECK, new SchemaCheckVerbHandler());
        MessagingService.instance().registerVerbHandlers(MessagingService.Verb.MIGRATION_REQUEST, new MigrationRequestVerbHandler());

        MessagingService.instance().registerVerbHandlers(MessagingService.Verb.SNAPSHOT, new SnapshotVerbHandler());
        MessagingService.instance().registerVerbHandlers(MessagingService.Verb.ECHO, new EchoVerbHandler());

        MessagingService.instance().registerVerbHandlers(MessagingService.Verb.BATCH_STORE, new BatchStoreVerbHandler());
        MessagingService.instance().registerVerbHandlers(MessagingService.Verb.BATCH_REMOVE, new BatchRemoveVerbHandler());

        sstablesTracker = new SSTablesGlobalTracker(SSTableFormat.Type.current());
    }

    public void registerDaemon(CassandraDaemon daemon)
    {
        this.daemon = daemon;
    }

    public void register(IEndpointLifecycleSubscriber subscriber)
    {
        lifecycleSubscribers.add(subscriber);
    }

    public void unregister(IEndpointLifecycleSubscriber subscriber)
    {
        lifecycleSubscribers.remove(subscriber);
    }

    // should only be called via JMX
    public void stopGossiping()
    {
        if (gossipActive)
        {
            if (!isNormal())
                throw new IllegalStateException("Unable to stop gossip because the node is not in the normal state. Try to stop the node instead.");

            logger.warn("Stopping gossip by operator request");

            if (isNativeTransportRunning())
            {
                logger.warn("Disabling gossip while native transport is still active is unsafe");
            }

            Gossiper.instance.stop();
            gossipActive = false;
        }
    }

    // should only be called via JMX
    public synchronized void startGossiping()
    {
        if (!gossipActive)
        {
            checkServiceAllowedToStart("gossip");

            logger.warn("Starting gossip by operator request");
            Collection<Token> tokens = SystemKeyspace.getSavedTokens();

            boolean validTokens = tokens != null && !tokens.isEmpty();

            // shouldn't be called before these are set if we intend to join the ring/are in the process of doing so
            if (joined || joinRing)
                assert validTokens : "Cannot start gossiping for a node intended to join without valid tokens";

            if (validTokens)
                setGossipTokens(tokens);

            Gossiper.instance.forceNewerGeneration();
            Gossiper.instance.start((int) (System.currentTimeMillis() / 1000));
            gossipActive = true;
        }
    }

    // should only be called via JMX
    public boolean isGossipRunning()
    {
        return Gossiper.instance.isEnabled();
    }

    // should only be called via JMX
    public synchronized void startRPCServer()
    {
        checkServiceAllowedToStart("thrift");

        if (daemon == null)
        {
            throw new IllegalStateException("No configured daemon");
        }

        // We only start transports if bootstrap has completed and we're not in survey mode, OR if we are in
        // survey mode and streaming has completed but we're not using auth.
        // OR if we have not joined the ring yet.
        if (StorageService.instance.hasJoined() &&
                ((!StorageService.instance.isSurveyMode() && !SystemKeyspace.bootstrapComplete()) ||
                (StorageService.instance.isSurveyMode() && StorageService.instance.isBootstrapMode())))
        {
            throw new IllegalStateException("Node is not yet bootstrapped completely. Use nodetool to check bootstrap state and resume. For more, see `nodetool help bootstrap`");
        }
        else if (StorageService.instance.hasJoined() && StorageService.instance.isSurveyMode() &&
                DatabaseDescriptor.getAuthenticator().requireAuthentication())
        {
            // Auth isn't initialised until we join the ring, so if we're in survey mode auth will always fail.
            throw new IllegalStateException("Not starting RPC server as write_survey mode and authentication is enabled");
        }

        daemon.startThriftServer();
    }

    public void stopRPCServer()
    {
        if (daemon == null)
        {
            throw new IllegalStateException("No configured daemon");
        }
        daemon.stopThriftServer();
    }

    public boolean isRPCServerRunning()
    {
        if (daemon == null)
        {
            return false;
        }
        return daemon.isThriftServerRunning();
    }

    public synchronized void startNativeTransport()
    {
        checkServiceAllowedToStart("native transport");

        if (daemon == null)
        {
            throw new IllegalStateException("No configured daemon");
        }

        try
        {
            daemon.startNativeTransport();
        }
        catch (Exception e)
        {
            throw new RuntimeException("Error starting native transport: " + e.getMessage());
        }
    }

    public void stopNativeTransport()
    {
        if (daemon == null)
        {
            throw new IllegalStateException("No configured daemon");
        }
        daemon.stopNativeTransport();
    }

    public boolean isNativeTransportRunning()
    {
        if (daemon == null)
        {
            return false;
        }
        return daemon.isNativeTransportRunning();
    }

    public int getMaxNativeProtocolVersion()
    {
        if (daemon == null)
        {
            throw new IllegalStateException("No configured daemon");
        }
        return daemon.getMaxNativeProtocolVersion();
    }

    private void refreshMaxNativeProtocolVersion()
    {
        if (daemon != null)
        {
            daemon.refreshMaxNativeProtocolVersion();
        }
    }

    public void stopTransports()
    {
        if (isRPCServerRunning())
        {
            logger.error("Stopping RPC server");
            stopRPCServer();
        }
        if (isNativeTransportRunning())
        {
            logger.error("Stopping native transport");
            stopNativeTransport();
        }
        if (isGossipActive())
        {
            logger.error("Stopping gossiper");
            stopGossiping();
        }
    }

    /**
     * Set the Gossip flag RPC_READY to false and then
     * shutdown the client services (thrift and CQL).
     *
     * Note that other nodes will do this for us when
     * they get the Gossip shutdown message, so even if
     * we don't get time to broadcast this, it is not a problem.
     *
     * See {@link Gossiper#markAsShutdown(InetAddress)}
     */
    private void shutdownClientServers()
    {
        setRpcReady(false);
        stopRPCServer();
        stopNativeTransport();
    }

    public void stopClient()
    {
        Gossiper.instance.unregister(this);
        Gossiper.instance.stop();
        MessagingService.instance().shutdown();
        // give it a second so that task accepted before the MessagingService shutdown gets submitted to the stage (to avoid RejectedExecutionException)
        Uninterruptibles.sleepUninterruptibly(1, TimeUnit.SECONDS);
        StageManager.shutdownNow();
    }

    public boolean isInitialized()
    {
        return initialized;
    }

    public boolean isGossipActive()
    {
        return gossipActive;
    }

    public boolean isDaemonSetupCompleted()
    {
        return daemon == null
               ? false
               : daemon.setupCompleted();
    }

    public void stopDaemon()
    {
        if (daemon == null)
            throw new IllegalStateException("No configured daemon");
        daemon.deactivate();
    }

    private synchronized UUID prepareForReplacement() throws ConfigurationException
    {
        if (SystemKeyspace.bootstrapComplete())
            throw new RuntimeException("Cannot replace address with a node that is already bootstrapped");

        if (!joinRing)
            throw new ConfigurationException("Cannot set both join_ring=false and attempt to replace a node");

<<<<<<< HEAD
        if (!DatabaseDescriptor.isAutoBootstrap() && !Boolean.getBoolean("cassandra.allow_unsafe_replace"))
=======
        if (!shouldBootstrap() && !Boolean.getBoolean("cassandra.allow_unsafe_replace"))
>>>>>>> 1205a9de
            throw new RuntimeException("Replacing a node without bootstrapping risks invalidating consistency " +
                                       "guarantees as the expected data may not be present until repair is run. " +
                                       "To perform this operation, please restart with " +
                                       "-Dcassandra.allow_unsafe_replace=true");

<<<<<<< HEAD
        InetAddress replaceAddress = DatabaseDescriptor.getReplaceAddress();
        logger.info("Gathering node replacement information for {}", replaceAddress);
=======
        // make magic happen
>>>>>>> 1205a9de
        Map<InetAddress, EndpointState> epStates = Gossiper.instance.doShadowRound();
        // as we've completed the shadow round of gossip, we should be able to find the node we're replacing
        if (epStates.get(replaceAddress) == null)
            throw new RuntimeException(String.format("Cannot replace_address %s because it doesn't exist in gossip", replaceAddress));

        try
        {
            VersionedValue tokensVersionedValue = epStates.get(replaceAddress).getApplicationState(ApplicationState.TOKENS);
            if (tokensVersionedValue == null)
                throw new RuntimeException(String.format("Could not find tokens for %s to replace", replaceAddress));

            bootstrapTokens = TokenSerializer.deserialize(tokenMetadata.partitioner, new DataInputStream(new ByteArrayInputStream(tokensVersionedValue.toBytes())));
        }
        catch (IOException e)
        {
            throw new RuntimeException(e);
        }

        UUID localHostId = SystemKeyspace.getOrInitializeLocalHostId();

        if (isReplacingSameAddress())
        {
            localHostId = Gossiper.instance.getHostId(replaceAddress, epStates);
            SystemKeyspace.setLocalHostId(localHostId); // use the replacee's host Id as our own so we receive hints, etc
        }

        return localHostId;
    }

    public synchronized void checkForEndpointCollision(UUID localHostId, Set<InetAddress> peers) throws ConfigurationException
    {
        if (Boolean.getBoolean("cassandra.allow_unsafe_join"))
        {
            logger.warn("Skipping endpoint collision check as cassandra.allow_unsafe_join=true");
            return;
        }

        logger.debug("Starting shadow gossip round to check for endpoint collision");
        Map<InetAddress, EndpointState> epStates = Gossiper.instance.doShadowRound(peers);

        if (epStates.isEmpty() && DatabaseDescriptor.getSeeds().contains(FBUtilities.getBroadcastAddress()))
            logger.info("Unable to gossip with any peers but continuing anyway since node is in its own seed list");

        // If bootstrapping, check whether any previously known status for the endpoint makes it unsafe to do so.
        // If not bootstrapping, compare the host id for this endpoint learned from gossip (if any) with the local
        // one, which was either read from system.local or generated at startup. If a learned id is present &
        // doesn't match the local, then the node needs replacing
        if (!Gossiper.instance.isSafeForStartup(FBUtilities.getBroadcastAddress(), localHostId, shouldBootstrap(), epStates))
        {
            throw new RuntimeException(String.format("A node with address %s already exists, cancelling join. " +
                                                     "Use cassandra.replace_address if you want to replace this node.",
                                                     FBUtilities.getBroadcastAddress()));
        }

        if (shouldBootstrap() && useStrictConsistency && !allowSimultaneousMoves())
        {
            for (Map.Entry<InetAddress, EndpointState> entry : epStates.entrySet())
            {
                // ignore local node or empty status
                if (entry.getKey().equals(FBUtilities.getBroadcastAddress()) || entry.getValue().getApplicationState(ApplicationState.STATUS) == null)
                    continue;
                String[] pieces = splitValue(entry.getValue().getApplicationState(ApplicationState.STATUS));
                assert (pieces.length > 0);
                String state = pieces[0];
                if (state.equals(VersionedValue.STATUS_BOOTSTRAPPING) || state.equals(VersionedValue.STATUS_LEAVING) || state.equals(VersionedValue.STATUS_MOVING))
                    throw new UnsupportedOperationException("Other bootstrapping/leaving/moving nodes detected, cannot bootstrap while cassandra.consistent.rangemovement is true");
            }
        }
    }

    private boolean allowSimultaneousMoves()
    {
        return allowSimultaneousMoves && DatabaseDescriptor.getNumTokens() == 1;
    }

    // for testing only
    public void unsafeInitialize() throws ConfigurationException
    {
        initialized = true;
        gossipActive = true;
        Gossiper.instance.register(this);
        Gossiper.instance.start((int) (System.currentTimeMillis() / 1000)); // needed for node-ring gathering.
        Gossiper.instance.addLocalApplicationState(ApplicationState.NET_VERSION, valueFactory.networkVersion());
        if (!MessagingService.instance().isListening())
            MessagingService.instance().listen();
    }

    public void populateTokenMetadata()
    {
        if (Boolean.parseBoolean(System.getProperty("cassandra.load_ring_state", "true")))
        {
            logger.info("Populating token metadata from system tables");
            Multimap<InetAddress, Token> loadedTokens = SystemKeyspace.loadTokens();
            if (!shouldBootstrap()) // if we have not completed bootstrapping, we should not add ourselves as a normal token
                loadedTokens.putAll(FBUtilities.getBroadcastAddress(), SystemKeyspace.getSavedTokens());
            for (InetAddress ep : loadedTokens.keySet())
                tokenMetadata.updateNormalTokens(loadedTokens.get(ep), ep);

            logger.info("Token metadata: {}", tokenMetadata);
        }
    }

    public synchronized void initServer() throws ConfigurationException
    {
        initServer(RING_DELAY);
    }

    public synchronized void initServer(int delay) throws ConfigurationException
    {
        logger.info("Cassandra version: {}", FBUtilities.getReleaseVersionString());
        logger.info("Thrift API version: {}", cassandraConstants.VERSION);
        logger.info("CQL supported versions: {} (default: {})",
                StringUtils.join(ClientState.getCQLSupportedVersion(), ", "), ClientState.DEFAULT_CQL_VERSION);
        logger.info("Native protocol supported versions: {} (default: {})",
                    StringUtils.join(ProtocolVersion.supportedVersions(), ", "), ProtocolVersion.CURRENT);

        try
        {
            // Ensure StorageProxy is initialized on start-up; see CASSANDRA-3797.
            Class.forName("org.apache.cassandra.service.StorageProxy");
            // also IndexSummaryManager, which is otherwise unreferenced
            Class.forName("org.apache.cassandra.io.sstable.IndexSummaryManager");
        }
        catch (ClassNotFoundException e)
        {
            throw new AssertionError(e);
        }

        // daemon threads, like our executors', continue to run while shutdown hooks are invoked
        drainOnShutdown = NamedThreadFactory.createThread(new WrappedRunnable()
        {
            @Override
            public void runMayThrow() throws InterruptedException, ExecutionException, IOException
            {
                drain(true);

                if (FBUtilities.isWindows)
                    WindowsTimer.endTimerPeriod(DatabaseDescriptor.getWindowsTimerInterval());

                LoggingSupportFactory.getLoggingSupport().onShutdown();
            }
        }, "StorageServiceShutdownHook");
        Runtime.getRuntime().addShutdownHook(drainOnShutdown);

        replacing = isReplacing();

        if (!Boolean.parseBoolean(System.getProperty("cassandra.start_gossip", "true")))
        {
            logger.info("Not starting gossip as requested.");
            // load ring state in preparation for starting gossip later
            loadRingState();
            initialized = true;
            return;
        }

        prepareToJoin();

        // Has to be called after the host id has potentially changed in prepareToJoin().
        try
        {
            CacheService.instance.counterCache.loadSavedAsync().get();
        }
        catch (Throwable t)
        {
            JVMStabilityInspector.inspectThrowable(t);
            logger.warn("Error loading counter cache", t);
        }

        if (joinRing)
        {
            joinTokenRing(delay);
        }
        else
        {
            Collection<Token> tokens = SystemKeyspace.getSavedTokens();
            if (!tokens.isEmpty())
            {
                tokenMetadata.updateNormalTokens(tokens, FBUtilities.getBroadcastAddress());
                // order is important here, the gossiper can fire in between adding these two states.  It's ok to send TOKENS without STATUS, but *not* vice versa.
                List<Pair<ApplicationState, VersionedValue>> states = new ArrayList<Pair<ApplicationState, VersionedValue>>();
                states.add(Pair.create(ApplicationState.TOKENS, valueFactory.tokens(tokens)));
                states.add(Pair.create(ApplicationState.STATUS, valueFactory.hibernate(true)));
                Gossiper.instance.addLocalApplicationStates(states);
            }
            doAuthSetup(true);
            logger.info("Not joining ring as requested. Use JMX (StorageService->joinRing()) to initiate ring joining");
        }

        initialized = true;
    }

    private void loadRingState()
    {
        if (Boolean.parseBoolean(System.getProperty("cassandra.load_ring_state", "true")))
        {
            logger.info("Loading persisted ring state");
            Multimap<InetAddress, Token> loadedTokens = SystemKeyspace.loadTokens();
            Map<InetAddress, UUID> loadedHostIds = SystemKeyspace.loadHostIds();
            for (InetAddress ep : loadedTokens.keySet())
            {
                if (ep.equals(FBUtilities.getBroadcastAddress()))
                {
                    // entry has been mistakenly added, delete it
                    SystemKeyspace.removeEndpoint(ep);
                }
                else
                {
                    if (loadedHostIds.containsKey(ep))
                        tokenMetadata.updateHostId(loadedHostIds.get(ep), ep);
                    Gossiper.runInGossipStageBlocking(() -> Gossiper.instance.addSavedEndpoint(ep));
                }
            }
        }
    }

    private boolean isReplacing()
    {
        if (System.getProperty("cassandra.replace_address_first_boot", null) != null && SystemKeyspace.bootstrapComplete())
        {
            logger.info("Replace address on first boot requested; this node is already bootstrapped");
            return false;
        }
        return DatabaseDescriptor.getReplaceAddress() != null;
    }

    /**
     * In the event of forceful termination we need to remove the shutdown hook to prevent hanging (OOM for instance)
     */
    public void removeShutdownHook()
    {
        if (drainOnShutdown != null)
            Runtime.getRuntime().removeShutdownHook(drainOnShutdown);

        if (FBUtilities.isWindows)
            WindowsTimer.endTimerPeriod(DatabaseDescriptor.getWindowsTimerInterval());
    }

    private boolean shouldBootstrap()
    {
        return DatabaseDescriptor.isAutoBootstrap() && !SystemKeyspace.bootstrapComplete() && !isSeed();
    }

    public static boolean isSeed()
    {
        return DatabaseDescriptor.getSeeds().contains(FBUtilities.getBroadcastAddress());
    }

    @VisibleForTesting
    public void prepareToJoin() throws ConfigurationException
    {
        MigrationCoordinator.instance.start();
        if (!joined)
        {
            Map<ApplicationState, VersionedValue> appStates = new EnumMap<>(ApplicationState.class);

            if (SystemKeyspace.wasDecommissioned())
            {
                if (Boolean.getBoolean("cassandra.override_decommission"))
                {
                    logger.warn("This node was decommissioned, but overriding by operator request.");
                    SystemKeyspace.setBootstrapState(SystemKeyspace.BootstrapState.COMPLETED);
                }
                else
                    throw new ConfigurationException("This node was decommissioned and will not rejoin the ring unless cassandra.override_decommission=true has been set, or all existing data is removed and the node is bootstrapped again");
            }

            if (DatabaseDescriptor.getReplaceTokens().size() > 0 || DatabaseDescriptor.getReplaceNode() != null)
                throw new RuntimeException("Replace method removed; use cassandra.replace_address instead");

            if (!MessagingService.instance().isListening())
                MessagingService.instance().listen();

            UUID localHostId = SystemKeyspace.getOrInitializeLocalHostId();

            if (replacing)
            {
<<<<<<< HEAD
                localHostId = prepareForReplacement();
                appStates.put(ApplicationState.TOKENS, valueFactory.tokens(bootstrapTokens));

                if (!DatabaseDescriptor.isAutoBootstrap())
=======
                if (SystemKeyspace.bootstrapComplete())
                    throw new RuntimeException("Cannot replace address with a node that is already bootstrapped");
                bootstrapTokens = prepareReplacementInfo();
                if (!shouldBootstrap())
                {
                    // Will not do replace procedure, persist the tokens we're taking over locally
                    // so that they don't get clobbered with auto generated ones in joinTokenRing
                    SystemKeyspace.updateTokens(bootstrapTokens);
                }
                if (isReplacingSameAddress())
>>>>>>> 1205a9de
                {
                    // Will not do replace procedure, persist the tokens we're taking over locally
                    // so that they don't get clobbered with auto generated ones in joinTokenRing
                    SystemKeyspace.updateTokens(bootstrapTokens);
                }
                else if (isReplacingSameAddress())
                {
                    //only go into hibernate state if replacing the same address (CASSANDRA-8523)
                    logger.warn("Writes will not be forwarded to this node during replacement because it has the same address as " +
                                "the node to be replaced ({}). If the previous node has been down for longer than max_hint_window_in_ms, " +
                                "repair must be run after the replacement process in order to make this node consistent.",
                                DatabaseDescriptor.getReplaceAddress());
                    appStates.put(ApplicationState.STATUS, valueFactory.hibernate(true));
                }
                MigrationCoordinator.instance.removeAndIgnoreEndpoint(DatabaseDescriptor.getReplaceAddress());
            }
            else
            {
                checkForEndpointCollision(localHostId, SystemKeyspace.loadHostIds().keySet());
                if (SystemKeyspace.bootstrapComplete())
                {
                    Preconditions.checkState(!Config.isClientMode());
                    // tokens are only ever saved to system.local after bootstrap has completed and we're joining the ring,
                    // or when token update operations (move, decom) are completed
                    Collection<Token> savedTokens = SystemKeyspace.getSavedTokens();
                    if (!savedTokens.isEmpty())
                        appStates.put(ApplicationState.TOKENS, valueFactory.tokens(savedTokens));
                }
            }

            // have to start the gossip service before we can see any info on other nodes.  this is necessary
            // for bootstrap to get the load info it needs.
            // (we won't be part of the storage ring though until we add a counterId to our state, below.)
            // Seed the host ID-to-endpoint map with our own ID.
            getTokenMetadata().updateHostId(localHostId, FBUtilities.getBroadcastAddress());
            appStates.put(ApplicationState.NET_VERSION, valueFactory.networkVersion());
            appStates.put(ApplicationState.HOST_ID, valueFactory.hostId(localHostId));
            appStates.put(ApplicationState.RPC_ADDRESS, valueFactory.rpcaddress(FBUtilities.getBroadcastRpcAddress()));
            appStates.put(ApplicationState.RELEASE_VERSION, valueFactory.releaseVersion());
            appStates.put(ApplicationState.SSTABLE_VERSIONS, valueFactory.sstableVersions(sstablesTracker.versionsInUse()));

            // load the persisted ring state. This used to be done earlier in the init process,
            // but now we always perform a shadow round when preparing to join and we have to
            // clear endpoint states after doing that.
            loadRingState();

            logger.info("Starting up server gossip");
            Gossiper.instance.register(this);
            Gossiper.instance.start(SystemKeyspace.incrementAndGetGeneration(), appStates); // needed for node-ring gathering.
            gossipActive = true;

            sstablesTracker.register((notification, o) -> {
                if (!(notification instanceof SSTablesVersionsInUseChangeNotification))
                    return;

                Set<VersionAndType> versions = ((SSTablesVersionsInUseChangeNotification)notification).versionsInUse;
                logger.debug("Updating local sstables version in Gossip to {}", versions);

                Gossiper.instance.addLocalApplicationState(ApplicationState.SSTABLE_VERSIONS,
                                                           valueFactory.sstableVersions(versions));
            });

            // gossip snitch infos (local DC and rack)
            gossipSnitchInfo();
            // gossip Schema.emptyVersion forcing immediate check for schema updates (see MigrationManager#maybeScheduleSchemaPull)
            Schema.instance.updateVersionAndAnnounce(); // Ensure we know our own actual Schema UUID in preparation for updates
            LoadBroadcaster.instance.startBroadcasting();
            HintsService.instance.startDispatch();
            BatchlogManager.instance.start();
        }
    }


    public void waitForSchema(int delay)
    {
        // first sleep the delay to make sure we see all our peers
        for (long i = 0; i < delay; i += 1000)
        {
            // if we see schema, we can proceed to the next check directly
            if (!Schema.instance.isEmpty())
            {
                logger.debug("current schema version: {}", Schema.instance.getVersion());
                break;
            }
            Uninterruptibles.sleepUninterruptibly(1, TimeUnit.SECONDS);
        }

        boolean schemasReceived = MigrationCoordinator.instance.awaitSchemaRequests(SCHEMA_DELAY_MILLIS);

        if (schemasReceived)
            return;

        logger.warn(String.format("There are nodes in the cluster with a different schema version than us we did not merged schemas from, " +
                                  "our version : (%s), outstanding versions -> endpoints : %s. Use -Dcassandra.skip_schema_check=true " +
                                  "to ignore this, -Dcassandra.skip_schema_check_for_endpoints=<ep1[,epN]> to skip specific endpoints," +
                                  "or -Dcassandra.skip_schema_check_for_versions=<ver1[,verN]> to skip specific schema versions",
                                  Schema.instance.getVersion(),
                                  MigrationCoordinator.instance.outstandingVersions()));

        if (REQUIRE_SCHEMAS)
            throw new RuntimeException("Didn't receive schemas for all known versions within the timeout. " +
                                       "Use -Dcassandra.skip_schema_check=true to skip this check.");
    }

    @VisibleForTesting
    private void joinTokenRing(int delay) throws ConfigurationException
    {
        joined = true;

        // We bootstrap if we haven't successfully bootstrapped before, as long as we are not a seed.
        // If we are a seed, or if the user manually sets auto_bootstrap to false,
        // we'll skip streaming data from other nodes and jump directly into the ring.
        //
        // The seed check allows us to skip the RING_DELAY sleep for the single-node cluster case,
        // which is useful for both new users and testing.
        //
        // We attempted to replace this with a schema-presence check, but you need a meaningful sleep
        // to get schema info from gossip which defeats the purpose.  See CASSANDRA-4427 for the gory details.
        Set<InetAddress> current = new HashSet<>();
        if (logger.isDebugEnabled())
        {
            logger.debug("Bootstrap variables: {} {} {} {}",
                         DatabaseDescriptor.isAutoBootstrap(),
                         SystemKeyspace.bootstrapInProgress(),
                         SystemKeyspace.bootstrapComplete(),
                         DatabaseDescriptor.getSeeds().contains(FBUtilities.getBroadcastAddress()));
        }
        if (DatabaseDescriptor.isAutoBootstrap() && !SystemKeyspace.bootstrapComplete() && DatabaseDescriptor.getSeeds().contains(FBUtilities.getBroadcastAddress()))
        {
            logger.info("This node will not auto bootstrap because it is configured to be a seed node.");
        }

        boolean dataAvailable = true; // make this to false when bootstrap streaming failed
        boolean bootstrap = shouldBootstrap();
        if (bootstrap)
        {
            if (SystemKeyspace.bootstrapInProgress())
                logger.warn("Detected previous bootstrap failure; retrying");
            else
                SystemKeyspace.setBootstrapState(SystemKeyspace.BootstrapState.IN_PROGRESS);
            setMode(Mode.JOINING, "waiting for ring information", true);
            waitForSchema(delay);
            setMode(Mode.JOINING, "schema complete, ready to bootstrap", true);
            setMode(Mode.JOINING, "waiting for pending range calculation", true);
            PendingRangeCalculatorService.instance.blockUntilFinished();
            setMode(Mode.JOINING, "calculation complete, ready to bootstrap", true);

            logger.debug("... got ring + schema info");

            if (useStrictConsistency && !allowSimultaneousMoves() &&
                    (
                        tokenMetadata.getBootstrapTokens().valueSet().size() > 0 ||
                        tokenMetadata.getLeavingEndpoints().size() > 0 ||
                        tokenMetadata.getMovingEndpoints().size() > 0
                    ))
            {
                String bootstrapTokens = StringUtils.join(tokenMetadata.getBootstrapTokens().valueSet(), ',');
                String leavingTokens = StringUtils.join(tokenMetadata.getLeavingEndpoints(), ',');
                String movingTokens = StringUtils.join(tokenMetadata.getMovingEndpoints().stream().map(e -> e.right).toArray(), ',');
                throw new UnsupportedOperationException(String.format("Other bootstrapping/leaving/moving nodes detected, cannot bootstrap while cassandra.consistent.rangemovement is true. Nodes detected, bootstrapping: %s; leaving: %s; moving: %s;", bootstrapTokens, leavingTokens, movingTokens));
            }

            // get bootstrap tokens
            if (!replacing)
            {
                if (tokenMetadata.isMember(FBUtilities.getBroadcastAddress()))
                {
                    String s = "This node is already a member of the token ring; bootstrap aborted. (If replacing a dead node, remove the old one from the ring first.)";
                    throw new UnsupportedOperationException(s);
                }
                setMode(Mode.JOINING, "getting bootstrap token", true);
                bootstrapTokens = BootStrapper.getBootstrapTokens(tokenMetadata, FBUtilities.getBroadcastAddress(), delay);
            }
            else
            {
                if (!isReplacingSameAddress())
                {
                    try
                    {
                        // Sleep additionally to make sure that the server actually is not alive
                        // and giving it more time to gossip if alive.
                        Thread.sleep(LoadBroadcaster.BROADCAST_INTERVAL);
                    }
                    catch (InterruptedException e)
                    {
                        throw new AssertionError(e);
                    }

                    // check for operator errors...
                    for (Token token : bootstrapTokens)
                    {
                        InetAddress existing = tokenMetadata.getEndpoint(token);
                        if (existing != null)
                        {
                            long nanoDelay = delay * 1000000L;
                            if (Gossiper.instance.getEndpointStateForEndpoint(existing).getUpdateTimestamp() > (System.nanoTime() - nanoDelay))
                                throw new UnsupportedOperationException("Cannot replace a live node... ");
                            current.add(existing);
                        }
                        else
                        {
                            throw new UnsupportedOperationException("Cannot replace token " + token + " which does not exist!");
                        }
                    }
                }
                else
                {
                    try
                    {
                        Thread.sleep(RING_DELAY);
                    }
                    catch (InterruptedException e)
                    {
                        throw new AssertionError(e);
                    }

                }
                setMode(Mode.JOINING, "Replacing a node with token(s): " + bootstrapTokens, true);
            }

            dataAvailable = bootstrap(bootstrapTokens);
        }
        else
        {
            bootstrapTokens = SystemKeyspace.getSavedTokens();
            if (bootstrapTokens.isEmpty())
            {
                bootstrapTokens = BootStrapper.getBootstrapTokens(tokenMetadata, FBUtilities.getBroadcastAddress(), delay);
            }
            else
            {
                if (bootstrapTokens.size() != DatabaseDescriptor.getNumTokens())
                    throw new ConfigurationException("Cannot change the number of tokens from " + bootstrapTokens.size() + " to " + DatabaseDescriptor.getNumTokens());
                else
                    logger.info("Using saved tokens {}", bootstrapTokens);
            }
        }

        setUpDistributedSystemKeyspaces();

        if (!isSurveyMode)
        {
            if (dataAvailable)
            {
                finishJoiningRing(bootstrap, bootstrapTokens);
                // remove the existing info about the replaced node.
                if (!current.isEmpty())
                {
                    Gossiper.runInGossipStageBlocking(() -> {
                        for (InetAddress existing : current)
                            Gossiper.instance.replacedEndpoint(existing);
                    });
                }
            }
            else
            {
                logger.warn("Some data streaming failed. Use nodetool to check bootstrap state and resume. For more, see `nodetool help bootstrap`. {}", SystemKeyspace.getBootstrapState());
            }
        }
        else
        {
            if (dataAvailable)
                logger.info("Startup complete, but write survey mode is active, not becoming an active ring member. Use JMX (StorageService->joinRing()) to finalize ring joining.");
            else
                logger.warn("Some data streaming failed. Use nodetool to check bootstrap state and resume. For more, see `nodetool help bootstrap`. {}", SystemKeyspace.getBootstrapState());
        }
    }

    @VisibleForTesting
    public void ensureTraceKeyspace()
    {
        Optional<Mutation> mutation = evolveSystemKeyspace(TraceKeyspace.metadata(), TraceKeyspace.GENERATION);
        mutation.ifPresent(value -> FBUtilities.waitOnFuture(MigrationManager.announceWithoutPush(Collections.singleton(value))));
    }

    public static boolean isReplacingSameAddress()
    {
        InetAddress replaceAddress = DatabaseDescriptor.getReplaceAddress();
        return replaceAddress != null && replaceAddress.equals(FBUtilities.getBroadcastAddress());
    }

    public void gossipSnitchInfo()
    {
        IEndpointSnitch snitch = DatabaseDescriptor.getEndpointSnitch();
        String dc = snitch.getDatacenter(FBUtilities.getBroadcastAddress());
        String rack = snitch.getRack(FBUtilities.getBroadcastAddress());
        Gossiper.instance.addLocalApplicationState(ApplicationState.DC, StorageService.instance.valueFactory.datacenter(dc));
        Gossiper.instance.addLocalApplicationState(ApplicationState.RACK, StorageService.instance.valueFactory.rack(rack));
    }

    public void joinRing() throws IOException
    {
        SystemKeyspace.BootstrapState state = SystemKeyspace.getBootstrapState();
        joinRing(state.equals(SystemKeyspace.BootstrapState.IN_PROGRESS));
    }

    private synchronized void joinRing(boolean resumedBootstrap) throws IOException
    {
        if (!joined)
        {
            logger.info("Joining ring by operator request");
            try
            {
                joinTokenRing(0);
            }
            catch (ConfigurationException e)
            {
                throw new IOException(e.getMessage());
            }
        }
        else if (isSurveyMode)
        {
            // if isSurveyMode is on then verify isBootstrapMode
            // node can join the ring even if isBootstrapMode is true which should not happen
            if (!isBootstrapMode())
            {
                isSurveyMode = false;
                logger.info("Leaving write survey mode and joining ring at operator request");
                finishJoiningRing(resumedBootstrap, SystemKeyspace.getSavedTokens());
                daemon.start();
            }
            else
            {
                logger.warn("Can't join the ring because in write_survey mode and bootstrap hasn't completed");
            }
        }
        else if (isBootstrapMode())
        {
            // bootstrap is not complete hence node cannot join the ring
            logger.warn("Can't join the ring because bootstrap hasn't completed.");
        }
    }

    private void executePreJoinTasks(boolean bootstrap)
    {
        StreamSupport.stream(ColumnFamilyStore.all().spliterator(), false)
                .filter(cfs -> Schema.instance.getUserKeyspaces().contains(cfs.keyspace.getName()))
                .forEach(cfs -> cfs.indexManager.executePreJoinTasksBlocking(bootstrap));
    }

    private void finishJoiningRing(boolean didBootstrap, Collection<Token> tokens)
    {
        // start participating in the ring.
        setMode(Mode.JOINING, "Finish joining ring", true);
        SystemKeyspace.setBootstrapState(SystemKeyspace.BootstrapState.COMPLETED);
        executePreJoinTasks(didBootstrap);
        setTokens(tokens);

        assert tokenMetadata.sortedTokens().size() > 0;
        doAuthSetup(false);
    }

    private void doAuthSetup(boolean setUpSchema)
    {
        if (!authSetupCalled.getAndSet(true))
        {
            if (setUpSchema)
            {
                Optional<Mutation> mutation = evolveSystemKeyspace(AuthKeyspace.metadata(), AuthKeyspace.GENERATION);
                mutation.ifPresent(value -> FBUtilities.waitOnFuture(MigrationManager.announceWithoutPush(Collections.singleton(value))));
            }

            DatabaseDescriptor.getRoleManager().setup();
            DatabaseDescriptor.getAuthenticator().setup();
            DatabaseDescriptor.getAuthorizer().setup();
            MigrationManager.instance.register(new AuthMigrationListener());
            authSetupComplete = true;
        }
    }

    public boolean isAuthSetupComplete()
    {
        return authSetupComplete;
    }

    private void setUpDistributedSystemKeyspaces()
    {
        Collection<Mutation> changes = new ArrayList<>(3);

        evolveSystemKeyspace(            TraceKeyspace.metadata(),             TraceKeyspace.GENERATION).ifPresent(changes::add);
        evolveSystemKeyspace(SystemDistributedKeyspace.metadata(), SystemDistributedKeyspace.GENERATION).ifPresent(changes::add);
        evolveSystemKeyspace(             AuthKeyspace.metadata(),              AuthKeyspace.GENERATION).ifPresent(changes::add);

        if (!changes.isEmpty())
            FBUtilities.waitOnFuture(MigrationManager.announceWithoutPush(changes));
    }

    public boolean isJoined()
    {
        return tokenMetadata.isMember(FBUtilities.getBroadcastAddress()) && !isSurveyMode;
    }

    public void rebuild(String sourceDc)
    {
        rebuild(sourceDc, null, null, null);
    }

    public void rebuild(String sourceDc, String keyspace, String tokens, String specificSources)
    {
        // check ongoing rebuild
        if (!isRebuilding.compareAndSet(false, true))
        {
            throw new IllegalStateException("Node is still rebuilding. Check nodetool netstats.");
        }

        // check the arguments
        if (keyspace == null && tokens != null)
        {
            throw new IllegalArgumentException("Cannot specify tokens without keyspace.");
        }

        logger.info("rebuild from dc: {}, {}, {}", sourceDc == null ? "(any dc)" : sourceDc,
                    keyspace == null ? "(All keyspaces)" : keyspace,
                    tokens == null ? "(All tokens)" : tokens);

        try
        {
            RangeStreamer streamer = new RangeStreamer(tokenMetadata,
                                                       null,
                                                       FBUtilities.getBroadcastAddress(),
                                                       "Rebuild",
                                                       useStrictConsistency && !replacing,
                                                       DatabaseDescriptor.getEndpointSnitch(),
                                                       streamStateStore,
                                                       false);
            streamer.addSourceFilter(new RangeStreamer.FailureDetectorSourceFilter(FailureDetector.instance));
            if (sourceDc != null)
                streamer.addSourceFilter(new RangeStreamer.SingleDatacenterFilter(DatabaseDescriptor.getEndpointSnitch(), sourceDc));

            if (keyspace == null)
            {
                for (String keyspaceName : Schema.instance.getNonLocalStrategyKeyspaces())
                    streamer.addRanges(keyspaceName, getLocalRanges(keyspaceName));
            }
            else if (tokens == null)
            {
                streamer.addRanges(keyspace, getLocalRanges(keyspace));
            }
            else
            {
                Token.TokenFactory factory = getTokenFactory();
                List<Range<Token>> ranges = new ArrayList<>();
                Pattern rangePattern = Pattern.compile("\\(\\s*(-?\\w+)\\s*,\\s*(-?\\w+)\\s*\\]");
                try (Scanner tokenScanner = new Scanner(tokens))
                {
                    while (tokenScanner.findInLine(rangePattern) != null)
                    {
                        MatchResult range = tokenScanner.match();
                        Token startToken = factory.fromString(range.group(1));
                        Token endToken = factory.fromString(range.group(2));
                        logger.info("adding range: ({},{}]", startToken, endToken);
                        ranges.add(new Range<>(startToken, endToken));
                    }
                    if (tokenScanner.hasNext())
                        throw new IllegalArgumentException("Unexpected string: " + tokenScanner.next());
                }

                // Ensure all specified ranges are actually ranges owned by this host
                Collection<Range<Token>> localRanges = getLocalRanges(keyspace);
                for (Range<Token> specifiedRange : ranges)
                {
                    boolean foundParentRange = false;
                    for (Range<Token> localRange : localRanges)
                    {
                        if (localRange.contains(specifiedRange))
                        {
                            foundParentRange = true;
                            break;
                        }
                    }
                    if (!foundParentRange)
                    {
                        throw new IllegalArgumentException(String.format("The specified range %s is not a range that is owned by this node. Please ensure that all token ranges specified to be rebuilt belong to this node.", specifiedRange.toString()));
                    }
                }

                if (specificSources != null)
                {
                    String[] stringHosts = specificSources.split(",");
                    Set<InetAddress> sources = new HashSet<>(stringHosts.length);
                    for (String stringHost : stringHosts)
                    {
                        try
                        {
                            InetAddress endpoint = InetAddress.getByName(stringHost);
                            if (FBUtilities.getBroadcastAddress().equals(endpoint))
                            {
                                throw new IllegalArgumentException("This host was specified as a source for rebuilding. Sources for a rebuild can only be other nodes in the cluster.");
                            }
                            sources.add(endpoint);
                        }
                        catch (UnknownHostException ex)
                        {
                            throw new IllegalArgumentException("Unknown host specified " + stringHost, ex);
                        }
                    }
                    streamer.addSourceFilter(new RangeStreamer.AllowedSourcesFilter(sources));
                }

                streamer.addRanges(keyspace, ranges);
            }

            StreamResultFuture resultFuture = streamer.fetchAsync();
            // wait for result
            resultFuture.get();
        }
        catch (InterruptedException e)
        {
            throw new RuntimeException("Interrupted while waiting on rebuild streaming");
        }
        catch (ExecutionException e)
        {
            // This is used exclusively through JMX, so log the full trace but only throw a simple RTE
            logger.error("Error while rebuilding node", e.getCause());
            throw new RuntimeException("Error while rebuilding node: " + e.getCause().getMessage());
        }
        finally
        {
            // rebuild is done (successfully or not)
            isRebuilding.set(false);
        }
    }

    public void setRpcTimeout(long value)
    {
        DatabaseDescriptor.setRpcTimeout(value);
        logger.info("set rpc timeout to {} ms", value);
    }

    public long getRpcTimeout()
    {
        return DatabaseDescriptor.getRpcTimeout();
    }

    public void setReadRpcTimeout(long value)
    {
        DatabaseDescriptor.setReadRpcTimeout(value);
        logger.info("set read rpc timeout to {} ms", value);
    }

    public long getReadRpcTimeout()
    {
        return DatabaseDescriptor.getReadRpcTimeout();
    }

    public void setRangeRpcTimeout(long value)
    {
        DatabaseDescriptor.setRangeRpcTimeout(value);
        logger.info("set range rpc timeout to {} ms", value);
    }

    public long getRangeRpcTimeout()
    {
        return DatabaseDescriptor.getRangeRpcTimeout();
    }

    public void setWriteRpcTimeout(long value)
    {
        DatabaseDescriptor.setWriteRpcTimeout(value);
        logger.info("set write rpc timeout to {} ms", value);
    }

    public long getWriteRpcTimeout()
    {
        return DatabaseDescriptor.getWriteRpcTimeout();
    }

    public void setCounterWriteRpcTimeout(long value)
    {
        DatabaseDescriptor.setCounterWriteRpcTimeout(value);
        logger.info("set counter write rpc timeout to {} ms", value);
    }

    public long getCounterWriteRpcTimeout()
    {
        return DatabaseDescriptor.getCounterWriteRpcTimeout();
    }

    public void setCasContentionTimeout(long value)
    {
        DatabaseDescriptor.setCasContentionTimeout(value);
        logger.info("set cas contention rpc timeout to {} ms", value);
    }

    public long getCasContentionTimeout()
    {
        return DatabaseDescriptor.getCasContentionTimeout();
    }

    public void setTruncateRpcTimeout(long value)
    {
        DatabaseDescriptor.setTruncateRpcTimeout(value);
        logger.info("set truncate rpc timeout to {} ms", value);
    }

    public long getTruncateRpcTimeout()
    {
        return DatabaseDescriptor.getTruncateRpcTimeout();
    }

    public void setStreamingSocketTimeout(int value)
    {
        DatabaseDescriptor.setStreamingSocketTimeout(value);
        logger.info("set streaming socket timeout to {} ms", value);
    }

    public int getStreamingSocketTimeout()
    {
        return DatabaseDescriptor.getStreamingSocketTimeout();
    }

    public void setStreamThroughputMbPerSec(int value)
    {
        DatabaseDescriptor.setStreamThroughputOutboundMegabitsPerSec(value);
        logger.info("setstreamthroughput: throttle set to {}", value);
    }

    public int getStreamThroughputMbPerSec()
    {
        return DatabaseDescriptor.getStreamThroughputOutboundMegabitsPerSec();
    }

    public void setInterDCStreamThroughputMbPerSec(int value)
    {
        DatabaseDescriptor.setInterDCStreamThroughputOutboundMegabitsPerSec(value);
        logger.info("setinterdcstreamthroughput: throttle set to {}", value);
    }

    public int getInterDCStreamThroughputMbPerSec()
    {
        return DatabaseDescriptor.getInterDCStreamThroughputOutboundMegabitsPerSec();
    }


    public int getCompactionThroughputMbPerSec()
    {
        return DatabaseDescriptor.getCompactionThroughputMbPerSec();
    }

    public void setCompactionThroughputMbPerSec(int value)
    {
        DatabaseDescriptor.setCompactionThroughputMbPerSec(value);
        CompactionManager.instance.setRate(value);
    }

    public int getConcurrentCompactors()
    {
        return DatabaseDescriptor.getConcurrentCompactors();
    }

    public void setConcurrentCompactors(int value)
    {
        if (value <= 0)
            throw new IllegalArgumentException("Number of concurrent compactors should be greater than 0.");
        DatabaseDescriptor.setConcurrentCompactors(value);
        CompactionManager.instance.setConcurrentCompactors(value);
    }

    public boolean isIncrementalBackupsEnabled()
    {
        return DatabaseDescriptor.isIncrementalBackupsEnabled();
    }

    public void setIncrementalBackupsEnabled(boolean value)
    {
        DatabaseDescriptor.setIncrementalBackupsEnabled(value);
    }

    @VisibleForTesting // only used by test
    public void setMovingModeUnsafe()
    {
        setMode(Mode.MOVING, true);
    }

    /**
     * Only used in jvm dtest when not using GOSSIP.
     * See org.apache.cassandra.distributed.impl.Instance#initializeRing(org.apache.cassandra.distributed.api.ICluster)
     */
    @VisibleForTesting
    public void setNormalModeUnsafe()
    {
        setMode(Mode.NORMAL, true);
    }

    private void setMode(Mode m, boolean log)
    {
        setMode(m, null, log);
    }

    private void setMode(Mode m, String msg, boolean log)
    {
        operationMode = m;
        String logMsg = msg == null ? m.toString() : String.format("%s: %s", m, msg);
        if (log)
            logger.info(logMsg);
        else
            logger.debug(logMsg);
    }

    /**
     * Bootstrap node by fetching data from other nodes.
     * If node is bootstrapping as a new node, then this also announces bootstrapping to the cluster.
     *
     * This blocks until streaming is done.
     *
     * @param tokens bootstrapping tokens
     * @return true if bootstrap succeeds.
     */
    private boolean bootstrap(final Collection<Token> tokens)
    {
        isBootstrapMode = true;
        SystemKeyspace.updateTokens(tokens); // DON'T use setToken, that makes us part of the ring locally which is incorrect until we are done bootstrapping

        if (!replacing || !isReplacingSameAddress())
        {
            // if not an existing token then bootstrap
            List<Pair<ApplicationState, VersionedValue>> states = new ArrayList<>();
            states.add(Pair.create(ApplicationState.TOKENS, valueFactory.tokens(tokens)));
            states.add(Pair.create(ApplicationState.STATUS, replacing?
                                                            valueFactory.bootReplacing(DatabaseDescriptor.getReplaceAddress()) :
                                                            valueFactory.bootstrapping(tokens)));
            Gossiper.instance.addLocalApplicationStates(states);
            setMode(Mode.JOINING, "sleeping " + RING_DELAY + " ms for pending range setup", true);
            Uninterruptibles.sleepUninterruptibly(RING_DELAY, TimeUnit.MILLISECONDS);
        }
        else
        {
            // Dont set any state for the node which is bootstrapping the existing token...
            tokenMetadata.updateNormalTokens(tokens, FBUtilities.getBroadcastAddress());
            SystemKeyspace.removeEndpoint(DatabaseDescriptor.getReplaceAddress());
        }
        if (!Gossiper.instance.seenAnySeed())
            throw new IllegalStateException("Unable to contact any seeds!");

        if (Boolean.getBoolean("cassandra.reset_bootstrap_progress"))
        {
            logger.info("Resetting bootstrap progress to start fresh");
            SystemKeyspace.resetAvailableRanges();
        }

        // Force disk boundary invalidation now that local tokens are set
        invalidateDiskBoundaries();

        setMode(Mode.JOINING, "Starting to bootstrap...", true);
        BootStrapper bootstrapper = new BootStrapper(FBUtilities.getBroadcastAddress(), tokens, tokenMetadata);
        bootstrapper.addProgressListener(progressSupport);
        ListenableFuture<StreamState> bootstrapStream = bootstrapper.bootstrap(streamStateStore, useStrictConsistency && !replacing); // handles token update
        try
        {
            bootstrapStream.get();
            bootstrapFinished();
            logger.info("Bootstrap completed for tokens {}", tokens);
            return true;
        }
        catch (Throwable e)
        {
            logger.error("Error while waiting on bootstrap to complete. Bootstrap will have to be restarted.", e);
            return false;
        }
    }

    private void invalidateDiskBoundaries()
    {
        for (Keyspace keyspace : Keyspace.all())
        {
            for (ColumnFamilyStore cfs : keyspace.getColumnFamilyStores())
            {
                for (final ColumnFamilyStore store : cfs.concatWithIndexes())
                {
                    store.invalidateDiskBoundaries();
                }
            }
        }
    }

    /**
     * All MVs have been created during bootstrap, so mark them as built
     */
    private void markViewsAsBuilt() {
        for (String keyspace : Schema.instance.getUserKeyspaces())
        {
            for (ViewDefinition view: Schema.instance.getKSMetaData(keyspace).views)
                SystemKeyspace.finishViewBuildStatus(view.ksName, view.viewName);
        }
    }

    /**
     * Called when bootstrap did finish successfully
     */
    private void bootstrapFinished() {
        markViewsAsBuilt();
        isBootstrapMode = false;
    }

    public boolean resumeBootstrap()
    {
        if (isBootstrapMode && SystemKeyspace.bootstrapInProgress())
        {
            logger.info("Resuming bootstrap...");

            // get bootstrap tokens saved in system keyspace
            final Collection<Token> tokens = SystemKeyspace.getSavedTokens();
            // already bootstrapped ranges are filtered during bootstrap
            BootStrapper bootstrapper = new BootStrapper(FBUtilities.getBroadcastAddress(), tokens, tokenMetadata);
            bootstrapper.addProgressListener(progressSupport);
            ListenableFuture<StreamState> bootstrapStream = bootstrapper.bootstrap(streamStateStore, useStrictConsistency && !replacing); // handles token update
            Futures.addCallback(bootstrapStream, new FutureCallback<StreamState>()
            {
                @Override
                public void onSuccess(StreamState streamState)
                {
                    try
                    {
                        bootstrapFinished();
                        if (isSurveyMode)
                        {
                            logger.info("Startup complete, but write survey mode is active, not becoming an active ring member. Use JMX (StorageService->joinRing()) to finalize ring joining.");
                        }
                        else
                        {
                            isSurveyMode = false;
                            progressSupport.progress("bootstrap", ProgressEvent.createNotification("Joining ring..."));
                            finishJoiningRing(true, bootstrapTokens);
                        }
                        progressSupport.progress("bootstrap", new ProgressEvent(ProgressEventType.COMPLETE, 1, 1, "Resume bootstrap complete"));
                        if (!isNativeTransportRunning())
                            daemon.initializeClientTransports();
                        daemon.start();
                        logger.info("Resume complete");
                    }
                    catch(Exception e)
                    {
                        onFailure(e);
                        throw e;
                    }
                }

                @Override
                public void onFailure(Throwable e)
                {
                    String message = "Error during bootstrap: ";
                    if (e instanceof ExecutionException && e.getCause() != null)
                    {
                        message += e.getCause().getMessage();
                    }
                    else
                    {
                        message += e.getMessage();
                    }
                    logger.error(message, e);
                    progressSupport.progress("bootstrap", new ProgressEvent(ProgressEventType.ERROR, 1, 1, message));
                    progressSupport.progress("bootstrap", new ProgressEvent(ProgressEventType.COMPLETE, 1, 1, "Resume bootstrap complete"));
                }
            });
            return true;
        }
        else
        {
            logger.info("Resuming bootstrap is requested, but the node is already bootstrapped.");
            return false;
        }
    }

    public boolean isBootstrapMode()
    {
        return isBootstrapMode;
    }

    public TokenMetadata getTokenMetadata()
    {
        return tokenMetadata;
    }

    /**
     * for a keyspace, return the ranges and corresponding listen addresses.
     * @param keyspace
     * @return the endpoint map
     */
    public Map<List<String>, List<String>> getRangeToEndpointMap(String keyspace)
    {
        /* All the ranges for the tokens */
        Map<List<String>, List<String>> map = new HashMap<>();
        for (Map.Entry<Range<Token>,List<InetAddress>> entry : getRangeToAddressMap(keyspace).entrySet())
        {
            map.put(entry.getKey().asList(), stringify(entry.getValue()));
        }
        return map;
    }

    /**
     * Return the rpc address associated with an endpoint as a string.
     * @param endpoint The endpoint to get rpc address for
     * @return the rpc address
     */
    public String getRpcaddress(InetAddress endpoint)
    {
        if (endpoint.equals(FBUtilities.getBroadcastAddress()))
            return FBUtilities.getBroadcastRpcAddress().getHostAddress();
        else if (Gossiper.instance.getEndpointStateForEndpoint(endpoint).getApplicationState(ApplicationState.RPC_ADDRESS) == null)
            return endpoint.getHostAddress();
        else
            return Gossiper.instance.getEndpointStateForEndpoint(endpoint).getApplicationState(ApplicationState.RPC_ADDRESS).value;
    }

    /**
     * for a keyspace, return the ranges and corresponding RPC addresses for a given keyspace.
     * @param keyspace
     * @return the endpoint map
     */
    public Map<List<String>, List<String>> getRangeToRpcaddressMap(String keyspace)
    {
        /* All the ranges for the tokens */
        Map<List<String>, List<String>> map = new HashMap<>();
        for (Map.Entry<Range<Token>, List<InetAddress>> entry : getRangeToAddressMap(keyspace).entrySet())
        {
            List<String> rpcaddrs = new ArrayList<>(entry.getValue().size());
            for (InetAddress endpoint: entry.getValue())
            {
                rpcaddrs.add(getRpcaddress(endpoint));
            }
            map.put(entry.getKey().asList(), rpcaddrs);
        }
        return map;
    }

    public Map<List<String>, List<String>> getPendingRangeToEndpointMap(String keyspace)
    {
        // some people just want to get a visual representation of things. Allow null and set it to the first
        // non-system keyspace.
        if (keyspace == null)
            keyspace = Schema.instance.getNonLocalStrategyKeyspaces().get(0);

        Map<List<String>, List<String>> map = new HashMap<>();
        for (Map.Entry<Range<Token>, Collection<InetAddress>> entry : tokenMetadata.getPendingRangesMM(keyspace).asMap().entrySet())
        {
            List<InetAddress> l = new ArrayList<>(entry.getValue());
            map.put(entry.getKey().asList(), stringify(l));
        }
        return map;
    }

    public Map<Range<Token>, List<InetAddress>> getRangeToAddressMap(String keyspace)
    {
        return getRangeToAddressMap(keyspace, tokenMetadata.sortedTokens());
    }

    public Map<Range<Token>, List<InetAddress>> getRangeToAddressMapInLocalDC(String keyspace)
    {
        Predicate<InetAddress> isLocalDC = new Predicate<InetAddress>()
        {
            public boolean apply(InetAddress address)
            {
                return isLocalDC(address);
            }
        };

        Map<Range<Token>, List<InetAddress>> origMap = getRangeToAddressMap(keyspace, getTokensInLocalDC());
        Map<Range<Token>, List<InetAddress>> filteredMap = Maps.newHashMap();
        for (Map.Entry<Range<Token>, List<InetAddress>> entry : origMap.entrySet())
        {
            List<InetAddress> endpointsInLocalDC = Lists.newArrayList(Collections2.filter(entry.getValue(), isLocalDC));
            filteredMap.put(entry.getKey(), endpointsInLocalDC);
        }

        return filteredMap;
    }

    private List<Token> getTokensInLocalDC()
    {
        List<Token> filteredTokens = Lists.newArrayList();
        for (Token token : tokenMetadata.sortedTokens())
        {
            InetAddress endpoint = tokenMetadata.getEndpoint(token);
            if (isLocalDC(endpoint))
                filteredTokens.add(token);
        }
        return filteredTokens;
    }

    private boolean isLocalDC(InetAddress targetHost)
    {
        String remoteDC = DatabaseDescriptor.getEndpointSnitch().getDatacenter(targetHost);
        String localDC = DatabaseDescriptor.getEndpointSnitch().getDatacenter(FBUtilities.getBroadcastAddress());
        return remoteDC.equals(localDC);
    }

    private Map<Range<Token>, List<InetAddress>> getRangeToAddressMap(String keyspace, List<Token> sortedTokens)
    {
        // some people just want to get a visual representation of things. Allow null and set it to the first
        // non-system keyspace.
        if (keyspace == null)
            keyspace = Schema.instance.getNonLocalStrategyKeyspaces().get(0);

        List<Range<Token>> ranges = getAllRanges(sortedTokens);
        return constructRangeToEndpointMap(keyspace, ranges);
    }


    /**
     * The same as {@code describeRing(String)} but converts TokenRange to the String for JMX compatibility
     *
     * @param keyspace The keyspace to fetch information about
     *
     * @return a List of TokenRange(s) converted to String for the given keyspace
     */
    public List<String> describeRingJMX(String keyspace) throws IOException
    {
        List<TokenRange> tokenRanges;
        try
        {
            tokenRanges = describeRing(keyspace);
        }
        catch (InvalidRequestException e)
        {
            throw new IOException(e.getMessage());
        }
        List<String> result = new ArrayList<>(tokenRanges.size());

        for (TokenRange tokenRange : tokenRanges)
            result.add(tokenRange.toString());

        return result;
    }

    /**
     * The TokenRange for a given keyspace.
     *
     * @param keyspace The keyspace to fetch information about
     *
     * @return a List of TokenRange(s) for the given keyspace
     *
     * @throws InvalidRequestException if there is no ring information available about keyspace
     */
    public List<TokenRange> describeRing(String keyspace) throws InvalidRequestException
    {
        return describeRing(keyspace, false);
    }

    /**
     * The same as {@code describeRing(String)} but considers only the part of the ring formed by nodes in the local DC.
     */
    public List<TokenRange> describeLocalRing(String keyspace) throws InvalidRequestException
    {
        return describeRing(keyspace, true);
    }

    private List<TokenRange> describeRing(String keyspace, boolean includeOnlyLocalDC) throws InvalidRequestException
    {
        if (!Schema.instance.getKeyspaces().contains(keyspace))
            throw new InvalidRequestException("No such keyspace: " + keyspace);

        if (keyspace == null || Keyspace.open(keyspace).getReplicationStrategy() instanceof LocalStrategy)
            throw new InvalidRequestException("There is no ring for the keyspace: " + keyspace);

        List<TokenRange> ranges = new ArrayList<>();
        Token.TokenFactory tf = getTokenFactory();

        Map<Range<Token>, List<InetAddress>> rangeToAddressMap =
                includeOnlyLocalDC
                        ? getRangeToAddressMapInLocalDC(keyspace)
                        : getRangeToAddressMap(keyspace);

        for (Map.Entry<Range<Token>, List<InetAddress>> entry : rangeToAddressMap.entrySet())
        {
            Range<Token> range = entry.getKey();
            List<InetAddress> addresses = entry.getValue();
            List<String> endpoints = new ArrayList<>(addresses.size());
            List<String> rpc_endpoints = new ArrayList<>(addresses.size());
            List<EndpointDetails> epDetails = new ArrayList<>(addresses.size());

            for (InetAddress endpoint : addresses)
            {
                EndpointDetails details = new EndpointDetails();
                details.host = endpoint.getHostAddress();
                details.datacenter = DatabaseDescriptor.getEndpointSnitch().getDatacenter(endpoint);
                details.rack = DatabaseDescriptor.getEndpointSnitch().getRack(endpoint);

                endpoints.add(details.host);
                rpc_endpoints.add(getRpcaddress(endpoint));

                epDetails.add(details);
            }

            TokenRange tr = new TokenRange(tf.toString(range.left.getToken()), tf.toString(range.right.getToken()), endpoints)
                                    .setEndpoint_details(epDetails)
                                    .setRpc_endpoints(rpc_endpoints);

            ranges.add(tr);
        }

        return ranges;
    }

    public Map<String, String> getTokenToEndpointMap()
    {
        Map<Token, InetAddress> mapInetAddress = tokenMetadata.getNormalAndBootstrappingTokenToEndpointMap();
        // in order to preserve tokens in ascending order, we use LinkedHashMap here
        Map<String, String> mapString = new LinkedHashMap<>(mapInetAddress.size());
        List<Token> tokens = new ArrayList<>(mapInetAddress.keySet());
        Collections.sort(tokens);
        for (Token token : tokens)
        {
            mapString.put(token.toString(), mapInetAddress.get(token).getHostAddress());
        }
        return mapString;
    }

    public String getLocalHostId()
    {
        return getTokenMetadata().getHostId(FBUtilities.getBroadcastAddress()).toString();
    }

    public UUID getLocalHostUUID()
    {
        return getTokenMetadata().getHostId(FBUtilities.getBroadcastAddress());
    }

    public Map<String, String> getHostIdMap()
    {
        return getEndpointToHostId();
    }

    public Map<String, String> getEndpointToHostId()
    {
        Map<String, String> mapOut = new HashMap<>();
        for (Map.Entry<InetAddress, UUID> entry : getTokenMetadata().getEndpointToHostIdMapForReading().entrySet())
            mapOut.put(entry.getKey().getHostAddress(), entry.getValue().toString());
        return mapOut;
    }

    public Map<String, String> getHostIdToEndpoint()
    {
        Map<String, String> mapOut = new HashMap<>();
        for (Map.Entry<InetAddress, UUID> entry : getTokenMetadata().getEndpointToHostIdMapForReading().entrySet())
            mapOut.put(entry.getValue().toString(), entry.getKey().getHostAddress());
        return mapOut;
    }

    /**
     * Construct the range to endpoint mapping based on the true view
     * of the world.
     * @param ranges
     * @return mapping of ranges to the replicas responsible for them.
    */
    private Map<Range<Token>, List<InetAddress>> constructRangeToEndpointMap(String keyspace, List<Range<Token>> ranges)
    {
        Map<Range<Token>, List<InetAddress>> rangeToEndpointMap = new HashMap<>(ranges.size());
        for (Range<Token> range : ranges)
        {
            rangeToEndpointMap.put(range, Keyspace.open(keyspace).getReplicationStrategy().getNaturalEndpoints(range.right));
        }
        return rangeToEndpointMap;
    }

    public void beforeChange(InetAddress endpoint, EndpointState currentState, ApplicationState newStateKey, VersionedValue newValue)
    {
        // no-op
    }

    /*
     * Handle the reception of a new particular ApplicationState for a particular endpoint. Note that the value of the
     * ApplicationState has not necessarily "changed" since the last known value, if we already received the same update
     * from somewhere else.
     *
     * onChange only ever sees one ApplicationState piece change at a time (even if many ApplicationState updates were
     * received at the same time), so we perform a kind of state machine here. We are concerned with two events: knowing
     * the token associated with an endpoint, and knowing its operation mode. Nodes can start in either bootstrap or
     * normal mode, and from bootstrap mode can change mode to normal. A node in bootstrap mode needs to have
     * pendingranges set in TokenMetadata; a node in normal mode should instead be part of the token ring.
     *
     * Normal progression of ApplicationState.STATUS values for a node should be like this:
     * STATUS_BOOTSTRAPPING,token
     *   if bootstrapping. stays this way until all files are received.
     * STATUS_NORMAL,token
     *   ready to serve reads and writes.
     * STATUS_LEAVING,token
     *   get ready to leave the cluster as part of a decommission
     * STATUS_LEFT,token
     *   set after decommission is completed.
     *
     * Other STATUS values that may be seen (possibly anywhere in the normal progression):
     * STATUS_MOVING,newtoken
     *   set if node is currently moving to a new token in the ring
     * REMOVING_TOKEN,deadtoken
     *   set if the node is dead and is being removed by its REMOVAL_COORDINATOR
     * REMOVED_TOKEN,deadtoken
     *   set if the node is dead and has been removed by its REMOVAL_COORDINATOR
     *
     * Note: Any time a node state changes from STATUS_NORMAL, it will not be visible to new nodes. So it follows that
     * you should never bootstrap a new node during a removenode, decommission or move.
     */
    public void onChange(InetAddress endpoint, ApplicationState state, VersionedValue value)
    {
        if (state == ApplicationState.STATUS)
        {
            String[] pieces = splitValue(value);
            assert (pieces.length > 0);

            String moveName = pieces[0];

            switch (moveName)
            {
                case VersionedValue.STATUS_BOOTSTRAPPING_REPLACE:
                    handleStateBootreplacing(endpoint, pieces);
                    break;
                case VersionedValue.STATUS_BOOTSTRAPPING:
                    handleStateBootstrap(endpoint);
                    break;
                case VersionedValue.STATUS_NORMAL:
                    handleStateNormal(endpoint, VersionedValue.STATUS_NORMAL);
                    break;
                case VersionedValue.SHUTDOWN:
                    handleStateNormal(endpoint, VersionedValue.SHUTDOWN);
                    break;
                case VersionedValue.REMOVING_TOKEN:
                case VersionedValue.REMOVED_TOKEN:
                    handleStateRemoving(endpoint, pieces);
                    break;
                case VersionedValue.STATUS_LEAVING:
                    handleStateLeaving(endpoint);
                    break;
                case VersionedValue.STATUS_LEFT:
                    handleStateLeft(endpoint, pieces);
                    break;
                case VersionedValue.STATUS_MOVING:
                    handleStateMoving(endpoint, pieces);
                    break;
            }
        }
        else
        {
            EndpointState epState = Gossiper.instance.getEndpointStateForEndpoint(endpoint);
            if (epState == null || Gossiper.instance.isDeadState(epState))
            {
                logger.debug("Ignoring state change for dead or unknown endpoint: {}", endpoint);
                return;
            }

            if (getTokenMetadata().isMember(endpoint))
            {
                final ExecutorService executor = StageManager.getStage(Stage.MUTATION);
                switch (state)
                {
                    case RELEASE_VERSION:
                        SystemKeyspace.updatePeerReleaseVersion(endpoint, value.value, this::refreshMaxNativeProtocolVersion, executor);
                        break;
                    case DC:
                        updateTopology(endpoint);
                        SystemKeyspace.updatePeerInfo(endpoint, "data_center", value.value, executor);
                        break;
                    case RACK:
                        updateTopology(endpoint);
                        SystemKeyspace.updatePeerInfo(endpoint, "rack", value.value, executor);
                        break;
                    case RPC_ADDRESS:
                        try
                        {
                            SystemKeyspace.updatePeerInfo(endpoint, "rpc_address", InetAddress.getByName(value.value), executor);
                        }
                        catch (UnknownHostException e)
                        {
                            throw new RuntimeException(e);
                        }
                        break;
                    case SCHEMA:
                        SystemKeyspace.updatePeerInfo(endpoint, "schema_version", UUID.fromString(value.value), executor);
                        MigrationCoordinator.instance.reportEndpointVersion(endpoint, UUID.fromString(value.value));
                        break;
                    case HOST_ID:
                        SystemKeyspace.updatePeerInfo(endpoint, "host_id", UUID.fromString(value.value), executor);
                        break;
                    case RPC_READY:
                        notifyRpcChange(endpoint, epState.isRpcReady());
                        break;
                    case NET_VERSION:
                        updateNetVersion(endpoint, value);
                        break;
                }
            }
        }
    }

    private static String[] splitValue(VersionedValue value)
    {
        return value.value.split(VersionedValue.DELIMITER_STR, -1);
    }

    private void updateNetVersion(InetAddress endpoint, VersionedValue value)
    {
        try
        {
            MessagingService.instance().setVersion(endpoint, Integer.parseInt(value.value));
        }
        catch (NumberFormatException e)
        {
            throw new AssertionError("Got invalid value for NET_VERSION application state: " + value.value);
        }
    }

    public void updateTopology(InetAddress endpoint)
    {
        if (getTokenMetadata().isMember(endpoint))
        {
            getTokenMetadata().updateTopology(endpoint);
        }
    }

    public void updateTopology()
    {
        getTokenMetadata().updateTopology();
    }

    private void updatePeerInfo(InetAddress endpoint)
    {
        EndpointState epState = Gossiper.instance.getEndpointStateForEndpoint(endpoint);
        final ExecutorService executor = StageManager.getStage(Stage.MUTATION);
        for (Map.Entry<ApplicationState, VersionedValue> entry : epState.states())
        {
            switch (entry.getKey())
            {
                case RELEASE_VERSION:
                    SystemKeyspace.updatePeerReleaseVersion(endpoint, entry.getValue().value, this::refreshMaxNativeProtocolVersion, executor);
                    break;
                case DC:
                    SystemKeyspace.updatePeerInfo(endpoint, "data_center", entry.getValue().value, executor);
                    break;
                case RACK:
                    SystemKeyspace.updatePeerInfo(endpoint, "rack", entry.getValue().value, executor);
                    break;
                case RPC_ADDRESS:
                    try
                    {
                        SystemKeyspace.updatePeerInfo(endpoint, "rpc_address", InetAddress.getByName(entry.getValue().value), executor);
                    }
                    catch (UnknownHostException e)
                    {
                        throw new RuntimeException(e);
                    }
                    break;
                case SCHEMA:
                    SystemKeyspace.updatePeerInfo(endpoint, "schema_version", UUID.fromString(entry.getValue().value), executor);
                    break;
                case HOST_ID:
                    SystemKeyspace.updatePeerInfo(endpoint, "host_id", UUID.fromString(entry.getValue().value), executor);
                    break;
            }
        }
    }

    private void notifyRpcChange(InetAddress endpoint, boolean ready)
    {
        if (ready)
            notifyUp(endpoint);
        else
            notifyDown(endpoint);
    }

    private void notifyUp(InetAddress endpoint)
    {
        if (!isRpcReady(endpoint) || !Gossiper.instance.isAlive(endpoint))
            return;

        for (IEndpointLifecycleSubscriber subscriber : lifecycleSubscribers)
            subscriber.onUp(endpoint);
    }

    private void notifyDown(InetAddress endpoint)
    {
        for (IEndpointLifecycleSubscriber subscriber : lifecycleSubscribers)
            subscriber.onDown(endpoint);
    }

    private void notifyJoined(InetAddress endpoint)
    {
        if (!isStatus(endpoint, VersionedValue.STATUS_NORMAL))
            return;

        for (IEndpointLifecycleSubscriber subscriber : lifecycleSubscribers)
            subscriber.onJoinCluster(endpoint);
    }

    private void notifyMoved(InetAddress endpoint)
    {
        for (IEndpointLifecycleSubscriber subscriber : lifecycleSubscribers)
            subscriber.onMove(endpoint);
    }

    private void notifyLeft(InetAddress endpoint)
    {
        for (IEndpointLifecycleSubscriber subscriber : lifecycleSubscribers)
            subscriber.onLeaveCluster(endpoint);
    }

    private boolean isStatus(InetAddress endpoint, String status)
    {
        EndpointState state = Gossiper.instance.getEndpointStateForEndpoint(endpoint);
        return state != null && state.getStatus().equals(status);
    }

    public boolean isRpcReady(InetAddress endpoint)
    {
        if (MessagingService.instance().getVersion(endpoint) < MessagingService.VERSION_22)
            return true;
        EndpointState state = Gossiper.instance.getEndpointStateForEndpoint(endpoint);
        return state != null && state.isRpcReady();
    }

    /**
     * Set the RPC status. Because when draining a node we need to set the RPC
     * status to not ready, and drain is called by the shutdown hook, it may be that value is false
     * and there is no local endpoint state. In this case it's OK to just do nothing. Therefore,
     * we assert that the local endpoint state is not null only when value is true.
     *
     * @param value - true indicates that RPC is ready, false indicates the opposite.
     */
    public void setRpcReady(boolean value)
    {
        EndpointState state = Gossiper.instance.getEndpointStateForEndpoint(FBUtilities.getBroadcastAddress());
        // if value is false we're OK with a null state, if it is true we are not.
        assert !value || state != null;

        if (state != null)
            Gossiper.instance.addLocalApplicationState(ApplicationState.RPC_READY, valueFactory.rpcReady(value));
    }

    private Collection<Token> getTokensFor(InetAddress endpoint)
    {
        try
        {
            EndpointState state = Gossiper.instance.getEndpointStateForEndpoint(endpoint);
            if (state == null)
                return Collections.emptyList();

            VersionedValue versionedValue = state.getApplicationState(ApplicationState.TOKENS);
            if (versionedValue == null)
                return Collections.emptyList();

            return TokenSerializer.deserialize(tokenMetadata.partitioner, new DataInputStream(new ByteArrayInputStream(versionedValue.toBytes())));
        }
        catch (IOException e)
        {
            throw new RuntimeException(e);
        }
    }

    /**
     * Handle node bootstrap
     *
     * @param endpoint bootstrapping node
     */
    private void handleStateBootstrap(InetAddress endpoint)
    {
        Collection<Token> tokens;
        // explicitly check for TOKENS, because a bootstrapping node might be bootstrapping in legacy mode; that is, not using vnodes and no token specified
        tokens = getTokensFor(endpoint);

        if (logger.isDebugEnabled())
            logger.debug("Node {} state bootstrapping, token {}", endpoint, tokens);

        // if this node is present in token metadata, either we have missed intermediate states
        // or the node had crashed. Print warning if needed, clear obsolete stuff and
        // continue.
        if (tokenMetadata.isMember(endpoint))
        {
            // If isLeaving is false, we have missed both LEAVING and LEFT. However, if
            // isLeaving is true, we have only missed LEFT. Waiting time between completing
            // leave operation and rebootstrapping is relatively short, so the latter is quite
            // common (not enough time for gossip to spread). Therefore we report only the
            // former in the log.
            if (!tokenMetadata.isLeaving(endpoint))
                logger.info("Node {} state jump to bootstrap", endpoint);
            tokenMetadata.removeEndpoint(endpoint);
        }

        tokenMetadata.addBootstrapTokens(tokens, endpoint);
        PendingRangeCalculatorService.instance.update();

        tokenMetadata.updateHostId(Gossiper.instance.getHostId(endpoint), endpoint);
    }

    private void handleStateBootreplacing(InetAddress newNode, String[] pieces)
    {
        InetAddress oldNode;
        try
        {
            oldNode = InetAddress.getByName(pieces[1]);
        }
        catch (Exception e)
        {
            logger.error("Node {} tried to replace malformed endpoint {}.", newNode, pieces[1], e);
            return;
        }

        if (FailureDetector.instance.isAlive(oldNode))
        {
            throw new RuntimeException(String.format("Node %s is trying to replace alive node %s.", newNode, oldNode));
        }

        Optional<InetAddress> replacingNode = tokenMetadata.getReplacingNode(newNode);
        if (replacingNode.isPresent() && !replacingNode.get().equals(oldNode))
        {
            throw new RuntimeException(String.format("Node %s is already replacing %s but is trying to replace %s.",
                                                     newNode, replacingNode.get(), oldNode));
        }

        Collection<Token> tokens = getTokensFor(newNode);

        if (logger.isDebugEnabled())
            logger.debug("Node {} is replacing {}, tokens {}", newNode, oldNode, tokens);

        tokenMetadata.addReplaceTokens(tokens, newNode, oldNode);
        PendingRangeCalculatorService.instance.update();

        tokenMetadata.updateHostId(Gossiper.instance.getHostId(newNode), newNode);
    }

    private void ensureUpToDateTokenMetadata(String status, InetAddress endpoint)
    {
        Set<Token> tokens = new TreeSet<>(getTokensFor(endpoint));

        if (logger.isDebugEnabled())
            logger.debug("Node {} state {}, tokens {}", endpoint, status, tokens);

        // If the node is previously unknown or tokens do not match, update tokenmetadata to
        // have this node as 'normal' (it must have been using this token before the
        // leave). This way we'll get pending ranges right.
        if (!tokenMetadata.isMember(endpoint))
        {
            logger.info("Node {} state jump to {}", endpoint, status);
            updateTokenMetadata(endpoint, tokens);
        }
        else if (!tokens.equals(new TreeSet<>(tokenMetadata.getTokens(endpoint))))
        {
            logger.warn("Node {} '{}' token mismatch. Long network partition?", endpoint, status);
            updateTokenMetadata(endpoint, tokens);
        }
    }

    private void updateTokenMetadata(InetAddress endpoint, Iterable<Token> tokens)
    {
        updateTokenMetadata(endpoint, tokens, new HashSet<>());
    }

    private void updateTokenMetadata(InetAddress endpoint, Iterable<Token> tokens, Set<InetAddress> endpointsToRemove)
    {
        Set<Token> tokensToUpdateInMetadata = new HashSet<>();
        Set<Token> tokensToUpdateInSystemKeyspace = new HashSet<>();

        for (final Token token : tokens)
        {
            // we don't want to update if this node is responsible for the token and it has a later startup time than endpoint.
            InetAddress currentOwner = tokenMetadata.getEndpoint(token);
            if (currentOwner == null)
            {
                logger.debug("New node {} at token {}", endpoint, token);
                tokensToUpdateInMetadata.add(token);
                tokensToUpdateInSystemKeyspace.add(token);
            }
            else if (endpoint.equals(currentOwner))
            {
                // set state back to normal, since the node may have tried to leave, but failed and is now back up
                tokensToUpdateInMetadata.add(token);
                tokensToUpdateInSystemKeyspace.add(token);
            }
            else if (Gossiper.instance.compareEndpointStartup(endpoint, currentOwner) > 0)
            {
                tokensToUpdateInMetadata.add(token);
                tokensToUpdateInSystemKeyspace.add(token);

                // currentOwner is no longer current, endpoint is.  Keep track of these moves, because when
                // a host no longer has any tokens, we'll want to remove it.
                Multimap<InetAddress, Token> epToTokenCopy = getTokenMetadata().getEndpointToTokenMapForReading();
                epToTokenCopy.get(currentOwner).remove(token);
                if (epToTokenCopy.get(currentOwner).isEmpty())
                    endpointsToRemove.add(currentOwner);

                logger.info("Nodes {} and {} have the same token {}. {} is the new owner", endpoint, currentOwner, token, endpoint);
            }
            else
            {
                logger.info("Nodes {} and {} have the same token {}.  Ignoring {}", endpoint, currentOwner, token, endpoint);
            }
        }

        tokenMetadata.updateNormalTokens(tokensToUpdateInMetadata, endpoint);
        for (InetAddress ep : endpointsToRemove)
        {
            removeEndpoint(ep);
            if (replacing && ep.equals(DatabaseDescriptor.getReplaceAddress()))
                Gossiper.instance.replacementQuarantine(ep); // quarantine locally longer than normally; see CASSANDRA-8260
        }
        if (!tokensToUpdateInSystemKeyspace.isEmpty())
            SystemKeyspace.updateTokens(endpoint, tokensToUpdateInSystemKeyspace, StageManager.getStage(Stage.MUTATION));
    }

    /**
     * Handle node move to normal state. That is, node is entering token ring and participating
     * in reads.
     *
     * @param endpoint node
     */
    private void handleStateNormal(final InetAddress endpoint, final String status)
    {
        Collection<Token> tokens = getTokensFor(endpoint);
        Set<InetAddress> endpointsToRemove = new HashSet<>();

        if (logger.isDebugEnabled())
            logger.debug("Node {} state {}, token {}", endpoint, status, tokens);

        if (tokenMetadata.isMember(endpoint))
            logger.info("Node {} state jump to {}", endpoint, status);

        if (tokens.isEmpty() && status.equals(VersionedValue.STATUS_NORMAL))
            logger.error("Node {} is in state normal but it has no tokens, state: {}",
                         endpoint,
                         Gossiper.instance.getEndpointStateForEndpoint(endpoint));

        Optional<InetAddress> replacingNode = tokenMetadata.getReplacingNode(endpoint);
        if (replacingNode.isPresent())
        {
            assert !endpoint.equals(replacingNode.get()) : "Pending replacement endpoint with same address is not supported";
            logger.info("Node {} will complete replacement of {} for tokens {}", endpoint, replacingNode.get(), tokens);
            if (FailureDetector.instance.isAlive(replacingNode.get()))
            {
                logger.error("Node {} cannot complete replacement of alive node {}.", endpoint, replacingNode.get());
                return;
            }
            endpointsToRemove.add(replacingNode.get());
        }

        Optional<InetAddress> replacementNode = tokenMetadata.getReplacementNode(endpoint);
        if (replacementNode.isPresent())
        {
            logger.warn("Node {} is currently being replaced by node {}.", endpoint, replacementNode.get());
        }

        updatePeerInfo(endpoint);
        // Order Matters, TM.updateHostID() should be called before TM.updateNormalToken(), (see CASSANDRA-4300).
        UUID hostId = Gossiper.instance.getHostId(endpoint);
        InetAddress existing = tokenMetadata.getEndpointForHostId(hostId);
        if (replacing && isReplacingSameAddress() && Gossiper.instance.getEndpointStateForEndpoint(DatabaseDescriptor.getReplaceAddress()) != null
            && (hostId.equals(Gossiper.instance.getHostId(DatabaseDescriptor.getReplaceAddress()))))
            logger.warn("Not updating token metadata for {} because I am replacing it", endpoint);
        else
        {
            if (existing != null && !existing.equals(endpoint))
            {
                if (existing.equals(FBUtilities.getBroadcastAddress()))
                {
                    logger.warn("Not updating host ID {} for {} because it's mine", hostId, endpoint);
                    tokenMetadata.removeEndpoint(endpoint);
                    endpointsToRemove.add(endpoint);
                }
                else if (Gossiper.instance.compareEndpointStartup(endpoint, existing) > 0)
                {
                    logger.warn("Host ID collision for {} between {} and {}; {} is the new owner", hostId, existing, endpoint, endpoint);
                    tokenMetadata.removeEndpoint(existing);
                    endpointsToRemove.add(existing);
                    tokenMetadata.updateHostId(hostId, endpoint);
                }
                else
                {
                    logger.warn("Host ID collision for {} between {} and {}; ignored {}", hostId, existing, endpoint, endpoint);
                    tokenMetadata.removeEndpoint(endpoint);
                    endpointsToRemove.add(endpoint);
                }
            }
            else
                tokenMetadata.updateHostId(hostId, endpoint);
        }

        // capture because updateNormalTokens clears moving and member status
        boolean isMember = tokenMetadata.isMember(endpoint);
        boolean isMoving = tokenMetadata.isMoving(endpoint);

        updateTokenMetadata(endpoint, tokens, endpointsToRemove);

        if (isMoving || operationMode == Mode.MOVING)
        {
            tokenMetadata.removeFromMoving(endpoint);
            notifyMoved(endpoint);
        }
        else if (!isMember) // prior to this, the node was not a member
        {
            notifyJoined(endpoint);
        }

        PendingRangeCalculatorService.instance.update();
    }

    /**
     * Handle node preparing to leave the ring
     *
     * @param endpoint node
     */
    private void handleStateLeaving(InetAddress endpoint)
    {
        // If the node is previously unknown or tokens do not match, update tokenmetadata to
        // have this node as 'normal' (it must have been using this token before the
        // leave). This way we'll get pending ranges right.

        ensureUpToDateTokenMetadata(VersionedValue.STATUS_LEAVING, endpoint);

        // at this point the endpoint is certainly a member with this token, so let's proceed
        // normally
        tokenMetadata.addLeavingEndpoint(endpoint);
        PendingRangeCalculatorService.instance.update();
    }

    /**
     * Handle node leaving the ring. This will happen when a node is decommissioned
     *
     * @param endpoint If reason for leaving is decommission, endpoint is the leaving node.
     * @param pieces STATE_LEFT,token
     */
    private void handleStateLeft(InetAddress endpoint, String[] pieces)
    {
        assert pieces.length >= 2;
        Collection<Token> tokens = getTokensFor(endpoint);

        if (logger.isDebugEnabled())
            logger.debug("Node {} state left, tokens {}", endpoint, tokens);

        excise(tokens, endpoint, extractExpireTime(pieces));
    }

    /**
     * Handle node moving inside the ring.
     *
     * @param endpoint moving endpoint address
     * @param pieces STATE_MOVING, token
     */
    private void handleStateMoving(InetAddress endpoint, String[] pieces)
    {
        ensureUpToDateTokenMetadata(VersionedValue.STATUS_MOVING, endpoint);

        assert pieces.length >= 2;
        Token token = getTokenFactory().fromString(pieces[1]);

        if (logger.isDebugEnabled())
            logger.debug("Node {} state moving, new token {}", endpoint, token);

        tokenMetadata.addMovingEndpoint(token, endpoint);

        PendingRangeCalculatorService.instance.update();
    }

    /**
     * Handle notification that a node being actively removed from the ring via 'removenode'
     *
     * @param endpoint node
     * @param pieces either REMOVED_TOKEN (node is gone) or REMOVING_TOKEN (replicas need to be restored)
     */
    private void handleStateRemoving(InetAddress endpoint, String[] pieces)
    {
        assert (pieces.length > 0);

        if (endpoint.equals(FBUtilities.getBroadcastAddress()))
        {
            logger.info("Received removenode gossip about myself. Is this node rejoining after an explicit removenode?");
            try
            {
                drain();
            }
            catch (Exception e)
            {
                throw new RuntimeException(e);
            }
            return;
        }
        if (tokenMetadata.isMember(endpoint))
        {
            String state = pieces[0];
            Collection<Token> removeTokens = tokenMetadata.getTokens(endpoint);

            if (VersionedValue.REMOVED_TOKEN.equals(state))
            {
                excise(removeTokens, endpoint, extractExpireTime(pieces));
            }
            else if (VersionedValue.REMOVING_TOKEN.equals(state))
            {
                ensureUpToDateTokenMetadata(state, endpoint);

                if (logger.isDebugEnabled())
                    logger.debug("Tokens {} removed manually (endpoint was {})", removeTokens, endpoint);

                // Note that the endpoint is being removed
                tokenMetadata.addLeavingEndpoint(endpoint);
                PendingRangeCalculatorService.instance.update();

                // find the endpoint coordinating this removal that we need to notify when we're done
                String[] coordinator = splitValue(Gossiper.instance.getEndpointStateForEndpoint(endpoint).getApplicationState(ApplicationState.REMOVAL_COORDINATOR));
                UUID hostId = UUID.fromString(coordinator[1]);
                // grab any data we are now responsible for and notify responsible node
                restoreReplicaCount(endpoint, tokenMetadata.getEndpointForHostId(hostId));
            }
        }
        else // now that the gossiper has told us about this nonexistent member, notify the gossiper to remove it
        {
            if (VersionedValue.REMOVED_TOKEN.equals(pieces[0]))
                addExpireTimeIfFound(endpoint, extractExpireTime(pieces));
            removeEndpoint(endpoint);
        }
    }

    private void excise(Collection<Token> tokens, InetAddress endpoint)
    {
        logger.info("Removing tokens {} for {}", tokens, endpoint);

        UUID hostId = tokenMetadata.getHostId(endpoint);
        if (hostId != null && tokenMetadata.isMember(endpoint))
        {
            // enough time for writes to expire and MessagingService timeout reporter callback to fire, which is where
            // hints are mostly written from - using getMinRpcTimeout() / 2 for the interval.
            long delay = DatabaseDescriptor.getMinRpcTimeout() + DatabaseDescriptor.getWriteRpcTimeout();
            ScheduledExecutors.optionalTasks.schedule(() -> HintsService.instance.excise(hostId), delay, TimeUnit.MILLISECONDS);
        }

        removeEndpoint(endpoint);
        tokenMetadata.removeEndpoint(endpoint);
        if (!tokens.isEmpty())
            tokenMetadata.removeBootstrapTokens(tokens);
        notifyLeft(endpoint);
        PendingRangeCalculatorService.instance.update();
    }

    private void excise(Collection<Token> tokens, InetAddress endpoint, long expireTime)
    {
        addExpireTimeIfFound(endpoint, expireTime);
        excise(tokens, endpoint);
    }

    /** unlike excise we just need this endpoint gone without going through any notifications **/
    private void removeEndpoint(InetAddress endpoint)
    {
        Gossiper.runInGossipStageBlocking(() -> Gossiper.instance.removeEndpoint(endpoint));
        MigrationCoordinator.instance.removeAndIgnoreEndpoint(endpoint);
        SystemKeyspace.removeEndpoint(endpoint);
    }

    protected void addExpireTimeIfFound(InetAddress endpoint, long expireTime)
    {
        if (expireTime != 0L)
        {
            Gossiper.instance.addExpireTimeForEndpoint(endpoint, expireTime);
        }
    }

    protected long extractExpireTime(String[] pieces)
    {
        return Long.parseLong(pieces[2]);
    }

    /**
     * Finds living endpoints responsible for the given ranges
     *
     * @param keyspaceName the keyspace ranges belong to
     * @param ranges the ranges to find sources for
     * @return multimap of addresses to ranges the address is responsible for
     */
    private Multimap<InetAddress, Range<Token>> getNewSourceRanges(String keyspaceName, Set<Range<Token>> ranges)
    {
        InetAddress myAddress = FBUtilities.getBroadcastAddress();
        Multimap<Range<Token>, InetAddress> rangeAddresses = Keyspace.open(keyspaceName).getReplicationStrategy().getRangeAddresses(tokenMetadata.cloneOnlyTokenMap());
        Multimap<InetAddress, Range<Token>> sourceRanges = HashMultimap.create();
        IFailureDetector failureDetector = FailureDetector.instance;

        // find alive sources for our new ranges
        for (Range<Token> range : ranges)
        {
            Collection<InetAddress> possibleRanges = rangeAddresses.get(range);
            IEndpointSnitch snitch = DatabaseDescriptor.getEndpointSnitch();
            List<InetAddress> sources = snitch.getSortedListByProximity(myAddress, possibleRanges);

            assert (!sources.contains(myAddress));

            for (InetAddress source : sources)
            {
                if (failureDetector.isAlive(source))
                {
                    sourceRanges.put(source, range);
                    break;
                }
            }
        }
        return sourceRanges;
    }

    /**
     * Sends a notification to a node indicating we have finished replicating data.
     *
     * @param remote node to send notification to
     */
    private void sendReplicationNotification(InetAddress remote)
    {
        // notify the remote token
        MessageOut msg = new MessageOut(MessagingService.Verb.REPLICATION_FINISHED);
        IFailureDetector failureDetector = FailureDetector.instance;
        if (logger.isDebugEnabled())
            logger.debug("Notifying {} of replication completion\n", remote);
        while (failureDetector.isAlive(remote))
        {
            AsyncOneResponse iar = MessagingService.instance().sendRR(msg, remote);
            try
            {
                iar.get(DatabaseDescriptor.getRpcTimeout(), TimeUnit.MILLISECONDS);
                return; // done
            }
            catch(TimeoutException e)
            {
                // try again
            }
        }
    }

    /**
     * Called when an endpoint is removed from the ring. This function checks
     * whether this node becomes responsible for new ranges as a
     * consequence and streams data if needed.
     *
     * This is rather ineffective, but it does not matter so much
     * since this is called very seldom
     *
     * @param endpoint the node that left
     */
    private void restoreReplicaCount(InetAddress endpoint, final InetAddress notifyEndpoint)
    {
        Multimap<String, Map.Entry<InetAddress, Collection<Range<Token>>>> rangesToFetch = HashMultimap.create();

        InetAddress myAddress = FBUtilities.getBroadcastAddress();

        for (String keyspaceName : Schema.instance.getNonLocalStrategyKeyspaces())
        {
            Multimap<Range<Token>, InetAddress> changedRanges = getChangedRangesForLeaving(keyspaceName, endpoint);
            Set<Range<Token>> myNewRanges = new HashSet<>();
            for (Map.Entry<Range<Token>, InetAddress> entry : changedRanges.entries())
            {
                if (entry.getValue().equals(myAddress))
                    myNewRanges.add(entry.getKey());
            }
            Multimap<InetAddress, Range<Token>> sourceRanges = getNewSourceRanges(keyspaceName, myNewRanges);
            for (Map.Entry<InetAddress, Collection<Range<Token>>> entry : sourceRanges.asMap().entrySet())
            {
                rangesToFetch.put(keyspaceName, entry);
            }
        }

        StreamPlan stream = new StreamPlan("Restore replica count");
        for (String keyspaceName : rangesToFetch.keySet())
        {
            for (Map.Entry<InetAddress, Collection<Range<Token>>> entry : rangesToFetch.get(keyspaceName))
            {
                InetAddress source = entry.getKey();
                InetAddress preferred = SystemKeyspace.getPreferredIP(source);
                Collection<Range<Token>> ranges = entry.getValue();
                if (logger.isDebugEnabled())
                    logger.debug("Requesting from {} ranges {}", source, StringUtils.join(ranges, ", "));
                stream.requestRanges(source, preferred, keyspaceName, ranges);
            }
        }
        StreamResultFuture future = stream.execute();
        Futures.addCallback(future, new FutureCallback<StreamState>()
        {
            public void onSuccess(StreamState finalState)
            {
                sendReplicationNotification(notifyEndpoint);
            }

            public void onFailure(Throwable t)
            {
                logger.warn("Streaming to restore replica count failed", t);
                // We still want to send the notification
                sendReplicationNotification(notifyEndpoint);
            }
        });
    }

    // needs to be modified to accept either a keyspace or ARS.
    private Multimap<Range<Token>, InetAddress> getChangedRangesForLeaving(String keyspaceName, InetAddress endpoint)
    {
        // First get all ranges the leaving endpoint is responsible for
        Collection<Range<Token>> ranges = getRangesForEndpoint(keyspaceName, endpoint);

        if (logger.isDebugEnabled())
            logger.debug("Node {} ranges [{}]", endpoint, StringUtils.join(ranges, ", "));

        Map<Range<Token>, List<InetAddress>> currentReplicaEndpoints = new HashMap<>(ranges.size());

        // Find (for each range) all nodes that store replicas for these ranges as well
        TokenMetadata metadata = tokenMetadata.cloneOnlyTokenMap(); // don't do this in the loop! #7758
        for (Range<Token> range : ranges)
            currentReplicaEndpoints.put(range, Keyspace.open(keyspaceName).getReplicationStrategy().calculateNaturalEndpoints(range.right, metadata));

        TokenMetadata temp = tokenMetadata.cloneAfterAllLeft();

        // endpoint might or might not be 'leaving'. If it was not leaving (that is, removenode
        // command was used), it is still present in temp and must be removed.
        if (temp.isMember(endpoint))
            temp.removeEndpoint(endpoint);

        Multimap<Range<Token>, InetAddress> changedRanges = HashMultimap.create();

        // Go through the ranges and for each range check who will be
        // storing replicas for these ranges when the leaving endpoint
        // is gone. Whoever is present in newReplicaEndpoints list, but
        // not in the currentReplicaEndpoints list, will be needing the
        // range.
        for (Range<Token> range : ranges)
        {
            Collection<InetAddress> newReplicaEndpoints = Keyspace.open(keyspaceName).getReplicationStrategy().calculateNaturalEndpoints(range.right, temp);
            newReplicaEndpoints.removeAll(currentReplicaEndpoints.get(range));
            if (logger.isDebugEnabled())
                if (newReplicaEndpoints.isEmpty())
                    logger.debug("Range {} already in all replicas", range);
                else
                    logger.debug("Range {} will be responsibility of {}", range, StringUtils.join(newReplicaEndpoints, ", "));
            changedRanges.putAll(range, newReplicaEndpoints);
        }

        return changedRanges;
    }

    public void onJoin(InetAddress endpoint, EndpointState epState)
    {
        for (Map.Entry<ApplicationState, VersionedValue> entry : epState.states())
        {
            onChange(endpoint, entry.getKey(), entry.getValue());
        }
    }

    public void onAlive(InetAddress endpoint, EndpointState state)
    {
        if (tokenMetadata.isMember(endpoint))
            notifyUp(endpoint);
    }

    public void onRemove(InetAddress endpoint)
    {
        tokenMetadata.removeEndpoint(endpoint);
        PendingRangeCalculatorService.instance.update();
    }

    public void onDead(InetAddress endpoint, EndpointState state)
    {
        MessagingService.instance().convict(endpoint);
        notifyDown(endpoint);
    }

    public void onRestart(InetAddress endpoint, EndpointState state)
    {
        // If we have restarted before the node was even marked down, we need to reset the connection pool
        if (state.isAlive())
            onDead(endpoint, state);

        // Then, the node may have been upgraded and changed its messaging protocol version. If so, we
        // want to update that before we mark the node live again to avoid problems like CASSANDRA-11128.
        VersionedValue netVersion = state.getApplicationState(ApplicationState.NET_VERSION);
        if (netVersion != null)
            updateNetVersion(endpoint, netVersion);
    }


    public String getLoadString()
    {
        return FileUtils.stringifyFileSize(StorageMetrics.load.getCount());
    }

    public Map<String, String> getLoadMap()
    {
        Map<String, String> map = new HashMap<>();
        for (Map.Entry<InetAddress,Double> entry : LoadBroadcaster.instance.getLoadInfo().entrySet())
        {
            map.put(entry.getKey().getHostAddress(), FileUtils.stringifyFileSize(entry.getValue()));
        }
        // gossiper doesn't see its own updates, so we need to special-case the local node
        map.put(FBUtilities.getBroadcastAddress().getHostAddress(), getLoadString());
        return map;
    }

    // TODO
    public final void deliverHints(String host)
    {
        throw new UnsupportedOperationException();
    }

    public Collection<Token> getLocalTokens()
    {
        Collection<Token> tokens = SystemKeyspace.getSavedTokens();
        assert tokens != null && !tokens.isEmpty(); // should not be called before initServer sets this
        return tokens;
    }

    @Nullable
    public InetAddress getEndpointForHostId(UUID hostId)
    {
        return tokenMetadata.getEndpointForHostId(hostId);
    }

    @Nullable
    public UUID getHostIdForEndpoint(InetAddress address)
    {
        return tokenMetadata.getHostId(address);
    }

    /* These methods belong to the MBean interface */

    public List<String> getTokens()
    {
        return getTokens(FBUtilities.getBroadcastAddress());
    }

    public List<String> getTokens(String endpoint) throws UnknownHostException
    {
        return getTokens(InetAddress.getByName(endpoint));
    }

    private List<String> getTokens(InetAddress endpoint)
    {
        List<String> strTokens = new ArrayList<>();
        for (Token tok : getTokenMetadata().getTokens(endpoint))
            strTokens.add(tok.toString());
        return strTokens;
    }

    public String getReleaseVersion()
    {
        return FBUtilities.getReleaseVersionString();
    }

    public String getSchemaVersion()
    {
        return Schema.instance.getVersion().toString();
    }

    public String getKeyspaceReplicationInfo(String keyspaceName)
    {
        Keyspace keyspaceInstance = Schema.instance.getKeyspaceInstance(keyspaceName);
        if (keyspaceInstance == null)
            throw new IllegalArgumentException(); // ideally should never happen
        ReplicationParams replicationParams = keyspaceInstance.getMetadata().params.replication;
        return replicationParams.klass.getSimpleName() + " " + replicationParams.options.toString();
    }

    public List<String> getLeavingNodes()
    {
        return stringify(tokenMetadata.getLeavingEndpoints());
    }

    public List<String> getMovingNodes()
    {
        List<String> endpoints = new ArrayList<>();

        for (Pair<Token, InetAddress> node : tokenMetadata.getMovingEndpoints())
        {
            endpoints.add(node.right.getHostAddress());
        }

        return endpoints;
    }

    public List<String> getJoiningNodes()
    {
        return stringify(tokenMetadata.getBootstrapTokens().valueSet());
    }

    public List<String> getLiveNodes()
    {
        return stringify(Gossiper.instance.getLiveMembers());
    }

    public Set<InetAddress> getLiveRingMembers()
    {
        return getLiveRingMembers(false);
    }

    public Set<InetAddress> getLiveRingMembers(boolean excludeDeadStates)
    {
        Set<InetAddress> ret = new HashSet<>();
        for (InetAddress ep : Gossiper.instance.getLiveMembers())
        {
            if (excludeDeadStates)
            {
                EndpointState epState = Gossiper.instance.getEndpointStateForEndpoint(ep);
                if (epState == null || Gossiper.instance.isDeadState(epState))
                    continue;
            }

            if (tokenMetadata.isMember(ep))
                ret.add(ep);
        }
        return ret;
    }


    public List<String> getUnreachableNodes()
    {
        return stringify(Gossiper.instance.getUnreachableMembers());
    }

    public String[] getAllDataFileLocations()
    {
        String[] locations = DatabaseDescriptor.getAllDataFileLocations();
        for (int i = 0; i < locations.length; i++)
            locations[i] = FileUtils.getCanonicalPath(locations[i]);
        return locations;
    }

    public String getCommitLogLocation()
    {
        return FileUtils.getCanonicalPath(DatabaseDescriptor.getCommitLogLocation());
    }

    public String getSavedCachesLocation()
    {
        return FileUtils.getCanonicalPath(DatabaseDescriptor.getSavedCachesLocation());
    }

    private List<String> stringify(Iterable<InetAddress> endpoints)
    {
        List<String> stringEndpoints = new ArrayList<>();
        for (InetAddress ep : endpoints)
        {
            stringEndpoints.add(ep.getHostAddress());
        }
        return stringEndpoints;
    }

    public int getCurrentGenerationNumber()
    {
        return Gossiper.instance.getCurrentGenerationNumber(FBUtilities.getBroadcastAddress());
    }

    public int forceKeyspaceCleanup(String keyspaceName, String... tables) throws IOException, ExecutionException, InterruptedException
    {
        return forceKeyspaceCleanup(0, keyspaceName, tables);
    }

    public int forceKeyspaceCleanup(int jobs, String keyspaceName, String... tables) throws IOException, ExecutionException, InterruptedException
    {
        if (SchemaConstants.isLocalSystemKeyspace(keyspaceName))
            throw new RuntimeException("Cleanup of the system keyspace is neither necessary nor wise");

        CompactionManager.AllSSTableOpStatus status = CompactionManager.AllSSTableOpStatus.SUCCESSFUL;
        for (ColumnFamilyStore cfStore : getValidColumnFamilies(false, false, keyspaceName, tables))
        {
            CompactionManager.AllSSTableOpStatus oneStatus = cfStore.forceCleanup(jobs);
            if (oneStatus != CompactionManager.AllSSTableOpStatus.SUCCESSFUL)
                status = oneStatus;
        }
        return status.statusCode;
    }

    public int scrub(boolean disableSnapshot, boolean skipCorrupted, String keyspaceName, String... tables) throws IOException, ExecutionException, InterruptedException
    {
        return scrub(disableSnapshot, skipCorrupted, true, 0, keyspaceName, tables);
    }

    public int scrub(boolean disableSnapshot, boolean skipCorrupted, boolean checkData, String keyspaceName, String... tables) throws IOException, ExecutionException, InterruptedException
    {
        return scrub(disableSnapshot, skipCorrupted, checkData, 0, keyspaceName, tables);
    }

    public int scrub(boolean disableSnapshot, boolean skipCorrupted, boolean checkData, int jobs, String keyspaceName, String... tables) throws IOException, ExecutionException, InterruptedException
    {
        return scrub(disableSnapshot, skipCorrupted, checkData, false, jobs, keyspaceName, tables);
    }

    public int scrub(boolean disableSnapshot, boolean skipCorrupted, boolean checkData, boolean reinsertOverflowedTTL, int jobs, String keyspaceName, String... tables) throws IOException, ExecutionException, InterruptedException
    {
        CompactionManager.AllSSTableOpStatus status = CompactionManager.AllSSTableOpStatus.SUCCESSFUL;
        for (ColumnFamilyStore cfStore : getValidColumnFamilies(true, false, keyspaceName, tables))
        {
            CompactionManager.AllSSTableOpStatus oneStatus = cfStore.scrub(disableSnapshot, skipCorrupted, reinsertOverflowedTTL, checkData, jobs);
            if (oneStatus != CompactionManager.AllSSTableOpStatus.SUCCESSFUL)
                status = oneStatus;
        }
        return status.statusCode;
    }

    public int verify(boolean extendedVerify, String keyspaceName, String... tableNames) throws IOException, ExecutionException, InterruptedException
    {
        CompactionManager.AllSSTableOpStatus status = CompactionManager.AllSSTableOpStatus.SUCCESSFUL;
        for (ColumnFamilyStore cfStore : getValidColumnFamilies(false, false, keyspaceName, tableNames))
        {
            CompactionManager.AllSSTableOpStatus oneStatus = cfStore.verify(extendedVerify);
            if (oneStatus != CompactionManager.AllSSTableOpStatus.SUCCESSFUL)
                status = oneStatus;
        }
        return status.statusCode;
    }

    public int upgradeSSTables(String keyspaceName, boolean excludeCurrentVersion, String... tableNames) throws IOException, ExecutionException, InterruptedException
    {
        return upgradeSSTables(keyspaceName, excludeCurrentVersion, 0, tableNames);
    }

    public int upgradeSSTables(String keyspaceName, boolean excludeCurrentVersion, int jobs, String... tableNames) throws IOException, ExecutionException, InterruptedException
    {
        CompactionManager.AllSSTableOpStatus status = CompactionManager.AllSSTableOpStatus.SUCCESSFUL;
        for (ColumnFamilyStore cfStore : getValidColumnFamilies(true, true, keyspaceName, tableNames))
        {
            CompactionManager.AllSSTableOpStatus oneStatus = cfStore.sstablesRewrite(excludeCurrentVersion, jobs);
            if (oneStatus != CompactionManager.AllSSTableOpStatus.SUCCESSFUL)
                status = oneStatus;
        }
        return status.statusCode;
    }

    public void forceKeyspaceCompaction(boolean splitOutput, String keyspaceName, String... tableNames) throws IOException, ExecutionException, InterruptedException
    {
        for (ColumnFamilyStore cfStore : getValidColumnFamilies(true, false, keyspaceName, tableNames))
        {
            cfStore.forceMajorCompaction(splitOutput);
        }
    }

    public int relocateSSTables(String keyspaceName, String ... columnFamilies) throws IOException, ExecutionException, InterruptedException
    {
        return relocateSSTables(0, keyspaceName, columnFamilies);
    }

    public int relocateSSTables(int jobs, String keyspaceName, String ... columnFamilies) throws IOException, ExecutionException, InterruptedException
    {
        CompactionManager.AllSSTableOpStatus status = CompactionManager.AllSSTableOpStatus.SUCCESSFUL;
        for (ColumnFamilyStore cfs : getValidColumnFamilies(false, false, keyspaceName, columnFamilies))
        {
            CompactionManager.AllSSTableOpStatus oneStatus = cfs.relocateSSTables(jobs);
            if (oneStatus != CompactionManager.AllSSTableOpStatus.SUCCESSFUL)
                status = oneStatus;
        }
        return status.statusCode;
    }

    public int garbageCollect(String tombstoneOptionString, int jobs, String keyspaceName, String ... columnFamilies) throws IOException, ExecutionException, InterruptedException
    {
        TombstoneOption tombstoneOption = TombstoneOption.valueOf(tombstoneOptionString);
        CompactionManager.AllSSTableOpStatus status = CompactionManager.AllSSTableOpStatus.SUCCESSFUL;
        for (ColumnFamilyStore cfs : getValidColumnFamilies(false, false, keyspaceName, columnFamilies))
        {
            CompactionManager.AllSSTableOpStatus oneStatus = cfs.garbageCollect(tombstoneOption, jobs);
            if (oneStatus != CompactionManager.AllSSTableOpStatus.SUCCESSFUL)
                status = oneStatus;
        }
        return status.statusCode;
    }

    /**
     * Takes the snapshot of a multiple column family from different keyspaces. A snapshot name must be specified.
     *
     * @param tag
     *            the tag given to the snapshot; may not be null or empty
     * @param options
     *            Map of options (skipFlush is the only supported option for now)
     * @param entities
     *            list of keyspaces / tables in the form of empty | ks1 ks2 ... | ks1.cf1,ks2.cf2,...
     */
    @Override
    public void takeSnapshot(String tag, Map<String, String> options, String... entities) throws IOException
    {
        boolean skipFlush = Boolean.parseBoolean(options.getOrDefault("skipFlush", "false"));

        if (entities != null && entities.length > 0 && entities[0].contains("."))
        {
            takeMultipleTableSnapshot(tag, skipFlush, entities);
        }
        else
        {
            takeSnapshot(tag, skipFlush, entities);
        }
    }

    /**
     * Takes the snapshot of a specific table. A snapshot name must be
     * specified.
     *
     * @param keyspaceName
     *            the keyspace which holds the specified table
     * @param tableName
     *            the table to snapshot
     * @param tag
     *            the tag given to the snapshot; may not be null or empty
     */
    public void takeTableSnapshot(String keyspaceName, String tableName, String tag)
            throws IOException
    {
        takeMultipleTableSnapshot(tag, false, keyspaceName + "." + tableName);
    }

    public void forceKeyspaceCompactionForTokenRange(String keyspaceName, String startToken, String endToken, String... tableNames) throws IOException, ExecutionException, InterruptedException
    {
        Collection<Range<Token>> tokenRanges = createRepairRangeFrom(startToken, endToken);

        for (ColumnFamilyStore cfStore : getValidColumnFamilies(true, false, keyspaceName, tableNames))
        {
            cfStore.forceCompactionForTokenRange(tokenRanges);
        }
    }

    /**
     * Takes the snapshot for the given keyspaces. A snapshot name must be specified.
     *
     * @param tag the tag given to the snapshot; may not be null or empty
     * @param keyspaceNames the names of the keyspaces to snapshot; empty means "all."
     */
    public void takeSnapshot(String tag, String... keyspaceNames) throws IOException
    {
        takeSnapshot(tag, false, keyspaceNames);
    }

    /**
     * Takes the snapshot of a multiple column family from different keyspaces. A snapshot name must be specified.
     *
     * @param tag
     *            the tag given to the snapshot; may not be null or empty
     * @param tableList
     *            list of tables from different keyspace in the form of ks1.cf1 ks2.cf2
     */
    public void takeMultipleTableSnapshot(String tag, String... tableList)
            throws IOException
    {
        takeMultipleTableSnapshot(tag, false, tableList);
    }

    /**
     * Takes the snapshot for the given keyspaces. A snapshot name must be specified.
     *
     * @param tag the tag given to the snapshot; may not be null or empty
     * @param skipFlush Skip blocking flush of memtable
     * @param keyspaceNames the names of the keyspaces to snapshot; empty means "all."
     */
    private void takeSnapshot(String tag, boolean skipFlush, String... keyspaceNames) throws IOException
    {
        if (operationMode == Mode.JOINING)
            throw new IOException("Cannot snapshot until bootstrap completes");
        if (tag == null || tag.equals(""))
            throw new IOException("You must supply a snapshot name.");

        Iterable<Keyspace> keyspaces;
        if (keyspaceNames.length == 0)
        {
            keyspaces = Keyspace.all();
        }
        else
        {
            ArrayList<Keyspace> t = new ArrayList<>(keyspaceNames.length);
            for (String keyspaceName : keyspaceNames)
                t.add(getValidKeyspace(keyspaceName));
            keyspaces = t;
        }

        // Do a check to see if this snapshot exists before we actually snapshot
        for (Keyspace keyspace : keyspaces)
            if (keyspace.snapshotExists(tag))
                throw new IOException("Snapshot " + tag + " already exists.");


        for (Keyspace keyspace : keyspaces)
            keyspace.snapshot(tag, null, skipFlush);
    }

    /**
     * Takes the snapshot of a multiple column family from different keyspaces. A snapshot name must be specified.
     *
     *
     * @param tag
     *            the tag given to the snapshot; may not be null or empty
     * @param skipFlush
     *            Skip blocking flush of memtable
     * @param tableList
     *            list of tables from different keyspace in the form of ks1.cf1 ks2.cf2
     */
    private void takeMultipleTableSnapshot(String tag, boolean skipFlush, String... tableList)
            throws IOException
    {
        Map<Keyspace, List<String>> keyspaceColumnfamily = new HashMap<Keyspace, List<String>>();
        for (String table : tableList)
        {
            String splittedString[] = StringUtils.split(table, '.');
            if (splittedString.length == 2)
            {
                String keyspaceName = splittedString[0];
                String tableName = splittedString[1];

                if (keyspaceName == null)
                    throw new IOException("You must supply a keyspace name");
                if (operationMode.equals(Mode.JOINING))
                    throw new IOException("Cannot snapshot until bootstrap completes");

                if (tableName == null)
                    throw new IOException("You must supply a table name");
                if (tag == null || tag.equals(""))
                    throw new IOException("You must supply a snapshot name.");

                Keyspace keyspace = getValidKeyspace(keyspaceName);
                ColumnFamilyStore columnFamilyStore = keyspace.getColumnFamilyStore(tableName);
                // As there can be multiple column family from same keyspace check if snapshot exist for that specific
                // columnfamily and not for whole keyspace

                if (columnFamilyStore.snapshotExists(tag))
                    throw new IOException("Snapshot " + tag + " already exists.");
                if (!keyspaceColumnfamily.containsKey(keyspace))
                {
                    keyspaceColumnfamily.put(keyspace, new ArrayList<String>());
                }

                // Add Keyspace columnfamily to map in order to support atomicity for snapshot process.
                // So no snapshot should happen if any one of the above conditions fail for any keyspace or columnfamily
                keyspaceColumnfamily.get(keyspace).add(tableName);

            }
            else
            {
                throw new IllegalArgumentException(
                        "Cannot take a snapshot on secondary index or invalid column family name. You must supply a column family name in the form of keyspace.columnfamily");
            }
        }

        for (Entry<Keyspace, List<String>> entry : keyspaceColumnfamily.entrySet())
        {
            for (String table : entry.getValue())
                entry.getKey().snapshot(tag, table, skipFlush);
        }

    }

    private Keyspace getValidKeyspace(String keyspaceName) throws IOException
    {
        if (!Schema.instance.getKeyspaces().contains(keyspaceName))
        {
            throw new IOException("Keyspace " + keyspaceName + " does not exist");
        }
        return Keyspace.open(keyspaceName);
    }

    /**
     * Remove the snapshot with the given name from the given keyspaces.
     * If no tag is specified we will remove all snapshots.
     */
    public void clearSnapshot(String tag, String... keyspaceNames) throws IOException
    {
        if(tag == null)
            tag = "";

        Set<String> keyspaces = new HashSet<>();
        for (String dataDir : DatabaseDescriptor.getAllDataFileLocations())
        {
            for(String keyspaceDir : new File(dataDir).list())
            {
                // Only add a ks if it has been specified as a param, assuming params were actually provided.
                if (keyspaceNames.length > 0 && !Arrays.asList(keyspaceNames).contains(keyspaceDir))
                    continue;
                keyspaces.add(keyspaceDir);
            }
        }

        for (String keyspace : keyspaces)
            Keyspace.clearSnapshot(tag, keyspace);

        if (logger.isDebugEnabled())
            logger.debug("Cleared out snapshot directories");
    }

    public Map<String, TabularData> getSnapshotDetails()
    {
        Map<String, TabularData> snapshotMap = new HashMap<>();
        for (Keyspace keyspace : Keyspace.all())
        {
            if (SchemaConstants.isLocalSystemKeyspace(keyspace.getName()))
                continue;

            for (ColumnFamilyStore cfStore : keyspace.getColumnFamilyStores())
            {
                for (Map.Entry<String, Pair<Long,Long>> snapshotDetail : cfStore.getSnapshotDetails().entrySet())
                {
                    TabularDataSupport data = (TabularDataSupport)snapshotMap.get(snapshotDetail.getKey());
                    if (data == null)
                    {
                        data = new TabularDataSupport(SnapshotDetailsTabularData.TABULAR_TYPE);
                        snapshotMap.put(snapshotDetail.getKey(), data);
                    }

                    SnapshotDetailsTabularData.from(snapshotDetail.getKey(), keyspace.getName(), cfStore.getColumnFamilyName(), snapshotDetail, data);
                }
            }
        }
        return snapshotMap;
    }

    public long trueSnapshotsSize()
    {
        long total = 0;
        for (Keyspace keyspace : Keyspace.all())
        {
            if (SchemaConstants.isLocalSystemKeyspace(keyspace.getName()))
                continue;

            for (ColumnFamilyStore cfStore : keyspace.getColumnFamilyStores())
            {
                total += cfStore.trueSnapshotsSize();
            }
        }

        return total;
    }

    public void refreshSizeEstimates() throws ExecutionException
    {
        cleanupSizeEstimates();
        FBUtilities.waitOnFuture(ScheduledExecutors.optionalTasks.submit(SizeEstimatesRecorder.instance));
    }

    public void cleanupSizeEstimates()
    {
        SetMultimap<String, String> sizeEstimates = SystemKeyspace.getTablesWithSizeEstimates();

        for (Entry<String, Collection<String>> tablesByKeyspace : sizeEstimates.asMap().entrySet())
        {
            String keyspace = tablesByKeyspace.getKey();
            if (!Schema.instance.getKeyspaces().contains(keyspace))
            {
                SystemKeyspace.clearSizeEstimates(keyspace);
            }
            else
            {
                for (String table : tablesByKeyspace.getValue())
                {
                    if (!Schema.instance.hasCF(Pair.create(keyspace, table)))
                        SystemKeyspace.clearSizeEstimates(keyspace, table);
                }
            }
        }
    }

    /**
     * @param allowIndexes Allow index CF names to be passed in
     * @param autoAddIndexes Automatically add secondary indexes if a CF has them
     * @param keyspaceName keyspace
     * @param cfNames CFs
     * @throws java.lang.IllegalArgumentException when given CF name does not exist
     */
    public Iterable<ColumnFamilyStore> getValidColumnFamilies(boolean allowIndexes, boolean autoAddIndexes, String keyspaceName, String... cfNames) throws IOException
    {
        Keyspace keyspace = getValidKeyspace(keyspaceName);
        return keyspace.getValidColumnFamilies(allowIndexes, autoAddIndexes, cfNames);
    }

    /**
     * Flush all memtables for a keyspace and column families.
     * @param keyspaceName
     * @param tableNames
     * @throws IOException
     */
    public void forceKeyspaceFlush(String keyspaceName, String... tableNames) throws IOException
    {
        for (ColumnFamilyStore cfStore : getValidColumnFamilies(true, false, keyspaceName, tableNames))
        {
            logger.debug("Forcing flush on keyspace {}, CF {}", keyspaceName, cfStore.name);
            cfStore.forceBlockingFlush();
        }
    }

    public int repairAsync(String keyspace, Map<String, String> repairSpec)
    {
        RepairOption option = RepairOption.parse(repairSpec, tokenMetadata.partitioner);
        // if ranges are not specified
        if (option.getRanges().isEmpty())
        {
            if (option.isPrimaryRange())
            {
                // when repairing only primary range, neither dataCenters nor hosts can be set
                if (option.getDataCenters().isEmpty() && option.getHosts().isEmpty())
                    option.getRanges().addAll(getPrimaryRanges(keyspace));
                    // except dataCenters only contain local DC (i.e. -local)
                else if (option.isInLocalDCOnly())
                    option.getRanges().addAll(getPrimaryRangesWithinDC(keyspace));
                else
                    throw new IllegalArgumentException("You need to run primary range repair on all nodes in the cluster.");
            }
            else
            {
                option.getRanges().addAll(getLocalRanges(keyspace));
            }
        }
        return forceRepairAsync(keyspace, option, false);
    }

    @Deprecated
    public int forceRepairAsync(String keyspace,
                                boolean isSequential,
                                Collection<String> dataCenters,
                                Collection<String> hosts,
                                boolean primaryRange,
                                boolean fullRepair,
                                String... tableNames)
    {
        return forceRepairAsync(keyspace, isSequential ? RepairParallelism.SEQUENTIAL.ordinal() : RepairParallelism.PARALLEL.ordinal(), dataCenters, hosts, primaryRange, fullRepair, tableNames);
    }

    @Deprecated
    public int forceRepairAsync(String keyspace,
                                int parallelismDegree,
                                Collection<String> dataCenters,
                                Collection<String> hosts,
                                boolean primaryRange,
                                boolean fullRepair,
                                String... tableNames)
    {
        if (parallelismDegree < 0 || parallelismDegree > RepairParallelism.values().length - 1)
        {
            throw new IllegalArgumentException("Invalid parallelism degree specified: " + parallelismDegree);
        }
        RepairParallelism parallelism = RepairParallelism.values()[parallelismDegree];
        if (FBUtilities.isWindows && parallelism != RepairParallelism.PARALLEL)
        {
            logger.warn("Snapshot-based repair is not yet supported on Windows.  Reverting to parallel repair.");
            parallelism = RepairParallelism.PARALLEL;
        }

        RepairOption options = new RepairOption(parallelism, primaryRange, !fullRepair, false, 1, Collections.<Range<Token>>emptyList(), false, false, false);
        if (dataCenters != null)
        {
            options.getDataCenters().addAll(dataCenters);
        }
        if (hosts != null)
        {
            options.getHosts().addAll(hosts);
        }
        if (primaryRange)
        {
            // when repairing only primary range, neither dataCenters nor hosts can be set
            if (options.getDataCenters().isEmpty() && options.getHosts().isEmpty())
                options.getRanges().addAll(getPrimaryRanges(keyspace));
                // except dataCenters only contain local DC (i.e. -local)
            else if (options.getDataCenters().size() == 1 && options.getDataCenters().contains(DatabaseDescriptor.getLocalDataCenter()))
                options.getRanges().addAll(getPrimaryRangesWithinDC(keyspace));
            else
                throw new IllegalArgumentException("You need to run primary range repair on all nodes in the cluster.");
        }
        else
        {
            options.getRanges().addAll(getLocalRanges(keyspace));
        }
        if (tableNames != null)
        {
            for (String table : tableNames)
            {
                options.getColumnFamilies().add(table);
            }
        }
        return forceRepairAsync(keyspace, options, true);
    }

    @Deprecated
    public int forceRepairAsync(String keyspace,
                                boolean isSequential,
                                boolean isLocal,
                                boolean primaryRange,
                                boolean fullRepair,
                                String... tableNames)
    {
        Set<String> dataCenters = null;
        if (isLocal)
        {
            dataCenters = Sets.newHashSet(DatabaseDescriptor.getLocalDataCenter());
        }
        return forceRepairAsync(keyspace, isSequential, dataCenters, null, primaryRange, fullRepair, tableNames);
    }

    @Deprecated
    public int forceRepairRangeAsync(String beginToken,
                                     String endToken,
                                     String keyspaceName,
                                     boolean isSequential,
                                     Collection<String> dataCenters,
                                     Collection<String> hosts,
                                     boolean fullRepair,
                                     String... tableNames)
    {
        return forceRepairRangeAsync(beginToken, endToken, keyspaceName,
                                     isSequential ? RepairParallelism.SEQUENTIAL.ordinal() : RepairParallelism.PARALLEL.ordinal(),
                                     dataCenters, hosts, fullRepair, tableNames);
    }

    @Deprecated
    public int forceRepairRangeAsync(String beginToken,
                                     String endToken,
                                     String keyspaceName,
                                     int parallelismDegree,
                                     Collection<String> dataCenters,
                                     Collection<String> hosts,
                                     boolean fullRepair,
                                     String... tableNames)
    {
        if (parallelismDegree < 0 || parallelismDegree > RepairParallelism.values().length - 1)
        {
            throw new IllegalArgumentException("Invalid parallelism degree specified: " + parallelismDegree);
        }
        RepairParallelism parallelism = RepairParallelism.values()[parallelismDegree];
        if (FBUtilities.isWindows && parallelism != RepairParallelism.PARALLEL)
        {
            logger.warn("Snapshot-based repair is not yet supported on Windows.  Reverting to parallel repair.");
            parallelism = RepairParallelism.PARALLEL;
        }

        if (!fullRepair)
            logger.warn("Incremental repair can't be requested with subrange repair " +
                        "because each subrange repair would generate an anti-compacted table. " +
                        "The repair will occur but without anti-compaction.");
        Collection<Range<Token>> repairingRange = createRepairRangeFrom(beginToken, endToken);

        RepairOption options = new RepairOption(parallelism, false, !fullRepair, false, 1, repairingRange, true, false, false);
        if (dataCenters != null)
        {
            options.getDataCenters().addAll(dataCenters);
        }
        if (hosts != null)
        {
            options.getHosts().addAll(hosts);
        }
        if (tableNames != null)
        {
            for (String table : tableNames)
            {
                options.getColumnFamilies().add(table);
            }
        }

        logger.info("starting user-requested repair of range {} for keyspace {} and column families {}",
                    repairingRange, keyspaceName, tableNames);
        return forceRepairAsync(keyspaceName, options, true);
    }

    @Deprecated
    public int forceRepairRangeAsync(String beginToken,
                                     String endToken,
                                     String keyspaceName,
                                     boolean isSequential,
                                     boolean isLocal,
                                     boolean fullRepair,
                                     String... tableNames)
    {
        Set<String> dataCenters = null;
        if (isLocal)
        {
            dataCenters = Sets.newHashSet(DatabaseDescriptor.getLocalDataCenter());
        }
        return forceRepairRangeAsync(beginToken, endToken, keyspaceName, isSequential, dataCenters, null, fullRepair, tableNames);
    }

    /**
     * Create collection of ranges that match ring layout from given tokens.
     *
     * @param beginToken beginning token of the range
     * @param endToken end token of the range
     * @return collection of ranges that match ring layout in TokenMetadata
     */
    @VisibleForTesting
    Collection<Range<Token>> createRepairRangeFrom(String beginToken, String endToken)
    {
        Token parsedBeginToken = getTokenFactory().fromString(beginToken);
        Token parsedEndToken = getTokenFactory().fromString(endToken);

        // Break up given range to match ring layout in TokenMetadata
        ArrayList<Range<Token>> repairingRange = new ArrayList<>();

        ArrayList<Token> tokens = new ArrayList<>(tokenMetadata.sortedTokens());
        if (!tokens.contains(parsedBeginToken))
        {
            tokens.add(parsedBeginToken);
        }
        if (!tokens.contains(parsedEndToken))
        {
            tokens.add(parsedEndToken);
        }
        // tokens now contain all tokens including our endpoints
        Collections.sort(tokens);

        int start = tokens.indexOf(parsedBeginToken), end = tokens.indexOf(parsedEndToken);
        for (int i = start; i != end; i = (i+1) % tokens.size())
        {
            Range<Token> range = new Range<>(tokens.get(i), tokens.get((i+1) % tokens.size()));
            repairingRange.add(range);
        }

        return repairingRange;
    }

    public TokenFactory getTokenFactory()
    {
        return tokenMetadata.partitioner.getTokenFactory();
    }

    public int forceRepairAsync(String keyspace, RepairOption options, boolean legacy)
    {
        if (options.getRanges().isEmpty() || Keyspace.open(keyspace).getReplicationStrategy().getReplicationFactor() < 2)
            return 0;

        int cmd = nextRepairCommand.incrementAndGet();
        NamedThreadFactory.createThread(createRepairTask(cmd, keyspace, options, legacy), "Repair-Task-" + threadCounter.incrementAndGet()).start();
        return cmd;
    }

    private FutureTask<Object> createRepairTask(final int cmd, final String keyspace, final RepairOption options, boolean legacy)
    {
        if (!options.getDataCenters().isEmpty() && !options.getDataCenters().contains(DatabaseDescriptor.getLocalDataCenter()))
        {
            throw new IllegalArgumentException("the local data center must be part of the repair");
        }

        RepairRunnable task = new RepairRunnable(this, cmd, options, keyspace);
        task.addProgressListener(progressSupport);
        if (legacy)
            task.addProgressListener(legacyProgressSupport);
        return new FutureTask<>(task, null);
    }

    public void forceTerminateAllRepairSessions()
    {
        ActiveRepairService.instance.terminateSessions();
    }

    public void setRepairSessionMaxTreeDepth(int depth)
    {
        DatabaseDescriptor.setRepairSessionMaxTreeDepth(depth);
    }

    public int getRepairSessionMaxTreeDepth()
    {
        return DatabaseDescriptor.getRepairSessionMaxTreeDepth();
    }

    /* End of MBean interface methods */

    /**
     * Get the "primary ranges" for the specified keyspace and endpoint.
     * "Primary ranges" are the ranges that the node is responsible for storing replica primarily.
     * The node that stores replica primarily is defined as the first node returned
     * by {@link AbstractReplicationStrategy#calculateNaturalEndpoints}.
     *
     * @param keyspace Keyspace name to check primary ranges
     * @param ep endpoint we are interested in.
     * @return primary ranges for the specified endpoint.
     */
    public Collection<Range<Token>> getPrimaryRangesForEndpoint(String keyspace, InetAddress ep)
    {
        AbstractReplicationStrategy strategy = Keyspace.open(keyspace).getReplicationStrategy();
        Collection<Range<Token>> primaryRanges = new HashSet<>();
        TokenMetadata metadata = tokenMetadata.cloneOnlyTokenMap();
        for (Token token : metadata.sortedTokens())
        {
            List<InetAddress> endpoints = strategy.calculateNaturalEndpoints(token, metadata);
            if (endpoints.size() > 0 && endpoints.get(0).equals(ep))
                primaryRanges.add(new Range<>(metadata.getPredecessor(token), token));
        }
        return primaryRanges;
    }

    /**
     * Get the "primary ranges" within local DC for the specified keyspace and endpoint.
     *
     * @see #getPrimaryRangesForEndpoint(String, java.net.InetAddress)
     * @param keyspace Keyspace name to check primary ranges
     * @param referenceEndpoint endpoint we are interested in.
     * @return primary ranges within local DC for the specified endpoint.
     */
    public Collection<Range<Token>> getPrimaryRangeForEndpointWithinDC(String keyspace, InetAddress referenceEndpoint)
    {
        TokenMetadata metadata = tokenMetadata.cloneOnlyTokenMap();
        String localDC = DatabaseDescriptor.getEndpointSnitch().getDatacenter(referenceEndpoint);
        Collection<InetAddress> localDcNodes = metadata.getTopology().getDatacenterEndpoints().get(localDC);
        AbstractReplicationStrategy strategy = Keyspace.open(keyspace).getReplicationStrategy();

        Collection<Range<Token>> localDCPrimaryRanges = new HashSet<>();
        for (Token token : metadata.sortedTokens())
        {
            List<InetAddress> endpoints = strategy.calculateNaturalEndpoints(token, metadata);
            for (InetAddress endpoint : endpoints)
            {
                if (localDcNodes.contains(endpoint))
                {
                    if (endpoint.equals(referenceEndpoint))
                    {
                        localDCPrimaryRanges.add(new Range<>(metadata.getPredecessor(token), token));
                    }
                    break;
                }
            }
        }

        return localDCPrimaryRanges;
    }

    /**
     * Get all ranges an endpoint is responsible for (by keyspace)
     * @param ep endpoint we are interested in.
     * @return ranges for the specified endpoint.
     */
    Collection<Range<Token>> getRangesForEndpoint(String keyspaceName, InetAddress ep)
    {
        return Keyspace.open(keyspaceName).getReplicationStrategy().getAddressRanges().get(ep);
    }

    /**
     * Get all ranges that span the ring given a set
     * of tokens. All ranges are in sorted order of
     * ranges.
     * @return ranges in sorted order
    */
    public List<Range<Token>> getAllRanges(List<Token> sortedTokens)
    {
        if (logger.isTraceEnabled())
            logger.trace("computing ranges for {}", StringUtils.join(sortedTokens, ", "));

        if (sortedTokens.isEmpty())
            return Collections.emptyList();
        int size = sortedTokens.size();
        List<Range<Token>> ranges = new ArrayList<>(size + 1);
        for (int i = 1; i < size; ++i)
        {
            Range<Token> range = new Range<>(sortedTokens.get(i - 1), sortedTokens.get(i));
            ranges.add(range);
        }
        Range<Token> range = new Range<>(sortedTokens.get(size - 1), sortedTokens.get(0));
        ranges.add(range);

        return ranges;
    }

    /**
     * This method returns the N endpoints that are responsible for storing the
     * specified key i.e for replication.
     *
     * @param keyspaceName keyspace name also known as keyspace
     * @param cf Column family name
     * @param key key for which we need to find the endpoint
     * @return the endpoint responsible for this key
     */
    public List<InetAddress> getNaturalEndpoints(String keyspaceName, String cf, String key)
    {
        KeyspaceMetadata ksMetaData = Schema.instance.getKSMetaData(keyspaceName);
        if (ksMetaData == null)
            throw new IllegalArgumentException("Unknown keyspace '" + keyspaceName + "'");

        CFMetaData cfMetaData = ksMetaData.getTableOrViewNullable(cf);
        if (cfMetaData == null)
            throw new IllegalArgumentException("Unknown table '" + cf + "' in keyspace '" + keyspaceName + "'");

        return getNaturalEndpoints(keyspaceName, tokenMetadata.partitioner.getToken(cfMetaData.getKeyValidator().fromString(key)));
    }

    public List<InetAddress> getNaturalEndpoints(String keyspaceName, ByteBuffer key)
    {
        return getNaturalEndpoints(keyspaceName, tokenMetadata.partitioner.getToken(key));
    }

    /**
     * This method returns the N endpoints that are responsible for storing the
     * specified key i.e for replication.
     *
     * @param keyspaceName keyspace name also known as keyspace
     * @param pos position for which we need to find the endpoint
     * @return the endpoint responsible for this token
     */
    public List<InetAddress> getNaturalEndpoints(String keyspaceName, RingPosition pos)
    {
        return Keyspace.open(keyspaceName).getReplicationStrategy().getNaturalEndpoints(pos);
    }

    /**
     * Returns the endpoints currently responsible for storing the token plus pending ones
     */
    public Iterable<InetAddress> getNaturalAndPendingEndpoints(String keyspaceName, Token token)
    {
        return Iterables.concat(getNaturalEndpoints(keyspaceName, token), tokenMetadata.pendingEndpointsFor(token, keyspaceName));
    }

    /**
     * This method attempts to return N endpoints that are responsible for storing the
     * specified key i.e for replication.
     *
     * @param keyspace keyspace name also known as keyspace
     * @param key key for which we need to find the endpoint
     * @return the endpoint responsible for this key
     */
    public List<InetAddress> getLiveNaturalEndpoints(Keyspace keyspace, ByteBuffer key)
    {
        return getLiveNaturalEndpoints(keyspace, tokenMetadata.decorateKey(key));
    }

    public List<InetAddress> getLiveNaturalEndpoints(Keyspace keyspace, RingPosition pos)
    {
        List<InetAddress> liveEps = new ArrayList<>();
        getLiveNaturalEndpoints(keyspace, pos, liveEps);
        return liveEps;
    }

    /**
     * This method attempts to return N endpoints that are responsible for storing the
     * specified key i.e for replication.
     *
     * @param keyspace keyspace name also known as keyspace
     * @param pos position for which we need to find the endpoint
     * @param liveEps the list of endpoints to mutate
     */
    public void getLiveNaturalEndpoints(Keyspace keyspace, RingPosition pos, List<InetAddress> liveEps)
    {
        List<InetAddress> endpoints = keyspace.getReplicationStrategy().getNaturalEndpoints(pos);

        for (InetAddress endpoint : endpoints)
        {
            if (FailureDetector.instance.isAlive(endpoint))
                liveEps.add(endpoint);
        }
    }

    public void setLoggingLevel(String classQualifier, String rawLevel) throws Exception
    {
        LoggingSupportFactory.getLoggingSupport().setLoggingLevel(classQualifier, rawLevel);
    }

    /**
     * @return the runtime logging levels for all the configured loggers
     */
    @Override
    public Map<String,String> getLoggingLevels()
    {
        return LoggingSupportFactory.getLoggingSupport().getLoggingLevels();
    }

    /**
     * @return list of Token ranges (_not_ keys!) together with estimated key count,
     *      breaking up the data this node is responsible for into pieces of roughly keysPerSplit
     */
    public List<Pair<Range<Token>, Long>> getSplits(String keyspaceName, String cfName, Range<Token> range, int keysPerSplit)
    {
        Keyspace t = Keyspace.open(keyspaceName);
        ColumnFamilyStore cfs = t.getColumnFamilyStore(cfName);
        List<DecoratedKey> keys = keySamples(Collections.singleton(cfs), range);

        long totalRowCountEstimate = cfs.estimatedKeysForRange(range);

        // splitCount should be much smaller than number of key samples, to avoid huge sampling error
        int minSamplesPerSplit = 4;
        int maxSplitCount = keys.size() / minSamplesPerSplit + 1;
        int splitCount = Math.max(1, Math.min(maxSplitCount, (int)(totalRowCountEstimate / keysPerSplit)));

        List<Token> tokens = keysToTokens(range, keys);
        return getSplits(tokens, splitCount, cfs);
    }

    private List<Pair<Range<Token>, Long>> getSplits(List<Token> tokens, int splitCount, ColumnFamilyStore cfs)
    {
        double step = (double) (tokens.size() - 1) / splitCount;
        Token prevToken = tokens.get(0);
        List<Pair<Range<Token>, Long>> splits = Lists.newArrayListWithExpectedSize(splitCount);
        for (int i = 1; i <= splitCount; i++)
        {
            int index = (int) Math.round(i * step);
            Token token = tokens.get(index);
            Range<Token> range = new Range<>(prevToken, token);
            // always return an estimate > 0 (see CASSANDRA-7322)
            splits.add(Pair.create(range, Math.max(cfs.metadata.params.minIndexInterval, cfs.estimatedKeysForRange(range))));
            prevToken = token;
        }
        return splits;
    }

    private List<Token> keysToTokens(Range<Token> range, List<DecoratedKey> keys)
    {
        List<Token> tokens = Lists.newArrayListWithExpectedSize(keys.size() + 2);
        tokens.add(range.left);
        for (DecoratedKey key : keys)
            tokens.add(key.getToken());
        tokens.add(range.right);
        return tokens;
    }

    private List<DecoratedKey> keySamples(Iterable<ColumnFamilyStore> cfses, Range<Token> range)
    {
        List<DecoratedKey> keys = new ArrayList<>();
        for (ColumnFamilyStore cfs : cfses)
            Iterables.addAll(keys, cfs.keySamples(range));
        FBUtilities.sortSampledKeys(keys, range);
        return keys;
    }

    /**
     * Broadcast leaving status and update local tokenMetadata accordingly
     */
    private void startLeaving()
    {
        Gossiper.instance.addLocalApplicationState(ApplicationState.STATUS, valueFactory.leaving(getLocalTokens()));
        tokenMetadata.addLeavingEndpoint(FBUtilities.getBroadcastAddress());
        PendingRangeCalculatorService.instance.update();
    }

    public void decommission() throws InterruptedException
    {
        if (!tokenMetadata.isMember(FBUtilities.getBroadcastAddress()))
            throw new UnsupportedOperationException("local node is not a member of the token ring yet");
        if (tokenMetadata.cloneAfterAllLeft().sortedTokens().size() < 2)
            throw new UnsupportedOperationException("no other normal nodes in the ring; decommission would be pointless");
        if (operationMode != Mode.LEAVING && operationMode != Mode.NORMAL)
            throw new UnsupportedOperationException("Node in " + operationMode + " state; wait for status to become normal or restart");
        if (isDecommissioning.compareAndSet(true, true))
            throw new IllegalStateException("Node is still decommissioning. Check nodetool netstats.");

        if (logger.isDebugEnabled())
            logger.debug("DECOMMISSIONING");

        try
        {
            PendingRangeCalculatorService.instance.blockUntilFinished();
            for (String keyspaceName : Schema.instance.getNonLocalStrategyKeyspaces())
            {
                if (tokenMetadata.getPendingRanges(keyspaceName, FBUtilities.getBroadcastAddress()).size() > 0)
                    throw new UnsupportedOperationException("data is currently moving to this node; unable to leave the ring");
            }

            startLeaving();
            long timeout = Math.max(RING_DELAY, BatchlogManager.instance.getBatchlogTimeout());
            setMode(Mode.LEAVING, "sleeping " + timeout + " ms for batch processing and pending range setup", true);
            Thread.sleep(timeout);

            Runnable finishLeaving = new Runnable()
            {
                public void run()
                {
                    shutdownClientServers();
                    Gossiper.instance.stop();
                    try
                    {
                        MessagingService.instance().shutdown();
                    }
                    catch (IOError ioe)
                    {
                        logger.info("failed to shutdown message service: {}", ioe);
                    }
                    StageManager.shutdownNow();
                    SystemKeyspace.setBootstrapState(SystemKeyspace.BootstrapState.DECOMMISSIONED);
                    setMode(Mode.DECOMMISSIONED, true);
                    // let op be responsible for killing the process
                }
            };
            unbootstrap(finishLeaving);
        }
        catch (InterruptedException e)
        {
            throw new RuntimeException("Node interrupted while decommissioning");
        }
        catch (ExecutionException e)
        {
            logger.error("Error while decommissioning node ", e.getCause());
            throw new RuntimeException("Error while decommissioning node: " + e.getCause().getMessage());
        }
        finally
        {
            isDecommissioning.set(false);
        }
    }

    private void leaveRing()
    {
        SystemKeyspace.setBootstrapState(SystemKeyspace.BootstrapState.NEEDS_BOOTSTRAP);
        tokenMetadata.removeEndpoint(FBUtilities.getBroadcastAddress());
        PendingRangeCalculatorService.instance.update();

        Gossiper.instance.addLocalApplicationState(ApplicationState.STATUS, valueFactory.left(getLocalTokens(),Gossiper.computeExpireTime()));
        int delay = Math.max(RING_DELAY, Gossiper.intervalInMillis * 2);
        logger.info("Announcing that I have left the ring for {}ms", delay);
        Uninterruptibles.sleepUninterruptibly(delay, TimeUnit.MILLISECONDS);
    }

    private void unbootstrap(Runnable onFinish) throws ExecutionException, InterruptedException
    {
        Map<String, Multimap<Range<Token>, InetAddress>> rangesToStream = new HashMap<>();

        for (String keyspaceName : Schema.instance.getNonLocalStrategyKeyspaces())
        {
            Multimap<Range<Token>, InetAddress> rangesMM = getChangedRangesForLeaving(keyspaceName, FBUtilities.getBroadcastAddress());

            if (logger.isDebugEnabled())
                logger.debug("Ranges needing transfer are [{}]", StringUtils.join(rangesMM.keySet(), ","));

            rangesToStream.put(keyspaceName, rangesMM);
        }

        setMode(Mode.LEAVING, "replaying batch log and streaming data to other nodes", true);

        // Start with BatchLog replay, which may create hints but no writes since this is no longer a valid endpoint.
        Future<?> batchlogReplay = BatchlogManager.instance.startBatchlogReplay();
        Future<StreamState> streamSuccess = streamRanges(rangesToStream);

        // Wait for batch log to complete before streaming hints.
        logger.debug("waiting for batch log processing.");
        batchlogReplay.get();

        setMode(Mode.LEAVING, "streaming hints to other nodes", true);

        Future hintsSuccess = streamHints();

        // wait for the transfer runnables to signal the latch.
        logger.debug("waiting for stream acks.");
        streamSuccess.get();
        hintsSuccess.get();
        logger.debug("stream acks all received.");
        leaveRing();
        onFinish.run();
    }

    private Future streamHints()
    {
        return HintsService.instance.transferHints(this::getPreferredHintsStreamTarget);
    }

    /**
     * Find the best target to stream hints to. Currently the closest peer according to the snitch
     */
    private UUID getPreferredHintsStreamTarget()
    {
        List<InetAddress> candidates = new ArrayList<>(StorageService.instance.getTokenMetadata().cloneAfterAllLeft().getAllEndpoints());
        candidates.remove(FBUtilities.getBroadcastAddress());
        for (Iterator<InetAddress> iter = candidates.iterator(); iter.hasNext(); )
        {
            InetAddress address = iter.next();
            if (!FailureDetector.instance.isAlive(address))
                iter.remove();
        }

        if (candidates.isEmpty())
        {
            logger.warn("Unable to stream hints since no live endpoints seen");
            throw new RuntimeException("Unable to stream hints since no live endpoints seen");
        }
        else
        {
            // stream to the closest peer as chosen by the snitch
            DatabaseDescriptor.getEndpointSnitch().sortByProximity(FBUtilities.getBroadcastAddress(), candidates);
            InetAddress hintsDestinationHost = candidates.get(0);
            return tokenMetadata.getHostId(hintsDestinationHost);
        }
    }

    public void move(String newToken) throws IOException
    {
        try
        {
            getTokenFactory().validate(newToken);
        }
        catch (ConfigurationException e)
        {
            throw new IOException(e.getMessage());
        }
        move(getTokenFactory().fromString(newToken));
    }

    /**
     * move the node to new token or find a new token to boot to according to load
     *
     * @param newToken new token to boot to, or if null, find balanced token to boot to
     *
     * @throws IOException on any I/O operation error
     */
    private void move(Token newToken) throws IOException
    {
        if (newToken == null)
            throw new IOException("Can't move to the undefined (null) token.");

        if (tokenMetadata.sortedTokens().contains(newToken))
            throw new IOException("target token " + newToken + " is already owned by another node.");

        // address of the current node
        InetAddress localAddress = FBUtilities.getBroadcastAddress();

        // This doesn't make any sense in a vnodes environment.
        if (getTokenMetadata().getTokens(localAddress).size() > 1)
        {
            logger.error("Invalid request to move(Token); This node has more than one token and cannot be moved thusly.");
            throw new UnsupportedOperationException("This node has more than one token and cannot be moved thusly.");
        }

        List<String> keyspacesToProcess = Schema.instance.getNonLocalStrategyKeyspaces();

        PendingRangeCalculatorService.instance.blockUntilFinished();
        // checking if data is moving to this node
        for (String keyspaceName : keyspacesToProcess)
        {
            if (tokenMetadata.getPendingRanges(keyspaceName, localAddress).size() > 0)
                throw new UnsupportedOperationException("data is currently moving to this node; unable to leave the ring");
        }

        Gossiper.instance.addLocalApplicationState(ApplicationState.STATUS, valueFactory.moving(newToken));
        setMode(Mode.MOVING, String.format("Moving %s from %s to %s.", localAddress, getLocalTokens().iterator().next(), newToken), true);

        setMode(Mode.MOVING, String.format("Sleeping %s ms before start streaming/fetching ranges", RING_DELAY), true);
        Uninterruptibles.sleepUninterruptibly(RING_DELAY, TimeUnit.MILLISECONDS);

        RangeRelocator relocator = new RangeRelocator(Collections.singleton(newToken), keyspacesToProcess);

        if (relocator.streamsNeeded())
        {
            setMode(Mode.MOVING, "fetching new ranges and streaming old ranges", true);
            try
            {
                relocator.stream().get();
            }
            catch (ExecutionException | InterruptedException e)
            {
                throw new RuntimeException("Interrupted while waiting for stream/fetch ranges to finish: " + e.getMessage());
            }
        }
        else
        {
            setMode(Mode.MOVING, "No ranges to fetch/stream", true);
        }

        setTokens(Collections.singleton(newToken)); // setting new token as we have everything settled

        if (logger.isDebugEnabled())
            logger.debug("Successfully moved to new token {}", getLocalTokens().iterator().next());
    }

    private class RangeRelocator
    {
        private final StreamPlan streamPlan = new StreamPlan("Relocation");

        private RangeRelocator(Collection<Token> tokens, List<String> keyspaceNames)
        {
            calculateToFromStreams(tokens, keyspaceNames);
        }

        private void calculateToFromStreams(Collection<Token> newTokens, List<String> keyspaceNames)
        {
            InetAddress localAddress = FBUtilities.getBroadcastAddress();
            IEndpointSnitch snitch = DatabaseDescriptor.getEndpointSnitch();
            TokenMetadata tokenMetaCloneAllSettled = tokenMetadata.cloneAfterAllSettled();
            // clone to avoid concurrent modification in calculateNaturalEndpoints
            TokenMetadata tokenMetaClone = tokenMetadata.cloneOnlyTokenMap();

            for (String keyspace : keyspaceNames)
            {
                // replication strategy of the current keyspace
                AbstractReplicationStrategy strategy = Keyspace.open(keyspace).getReplicationStrategy();
                Multimap<InetAddress, Range<Token>> endpointToRanges = strategy.getAddressRanges();

                logger.debug("Calculating ranges to stream and request for keyspace {}", keyspace);
                for (Token newToken : newTokens)
                {
                    // getting collection of the currently used ranges by this keyspace
                    Collection<Range<Token>> currentRanges = endpointToRanges.get(localAddress);
                    // collection of ranges which this node will serve after move to the new token
                    Collection<Range<Token>> updatedRanges = strategy.getPendingAddressRanges(tokenMetaClone, newToken, localAddress);

                    // ring ranges and endpoints associated with them
                    // this used to determine what nodes should we ping about range data
                    Multimap<Range<Token>, InetAddress> rangeAddresses = strategy.getRangeAddresses(tokenMetaClone);

                    // calculated parts of the ranges to request/stream from/to nodes in the ring
                    Pair<Set<Range<Token>>, Set<Range<Token>>> rangesPerKeyspace = calculateStreamAndFetchRanges(currentRanges, updatedRanges);

                    /**
                     * In this loop we are going through all ranges "to fetch" and determining
                     * nodes in the ring responsible for data we are interested in
                     */
                    Multimap<Range<Token>, InetAddress> rangesToFetchWithPreferredEndpoints = ArrayListMultimap.create();
                    for (Range<Token> toFetch : rangesPerKeyspace.right)
                    {
                        for (Range<Token> range : rangeAddresses.keySet())
                        {
                            if (range.contains(toFetch))
                            {
                                List<InetAddress> endpoints = null;

                                if (useStrictConsistency)
                                {
                                    Set<InetAddress> oldEndpoints = Sets.newHashSet(rangeAddresses.get(range));
                                    Set<InetAddress> newEndpoints = Sets.newHashSet(strategy.calculateNaturalEndpoints(toFetch.right, tokenMetaCloneAllSettled));

                                    //Due to CASSANDRA-5953 we can have a higher RF then we have endpoints.
                                    //So we need to be careful to only be strict when endpoints == RF
                                    if (oldEndpoints.size() == strategy.getReplicationFactor())
                                    {
                                        oldEndpoints.removeAll(newEndpoints);

                                        //No relocation required
                                        if (oldEndpoints.isEmpty())
                                            continue;

                                        assert oldEndpoints.size() == 1 : "Expected 1 endpoint but found " + oldEndpoints.size();
                                    }

                                    endpoints = Lists.newArrayList(oldEndpoints.iterator().next());
                                }
                                else
                                {
                                    endpoints = snitch.getSortedListByProximity(localAddress, rangeAddresses.get(range));
                                }

                                // storing range and preferred endpoint set
                                rangesToFetchWithPreferredEndpoints.putAll(toFetch, endpoints);
                            }
                        }

                        Collection<InetAddress> addressList = rangesToFetchWithPreferredEndpoints.get(toFetch);
                        if (addressList == null || addressList.isEmpty())
                            continue;

                        if (useStrictConsistency)
                        {
                            if (addressList.size() > 1)
                                throw new IllegalStateException("Multiple strict sources found for " + toFetch);

                            InetAddress sourceIp = addressList.iterator().next();
                            if (Gossiper.instance.isEnabled() && !Gossiper.instance.getEndpointStateForEndpoint(sourceIp).isAlive())
                                throw new RuntimeException("A node required to move the data consistently is down ("+sourceIp+").  If you wish to move the data from a potentially inconsistent replica, restart the node with -Dcassandra.consistent.rangemovement=false");
                        }
                    }

                    // calculating endpoints to stream current ranges to if needed
                    // in some situations node will handle current ranges as part of the new ranges
                    Multimap<InetAddress, Range<Token>> endpointRanges = HashMultimap.create();
                    for (Range<Token> toStream : rangesPerKeyspace.left)
                    {
                        Set<InetAddress> currentEndpoints = ImmutableSet.copyOf(strategy.calculateNaturalEndpoints(toStream.right, tokenMetaClone));
                        Set<InetAddress> newEndpoints = ImmutableSet.copyOf(strategy.calculateNaturalEndpoints(toStream.right, tokenMetaCloneAllSettled));
                        logger.debug("Range: {} Current endpoints: {} New endpoints: {}", toStream, currentEndpoints, newEndpoints);
                        for (InetAddress address : Sets.difference(newEndpoints, currentEndpoints))
                        {
                            logger.debug("Range {} has new owner {}", toStream, address);
                            endpointRanges.put(address, toStream);
                        }
                    }

                    // stream ranges
                    for (InetAddress address : endpointRanges.keySet())
                    {
                        logger.debug("Will stream range {} of keyspace {} to endpoint {}", endpointRanges.get(address), keyspace, address);
                        InetAddress preferred = SystemKeyspace.getPreferredIP(address);
                        streamPlan.transferRanges(address, preferred, keyspace, endpointRanges.get(address));
                    }

                    // stream requests
                    Multimap<InetAddress, Range<Token>> workMap = RangeStreamer.getWorkMap(rangesToFetchWithPreferredEndpoints, keyspace, FailureDetector.instance, useStrictConsistency);
                    for (InetAddress address : workMap.keySet())
                    {
                        logger.debug("Will request range {} of keyspace {} from endpoint {}", workMap.get(address), keyspace, address);
                        InetAddress preferred = SystemKeyspace.getPreferredIP(address);
                        streamPlan.requestRanges(address, preferred, keyspace, workMap.get(address));
                    }

                    logger.debug("Keyspace {}: work map {}.", keyspace, workMap);
                }
            }
        }

        public Future<StreamState> stream()
        {
            return streamPlan.execute();
        }

        public boolean streamsNeeded()
        {
            return !streamPlan.isEmpty();
        }
    }

    /**
     * Get the status of a token removal.
     */
    public String getRemovalStatus()
    {
        if (removingNode == null)
        {
            return "No token removals in process.";
        }
        return String.format("Removing token (%s). Waiting for replication confirmation from [%s].",
                             tokenMetadata.getToken(removingNode),
                             StringUtils.join(replicatingNodes, ","));
    }

    /**
     * Force a remove operation to complete. This may be necessary if a remove operation
     * blocks forever due to node/stream failure. removeNode() must be called
     * first, this is a last resort measure.  No further attempt will be made to restore replicas.
     */
    public void forceRemoveCompletion()
    {
        if (!replicatingNodes.isEmpty()  || !tokenMetadata.getLeavingEndpoints().isEmpty())
        {
            logger.warn("Removal not confirmed for for {}", StringUtils.join(this.replicatingNodes, ","));
            for (InetAddress endpoint : tokenMetadata.getLeavingEndpoints())
            {
                UUID hostId = tokenMetadata.getHostId(endpoint);
                Gossiper.instance.advertiseTokenRemoved(endpoint, hostId);
                excise(tokenMetadata.getTokens(endpoint), endpoint);
            }
            replicatingNodes.clear();
            removingNode = null;
        }
        else
        {
            logger.warn("No nodes to force removal on, call 'removenode' first");
        }
    }

    /**
     * Remove a node that has died, attempting to restore the replica count.
     * If the node is alive, decommission should be attempted.  If decommission
     * fails, then removeNode should be called.  If we fail while trying to
     * restore the replica count, finally forceRemoveCompleteion should be
     * called to forcibly remove the node without regard to replica count.
     *
     * @param hostIdString Host ID for the node
     */
    public void removeNode(String hostIdString)
    {
        InetAddress myAddress = FBUtilities.getBroadcastAddress();
        UUID localHostId = tokenMetadata.getHostId(myAddress);
        UUID hostId = UUID.fromString(hostIdString);
        InetAddress endpoint = tokenMetadata.getEndpointForHostId(hostId);

        if (endpoint == null)
            throw new UnsupportedOperationException("Host ID not found.");

        if (!tokenMetadata.isMember(endpoint))
            throw new UnsupportedOperationException("Node to be removed is not a member of the token ring");

        if (endpoint.equals(myAddress))
             throw new UnsupportedOperationException("Cannot remove self");

        if (Gossiper.instance.getLiveMembers().contains(endpoint))
            throw new UnsupportedOperationException("Node " + endpoint + " is alive and owns this ID. Use decommission command to remove it from the ring");

        // A leaving endpoint that is dead is already being removed.
        if (tokenMetadata.isLeaving(endpoint))
            logger.warn("Node {} is already being removed, continuing removal anyway", endpoint);

        if (!replicatingNodes.isEmpty())
            throw new UnsupportedOperationException("This node is already processing a removal. Wait for it to complete, or use 'removenode force' if this has failed.");

        Collection<Token> tokens = tokenMetadata.getTokens(endpoint);

        // Find the endpoints that are going to become responsible for data
        for (String keyspaceName : Schema.instance.getNonLocalStrategyKeyspaces())
        {
            // if the replication factor is 1 the data is lost so we shouldn't wait for confirmation
            if (Keyspace.open(keyspaceName).getReplicationStrategy().getReplicationFactor() == 1)
                continue;

            // get all ranges that change ownership (that is, a node needs
            // to take responsibility for new range)
            Multimap<Range<Token>, InetAddress> changedRanges = getChangedRangesForLeaving(keyspaceName, endpoint);
            IFailureDetector failureDetector = FailureDetector.instance;
            for (InetAddress ep : changedRanges.values())
            {
                if (failureDetector.isAlive(ep))
                    replicatingNodes.add(ep);
                else
                    logger.warn("Endpoint {} is down and will not receive data for re-replication of {}", ep, endpoint);
            }
        }
        removingNode = endpoint;

        tokenMetadata.addLeavingEndpoint(endpoint);
        PendingRangeCalculatorService.instance.update();

        // the gossiper will handle spoofing this node's state to REMOVING_TOKEN for us
        // we add our own token so other nodes to let us know when they're done
        Gossiper.instance.advertiseRemoving(endpoint, hostId, localHostId);

        // kick off streaming commands
        restoreReplicaCount(endpoint, myAddress);

        // wait for ReplicationFinishedVerbHandler to signal we're done
        while (!replicatingNodes.isEmpty())
        {
            Uninterruptibles.sleepUninterruptibly(100, TimeUnit.MILLISECONDS);
        }

        excise(tokens, endpoint);

        // gossiper will indicate the token has left
        Gossiper.instance.advertiseTokenRemoved(endpoint, hostId);

        replicatingNodes.clear();
        removingNode = null;
    }

    public void confirmReplication(InetAddress node)
    {
        // replicatingNodes can be empty in the case where this node used to be a removal coordinator,
        // but restarted before all 'replication finished' messages arrived. In that case, we'll
        // still go ahead and acknowledge it.
        if (!replicatingNodes.isEmpty())
        {
            replicatingNodes.remove(node);
        }
        else
        {
            logger.info("Received unexpected REPLICATION_FINISHED message from {}. Was this node recently a removal coordinator?", node);
        }
    }

    public String getOperationMode()
    {
        return operationMode.toString();
    }

    public boolean isStarting()
    {
        return operationMode == Mode.STARTING;
    }

    public boolean isMoving()
    {
        return operationMode == Mode.MOVING;
    }

    public boolean isJoining()
    {
        return operationMode == Mode.JOINING;
    }

    public boolean isDrained()
    {
        return operationMode == Mode.DRAINED;
    }

    public boolean isDraining()
    {
        return operationMode == Mode.DRAINING;
    }

    public boolean isNormal()
    {
        return operationMode == Mode.NORMAL;
    }

    public String getDrainProgress()
    {
        return String.format("Drained %s/%s ColumnFamilies", remainingCFs, totalCFs);
    }

    /**
     * Shuts node off to writes, empties memtables and the commit log.
     */
    public synchronized void drain() throws IOException, InterruptedException, ExecutionException
    {
        drain(false);
    }

    protected synchronized void drain(boolean isFinalShutdown) throws IOException, InterruptedException, ExecutionException
    {
        ExecutorService counterMutationStage = StageManager.getStage(Stage.COUNTER_MUTATION);
        ExecutorService viewMutationStage = StageManager.getStage(Stage.VIEW_MUTATION);
        ExecutorService mutationStage = StageManager.getStage(Stage.MUTATION);

        if (mutationStage.isTerminated()
            && counterMutationStage.isTerminated()
            && viewMutationStage.isTerminated())
        {
            if (!isFinalShutdown)
                logger.warn("Cannot drain node (did it already happen?)");
            return;
        }

        assert !isShutdown;
        isShutdown = true;

        Throwable preShutdownHookThrowable = Throwables.perform(null, preShutdownHooks.stream().map(h -> h::run));
        if (preShutdownHookThrowable != null)
            logger.error("Attempting to continue draining after pre-shutdown hooks returned exception", preShutdownHookThrowable);

        try
        {
            setMode(Mode.DRAINING, "starting drain process", !isFinalShutdown);

            try
            {
                /* not clear this is reasonable time, but propagated from prior embedded behaviour */
                BatchlogManager.instance.shutdownAndWait(1L, MINUTES);
            }
            catch (TimeoutException t)
            {
                logger.error("Batchlog manager timed out shutting down", t);
            }

            HintsService.instance.pauseDispatch();

            if (daemon != null)
                shutdownClientServers();
            ScheduledExecutors.optionalTasks.shutdown();
            Gossiper.instance.stop();

            if (!isFinalShutdown)
                setMode(Mode.DRAINING, "shutting down MessageService", false);

            // In-progress writes originating here could generate hints to be written, so shut down MessagingService
            // before mutation stage, so we can get all the hints saved before shutting down
            MessagingService.instance().shutdown();

            if (!isFinalShutdown)
                setMode(Mode.DRAINING, "clearing mutation stage", false);
            viewMutationStage.shutdown();
            counterMutationStage.shutdown();
            mutationStage.shutdown();
            viewMutationStage.awaitTermination(3600, TimeUnit.SECONDS);
            counterMutationStage.awaitTermination(3600, TimeUnit.SECONDS);
            mutationStage.awaitTermination(3600, TimeUnit.SECONDS);

            StorageProxy.instance.verifyNoHintsInProgress();

            if (!isFinalShutdown)
                setMode(Mode.DRAINING, "flushing column families", false);

            // disable autocompaction - we don't want to start any new compactions while we are draining
            for (Keyspace keyspace : Keyspace.all())
                for (ColumnFamilyStore cfs : keyspace.getColumnFamilyStores())
                    cfs.disableAutoCompaction();

            // count CFs first, since forceFlush could block for the flushWriter to get a queue slot empty
            totalCFs = 0;
            for (Keyspace keyspace : Keyspace.nonSystem())
                totalCFs += keyspace.getColumnFamilyStores().size();
            remainingCFs = totalCFs;
            // flush
            List<Future<?>> flushes = new ArrayList<>();
            for (Keyspace keyspace : Keyspace.nonSystem())
            {
                for (ColumnFamilyStore cfs : keyspace.getColumnFamilyStores())
                    flushes.add(cfs.forceFlush());
            }
            // wait for the flushes.
            // TODO this is a godawful way to track progress, since they flush in parallel.  a long one could
            // thus make several short ones "instant" if we wait for them later.
            for (Future f : flushes)
            {
                try
                {
                    FBUtilities.waitOnFuture(f);
                }
                catch (Throwable t)
                {
                    JVMStabilityInspector.inspectThrowable(t);
                    // don't let this stop us from shutting down the commitlog and other thread pools
                    logger.warn("Caught exception while waiting for memtable flushes during shutdown hook", t);
                }

                remainingCFs--;
            }

            // Interrupt ongoing compactions and shutdown CM to prevent further compactions.
            CompactionManager.instance.forceShutdown();
            // Flush the system tables after all other tables are flushed, just in case flushing modifies any system state
            // like CASSANDRA-5151. Don't bother with progress tracking since system data is tiny.
            // Flush system tables after stopping compactions since they modify
            // system tables (for example compactions can obsolete sstables and the tidiers in SSTableReader update
            // system tables, see SSTableReader.GlobalTidy)
            flushes.clear();
            for (Keyspace keyspace : Keyspace.system())
            {
                for (ColumnFamilyStore cfs : keyspace.getColumnFamilyStores())
                    flushes.add(cfs.forceFlush());
            }
            FBUtilities.waitOnFutures(flushes);

            HintsService.instance.shutdownBlocking();

            // Interrupt ongoing compactions and shutdown CM to prevent further compactions.
            CompactionManager.instance.forceShutdown();

            // whilst we've flushed all the CFs, which will have recycled all completed segments, we want to ensure
            // there are no segments to replay, so we force the recycling of any remaining (should be at most one)
            CommitLog.instance.forceRecycleAllSegments();

            CommitLog.instance.shutdownBlocking();

            // wait for miscellaneous tasks like sstable and commitlog segment deletion
            ScheduledExecutors.nonPeriodicTasks.shutdown();
            if (!ScheduledExecutors.nonPeriodicTasks.awaitTermination(1, MINUTES))
                logger.warn("Unable to terminate non-periodic tasks within 1 minute.");

            ColumnFamilyStore.shutdownPostFlushExecutor();
            setMode(Mode.DRAINED, !isFinalShutdown);
        }
        catch (Throwable t)
        {
            logger.error("Caught an exception while draining ", t);
        }
        finally
        {
            Throwable postShutdownHookThrowable = Throwables.perform(null, postShutdownHooks.stream().map(h -> h::run));
            if (postShutdownHookThrowable != null)
                logger.error("Post-shutdown hooks returned exception", postShutdownHookThrowable);
        }
    }

    /**
     * Add a runnable which will be called before shut down or drain. This is useful for other
     * applications running in the same JVM which may want to shut down first rather than time
     * out attempting to use Cassandra calls which will no longer work.
     * @param hook: the code to run
     * @return true on success, false if Cassandra is already shutting down, in which case the runnable
     * has NOT been added.
     */
    public synchronized boolean addPreShutdownHook(Runnable hook)
    {
        if (!isDraining() && !isDrained())
            return preShutdownHooks.add(hook);

        return false;
    }

    /**
     * Remove a preshutdown hook
     */
    public synchronized boolean removePreShutdownHook(Runnable hook)
    {
        return preShutdownHooks.remove(hook);
    }

    /**
     * Add a runnable which will be called after shutdown or drain. This is useful for other applications
     * running in the same JVM that Cassandra needs to work and should shut down later.
     * @param hook: the code to run
     * @return true on success, false if Cassandra is already shutting down, in which case the runnable has NOT been
     * added.
     */
    public synchronized boolean addPostShutdownHook(Runnable hook)
    {
        if (!isDraining() && !isDrained())
            return postShutdownHooks.add(hook);

        return false;
    }

    /**
     * Remove a postshutdownhook
     */
    public synchronized boolean removePostShutdownHook(Runnable hook)
    {
        return postShutdownHooks.remove(hook);
    }

    /**
     * Some services are shutdown during draining and we should not attempt to start them again.
     *
     * @param service - the name of the service we are trying to start.
     * @throws IllegalStateException - an exception that nodetool is able to convert into a message to display to the user
     */
    synchronized void checkServiceAllowedToStart(String service)
    {
        if (isDraining()) // when draining isShutdown is also true, so we check first to return a more accurate message
            throw new IllegalStateException(String.format("Unable to start %s because the node is draining.", service));

        if (isShutdown()) // do not rely on operationMode in case it gets changed to decomissioned or other
            throw new IllegalStateException(String.format("Unable to start %s because the node was drained.", service));

        if (!isNormal())
            throw new IllegalStateException(String.format("Unable to start %s because the node is not in the normal state.", service));
    }

    // Never ever do this at home. Used by tests.
    @VisibleForTesting
    public IPartitioner setPartitionerUnsafe(IPartitioner newPartitioner)
    {
        IPartitioner oldPartitioner = DatabaseDescriptor.setPartitionerUnsafe(newPartitioner);
        tokenMetadata = tokenMetadata.cloneWithNewPartitioner(newPartitioner);
        valueFactory = new VersionedValue.VersionedValueFactory(newPartitioner);
        return oldPartitioner;
    }

    TokenMetadata setTokenMetadataUnsafe(TokenMetadata tmd)
    {
        TokenMetadata old = tokenMetadata;
        tokenMetadata = tmd;
        return old;
    }

    public void truncate(String keyspace, String table) throws TimeoutException, IOException
    {
        try
        {
            StorageProxy.truncateBlocking(keyspace, table);
        }
        catch (UnavailableException e)
        {
            throw new IOException(e.getMessage());
        }
    }

    public Map<InetAddress, Float> getOwnership()
    {
        List<Token> sortedTokens = tokenMetadata.sortedTokens();
        // describeOwnership returns tokens in an unspecified order, let's re-order them
        Map<Token, Float> tokenMap = new TreeMap<Token, Float>(tokenMetadata.partitioner.describeOwnership(sortedTokens));
        Map<InetAddress, Float> nodeMap = new LinkedHashMap<>();
        for (Map.Entry<Token, Float> entry : tokenMap.entrySet())
        {
            InetAddress endpoint = tokenMetadata.getEndpoint(entry.getKey());
            Float tokenOwnership = entry.getValue();
            if (nodeMap.containsKey(endpoint))
                nodeMap.put(endpoint, nodeMap.get(endpoint) + tokenOwnership);
            else
                nodeMap.put(endpoint, tokenOwnership);
        }
        return nodeMap;
    }

    /**
     * Calculates ownership. If there are multiple DC's and the replication strategy is DC aware then ownership will be
     * calculated per dc, i.e. each DC will have total ring ownership divided amongst its nodes. Without replication
     * total ownership will be a multiple of the number of DC's and this value will then go up within each DC depending
     * on the number of replicas within itself. For DC unaware replication strategies, ownership without replication
     * will be 100%.
     *
     * @throws IllegalStateException when node is not configured properly.
     */
    public LinkedHashMap<InetAddress, Float> effectiveOwnership(String keyspace) throws IllegalStateException
    {
        AbstractReplicationStrategy strategy;
        if (keyspace != null)
        {
            Keyspace keyspaceInstance = Schema.instance.getKeyspaceInstance(keyspace);
            if (keyspaceInstance == null)
                throw new IllegalArgumentException("The keyspace " + keyspace + ", does not exist");

            if (keyspaceInstance.getReplicationStrategy() instanceof LocalStrategy)
                throw new IllegalStateException("Ownership values for keyspaces with LocalStrategy are meaningless");
            strategy = keyspaceInstance.getReplicationStrategy();
        }
        else
        {
            List<String> userKeyspaces = Schema.instance.getUserKeyspaces();

            if (userKeyspaces.size() > 0)
            {
                keyspace = userKeyspaces.get(0);
                AbstractReplicationStrategy replicationStrategy = Schema.instance.getKeyspaceInstance(keyspace).getReplicationStrategy();
                for (String keyspaceName : userKeyspaces)
                {
                    if (!Schema.instance.getKeyspaceInstance(keyspaceName).getReplicationStrategy().hasSameSettings(replicationStrategy))
                        throw new IllegalStateException("Non-system keyspaces don't have the same replication settings, effective ownership information is meaningless");
                }
            }
            else
            {
                keyspace = "system_traces";
            }

            Keyspace keyspaceInstance = Schema.instance.getKeyspaceInstance(keyspace);
            if (keyspaceInstance == null)
                throw new IllegalArgumentException("The node does not have " + keyspace + " yet, probably still bootstrapping");
            strategy = keyspaceInstance.getReplicationStrategy();
        }

        TokenMetadata metadata = tokenMetadata.cloneOnlyTokenMap();

        Collection<Collection<InetAddress>> endpointsGroupedByDc = new ArrayList<>();
        // mapping of dc's to nodes, use sorted map so that we get dcs sorted
        SortedMap<String, Collection<InetAddress>> sortedDcsToEndpoints = new TreeMap<>();
        sortedDcsToEndpoints.putAll(metadata.getTopology().getDatacenterEndpoints().asMap());
        for (Collection<InetAddress> endpoints : sortedDcsToEndpoints.values())
            endpointsGroupedByDc.add(endpoints);

        Map<Token, Float> tokenOwnership = tokenMetadata.partitioner.describeOwnership(tokenMetadata.sortedTokens());
        LinkedHashMap<InetAddress, Float> finalOwnership = Maps.newLinkedHashMap();

        Multimap<InetAddress, Range<Token>> endpointToRanges = strategy.getAddressRanges();
        // calculate ownership per dc
        for (Collection<InetAddress> endpoints : endpointsGroupedByDc)
        {
            // calculate the ownership with replication and add the endpoint to the final ownership map
            for (InetAddress endpoint : endpoints)
            {
                float ownership = 0.0f;
                for (Range<Token> range : endpointToRanges.get(endpoint))
                {
                    if (tokenOwnership.containsKey(range.right))
                        ownership += tokenOwnership.get(range.right);
                }
                finalOwnership.put(endpoint, ownership);
            }
        }
        return finalOwnership;
    }

    public List<String> getKeyspaces()
    {
        List<String> keyspaceNamesList = new ArrayList<>(Schema.instance.getKeyspaces());
        return Collections.unmodifiableList(keyspaceNamesList);
    }

    public List<String> getNonSystemKeyspaces()
    {
        List<String> nonKeyspaceNamesList = new ArrayList<>(Schema.instance.getNonSystemKeyspaces());
        return Collections.unmodifiableList(nonKeyspaceNamesList);
    }

    public List<String> getNonLocalStrategyKeyspaces()
    {
        return Collections.unmodifiableList(Schema.instance.getNonLocalStrategyKeyspaces());
    }

    public Map<String, String> getViewBuildStatuses(String keyspace, String view)
    {
        Map<UUID, String> coreViewStatus = SystemDistributedKeyspace.viewStatus(keyspace, view);
        Map<InetAddress, UUID> hostIdToEndpoint = tokenMetadata.getEndpointToHostIdMapForReading();
        Map<String, String> result = new HashMap<>();

        for (Map.Entry<InetAddress, UUID> entry : hostIdToEndpoint.entrySet())
        {
            UUID hostId = entry.getValue();
            InetAddress endpoint = entry.getKey();
            result.put(endpoint.toString(),
                       coreViewStatus.containsKey(hostId)
                       ? coreViewStatus.get(hostId)
                       : "UNKNOWN");
        }

        return Collections.unmodifiableMap(result);
    }

    public void setDynamicUpdateInterval(int dynamicUpdateInterval)
    {
        if (DatabaseDescriptor.getEndpointSnitch() instanceof DynamicEndpointSnitch)
        {

            try
            {
                updateSnitch(null, true, dynamicUpdateInterval, null, null);
            }
            catch (ClassNotFoundException e)
            {
                throw new RuntimeException(e);
            }
        }
    }

    public int getDynamicUpdateInterval()
    {
        return DatabaseDescriptor.getDynamicUpdateInterval();
    }

    public void updateSnitch(String epSnitchClassName, Boolean dynamic, Integer dynamicUpdateInterval, Integer dynamicResetInterval, Double dynamicBadnessThreshold) throws ClassNotFoundException
    {
        // apply dynamic snitch configuration
        if (dynamicUpdateInterval != null)
            DatabaseDescriptor.setDynamicUpdateInterval(dynamicUpdateInterval);
        if (dynamicResetInterval != null)
            DatabaseDescriptor.setDynamicResetInterval(dynamicResetInterval);
        if (dynamicBadnessThreshold != null)
            DatabaseDescriptor.setDynamicBadnessThreshold(dynamicBadnessThreshold);

        IEndpointSnitch oldSnitch = DatabaseDescriptor.getEndpointSnitch();

        // new snitch registers mbean during construction
        if(epSnitchClassName != null)
        {

            // need to unregister the mbean _before_ the new dynamic snitch is instantiated (and implicitly initialized
            // and its mbean registered)
            if (oldSnitch instanceof DynamicEndpointSnitch)
                ((DynamicEndpointSnitch)oldSnitch).close();

            IEndpointSnitch newSnitch;
            try
            {
                newSnitch = DatabaseDescriptor.createEndpointSnitch(dynamic != null && dynamic, epSnitchClassName);
            }
            catch (ConfigurationException e)
            {
                throw new ClassNotFoundException(e.getMessage());
            }

            if (newSnitch instanceof DynamicEndpointSnitch)
            {
                logger.info("Created new dynamic snitch {} with update-interval={}, reset-interval={}, badness-threshold={}",
                            ((DynamicEndpointSnitch)newSnitch).subsnitch.getClass().getName(), DatabaseDescriptor.getDynamicUpdateInterval(),
                            DatabaseDescriptor.getDynamicResetInterval(), DatabaseDescriptor.getDynamicBadnessThreshold());
            }
            else
            {
                logger.info("Created new non-dynamic snitch {}", newSnitch.getClass().getName());
            }

            // point snitch references to the new instance
            DatabaseDescriptor.setEndpointSnitch(newSnitch);
            for (String ks : Schema.instance.getKeyspaces())
            {
                Keyspace.open(ks).getReplicationStrategy().snitch = newSnitch;
            }
        }
        else
        {
            if (oldSnitch instanceof DynamicEndpointSnitch)
            {
                logger.info("Applying config change to dynamic snitch {} with update-interval={}, reset-interval={}, badness-threshold={}",
                            ((DynamicEndpointSnitch)oldSnitch).subsnitch.getClass().getName(), DatabaseDescriptor.getDynamicUpdateInterval(),
                            DatabaseDescriptor.getDynamicResetInterval(), DatabaseDescriptor.getDynamicBadnessThreshold());

                DynamicEndpointSnitch snitch = (DynamicEndpointSnitch)oldSnitch;
                snitch.applyConfigChanges();
            }
        }

        updateTopology();
    }

    /**
     * Seed data to the endpoints that will be responsible for it at the future
     *
     * @param rangesToStreamByKeyspace keyspaces and data ranges with endpoints included for each
     * @return async Future for whether stream was success
     */
    private Future<StreamState> streamRanges(Map<String, Multimap<Range<Token>, InetAddress>> rangesToStreamByKeyspace)
    {
        // First, we build a list of ranges to stream to each host, per table
        Map<String, Map<InetAddress, List<Range<Token>>>> sessionsToStreamByKeyspace = new HashMap<>();

        for (Map.Entry<String, Multimap<Range<Token>, InetAddress>> entry : rangesToStreamByKeyspace.entrySet())
        {
            String keyspace = entry.getKey();
            Multimap<Range<Token>, InetAddress> rangesWithEndpoints = entry.getValue();

            if (rangesWithEndpoints.isEmpty())
                continue;

            Map<InetAddress, Set<Range<Token>>> transferredRangePerKeyspace = SystemKeyspace.getTransferredRanges("Unbootstrap",
                                                                                                                  keyspace,
                                                                                                                  StorageService.instance.getTokenMetadata().partitioner);
            Map<InetAddress, List<Range<Token>>> rangesPerEndpoint = new HashMap<>();
            for (Map.Entry<Range<Token>, InetAddress> endPointEntry : rangesWithEndpoints.entries())
            {
                Range<Token> range = endPointEntry.getKey();
                InetAddress endpoint = endPointEntry.getValue();

                Set<Range<Token>> transferredRanges = transferredRangePerKeyspace.get(endpoint);
                if (transferredRanges != null && transferredRanges.contains(range))
                {
                    logger.debug("Skipping transferred range {} of keyspace {}, endpoint {}", range, keyspace, endpoint);
                    continue;
                }

                List<Range<Token>> curRanges = rangesPerEndpoint.get(endpoint);
                if (curRanges == null)
                {
                    curRanges = new LinkedList<>();
                    rangesPerEndpoint.put(endpoint, curRanges);
                }
                curRanges.add(range);
            }

            sessionsToStreamByKeyspace.put(keyspace, rangesPerEndpoint);
        }

        StreamPlan streamPlan = new StreamPlan("Unbootstrap");

        // Vinculate StreamStateStore to current StreamPlan to update transferred ranges per StreamSession
        streamPlan.listeners(streamStateStore);

        for (Map.Entry<String, Map<InetAddress, List<Range<Token>>>> entry : sessionsToStreamByKeyspace.entrySet())
        {
            String keyspaceName = entry.getKey();
            Map<InetAddress, List<Range<Token>>> rangesPerEndpoint = entry.getValue();

            for (Map.Entry<InetAddress, List<Range<Token>>> rangesEntry : rangesPerEndpoint.entrySet())
            {
                List<Range<Token>> ranges = rangesEntry.getValue();
                InetAddress newEndpoint = rangesEntry.getKey();
                InetAddress preferred = SystemKeyspace.getPreferredIP(newEndpoint);

                // TODO each call to transferRanges re-flushes, this is potentially a lot of waste
                streamPlan.transferRanges(newEndpoint, preferred, keyspaceName, ranges);
            }
        }
        return streamPlan.execute();
    }

    /**
     * Calculate pair of ranges to stream/fetch for given two range collections
     * (current ranges for keyspace and ranges after move to new token)
     *
     * @param current collection of the ranges by current token
     * @param updated collection of the ranges after token is changed
     * @return pair of ranges to stream/fetch for given current and updated range collections
     */
    public Pair<Set<Range<Token>>, Set<Range<Token>>> calculateStreamAndFetchRanges(Collection<Range<Token>> current, Collection<Range<Token>> updated)
    {
        Set<Range<Token>> toStream = new HashSet<>();
        Set<Range<Token>> toFetch  = new HashSet<>();


        for (Range<Token> r1 : current)
        {
            boolean intersect = false;
            for (Range<Token> r2 : updated)
            {
                if (r1.intersects(r2))
                {
                    // adding difference ranges to fetch from a ring
                    toStream.addAll(r1.subtract(r2));
                    intersect = true;
                }
            }
            if (!intersect)
            {
                toStream.add(r1); // should seed whole old range
            }
        }

        for (Range<Token> r2 : updated)
        {
            boolean intersect = false;
            for (Range<Token> r1 : current)
            {
                if (r2.intersects(r1))
                {
                    // adding difference ranges to fetch from a ring
                    toFetch.addAll(r2.subtract(r1));
                    intersect = true;
                }
            }
            if (!intersect)
            {
                toFetch.add(r2); // should fetch whole old range
            }
        }

        return Pair.create(toStream, toFetch);
    }

    public void bulkLoad(String directory)
    {
        try
        {
            bulkLoadInternal(directory).get();
        }
        catch (Exception e)
        {
            throw new RuntimeException(e);
        }
    }

    public String bulkLoadAsync(String directory)
    {
        return bulkLoadInternal(directory).planId.toString();
    }

    private StreamResultFuture bulkLoadInternal(String directory)
    {
        File dir = new File(directory);

        if (!dir.exists() || !dir.isDirectory())
            throw new IllegalArgumentException("Invalid directory " + directory);

        SSTableLoader.Client client = new SSTableLoader.Client()
        {
            private String keyspace;

            public void init(String keyspace)
            {
                this.keyspace = keyspace;
                try
                {
                    for (Map.Entry<Range<Token>, List<InetAddress>> entry : StorageService.instance.getRangeToAddressMap(keyspace).entrySet())
                    {
                        Range<Token> range = entry.getKey();
                        for (InetAddress endpoint : entry.getValue())
                            addRangeForEndpoint(range, endpoint);
                    }
                }
                catch (Exception e)
                {
                    throw new RuntimeException(e);
                }
            }

            public CFMetaData getTableMetadata(String tableName)
            {
                return Schema.instance.getCFMetaData(keyspace, tableName);
            }
        };

        return new SSTableLoader(dir, client, new OutputHandler.LogOutput()).stream();
    }

    public void rescheduleFailedDeletions()
    {
        LifecycleTransaction.rescheduleFailedDeletions();
    }

    /**
     * #{@inheritDoc}
     */
    public void loadNewSSTables(String ksName, String cfName)
    {
        if (!isInitialized())
            throw new RuntimeException("Not yet initialized, can't load new sstables");
        ColumnFamilyStore.loadNewSSTables(ksName, cfName);
    }

    /**
     * #{@inheritDoc}
     */
    public List<String> sampleKeyRange() // do not rename to getter - see CASSANDRA-4452 for details
    {
        List<DecoratedKey> keys = new ArrayList<>();
        for (Keyspace keyspace : Keyspace.nonLocalStrategy())
        {
            for (Range<Token> range : getPrimaryRangesForEndpoint(keyspace.getName(), FBUtilities.getBroadcastAddress()))
                keys.addAll(keySamples(keyspace.getColumnFamilyStores(), range));
        }

        List<String> sampledKeys = new ArrayList<>(keys.size());
        for (DecoratedKey key : keys)
            sampledKeys.add(key.getToken().toString());
        return sampledKeys;
    }

    public void rebuildSecondaryIndex(String ksName, String cfName, String... idxNames)
    {
        String[] indices = asList(idxNames).stream()
                                           .map(p -> isIndexColumnFamily(p) ? getIndexName(p) : p)
                                           .collect(toList())
                                           .toArray(new String[idxNames.length]);

        ColumnFamilyStore.rebuildSecondaryIndex(ksName, cfName, indices);
    }

    public void resetLocalSchema() throws IOException
    {
        MigrationManager.resetLocalSchema();
    }

    public void reloadLocalSchema()
    {
        SchemaKeyspace.reloadSchemaAndAnnounceVersion();
    }

    public void setTraceProbability(double probability)
    {
        this.traceProbability = probability;
    }

    public double getTraceProbability()
    {
        return traceProbability;
    }

    public void disableAutoCompaction(String ks, String... tables) throws IOException
    {
        for (ColumnFamilyStore cfs : getValidColumnFamilies(true, true, ks, tables))
        {
            cfs.disableAutoCompaction();
        }
    }

    public synchronized void enableAutoCompaction(String ks, String... tables) throws IOException
    {
        checkServiceAllowedToStart("auto compaction");

        for (ColumnFamilyStore cfs : getValidColumnFamilies(true, true, ks, tables))
        {
            cfs.enableAutoCompaction();
        }
    }

    /** Returns the name of the cluster */
    public String getClusterName()
    {
        return DatabaseDescriptor.getClusterName();
    }

    /** Returns the cluster partitioner */
    public String getPartitionerName()
    {
        return DatabaseDescriptor.getPartitionerName();
    }

    public int getTombstoneWarnThreshold()
    {
        return DatabaseDescriptor.getTombstoneWarnThreshold();
    }

    public void setTombstoneWarnThreshold(int threshold)
    {
        DatabaseDescriptor.setTombstoneWarnThreshold(threshold);
        logger.info("updated tombstone_warn_threshold to {}", threshold);
    }

    public int getTombstoneFailureThreshold()
    {
        return DatabaseDescriptor.getTombstoneFailureThreshold();
    }

    public void setTombstoneFailureThreshold(int threshold)
    {
        DatabaseDescriptor.setTombstoneFailureThreshold(threshold);
        logger.info("updated tombstone_failure_threshold to {}", threshold);
    }

    public int getCachedReplicaRowsWarnThreshold()
    {
        return DatabaseDescriptor.getCachedReplicaRowsWarnThreshold();
    }

    public void setCachedReplicaRowsWarnThreshold(int threshold)
    {
        DatabaseDescriptor.setCachedReplicaRowsWarnThreshold(threshold);
        logger.info("updated replica_filtering_protection.cached_rows_warn_threshold to {}", threshold);
    }

    public int getCachedReplicaRowsFailThreshold()
    {
        return DatabaseDescriptor.getCachedReplicaRowsFailThreshold();
    }

    public void setCachedReplicaRowsFailThreshold(int threshold)
    {
        DatabaseDescriptor.setCachedReplicaRowsFailThreshold(threshold);
        logger.info("updated replica_filtering_protection.cached_rows_fail_threshold to {}", threshold);
    }

    public int getBatchSizeFailureThreshold()
    {
        return DatabaseDescriptor.getBatchSizeFailThresholdInKB();
    }

    public void setBatchSizeFailureThreshold(int threshold)
    {
        DatabaseDescriptor.setBatchSizeFailThresholdInKB(threshold);
        logger.info("updated batch_size_fail_threshold_in_kb to {}", threshold);
    }

    public void setHintedHandoffThrottleInKB(int throttleInKB)
    {
        DatabaseDescriptor.setHintedHandoffThrottleInKB(throttleInKB);
        logger.info("updated hinted_handoff_throttle_in_kb to {}", throttleInKB);
    }

    @VisibleForTesting
    public void shutdownServer()
    {
        if (drainOnShutdown != null)
        {
            Runtime.getRuntime().removeShutdownHook(drainOnShutdown);
        }
    }

    @Override
    public Map<String, Set<InetAddress>> getOutstandingSchemaVersions()
    {
        Map<UUID, Set<InetAddress>> outstanding = MigrationCoordinator.instance.outstandingVersions();
        return outstanding.entrySet().stream().collect(Collectors.toMap(e -> e.getKey().toString(), Entry::getValue));
    }
}<|MERGE_RESOLUTION|>--- conflicted
+++ resolved
@@ -579,22 +579,14 @@
         if (!joinRing)
             throw new ConfigurationException("Cannot set both join_ring=false and attempt to replace a node");
 
-<<<<<<< HEAD
-        if (!DatabaseDescriptor.isAutoBootstrap() && !Boolean.getBoolean("cassandra.allow_unsafe_replace"))
-=======
         if (!shouldBootstrap() && !Boolean.getBoolean("cassandra.allow_unsafe_replace"))
->>>>>>> 1205a9de
             throw new RuntimeException("Replacing a node without bootstrapping risks invalidating consistency " +
                                        "guarantees as the expected data may not be present until repair is run. " +
                                        "To perform this operation, please restart with " +
                                        "-Dcassandra.allow_unsafe_replace=true");
 
-<<<<<<< HEAD
         InetAddress replaceAddress = DatabaseDescriptor.getReplaceAddress();
         logger.info("Gathering node replacement information for {}", replaceAddress);
-=======
-        // make magic happen
->>>>>>> 1205a9de
         Map<InetAddress, EndpointState> epStates = Gossiper.instance.doShadowRound();
         // as we've completed the shadow round of gossip, we should be able to find the node we're replacing
         if (epStates.get(replaceAddress) == null)
@@ -871,23 +863,10 @@
 
             if (replacing)
             {
-<<<<<<< HEAD
                 localHostId = prepareForReplacement();
                 appStates.put(ApplicationState.TOKENS, valueFactory.tokens(bootstrapTokens));
 
-                if (!DatabaseDescriptor.isAutoBootstrap())
-=======
-                if (SystemKeyspace.bootstrapComplete())
-                    throw new RuntimeException("Cannot replace address with a node that is already bootstrapped");
-                bootstrapTokens = prepareReplacementInfo();
                 if (!shouldBootstrap())
-                {
-                    // Will not do replace procedure, persist the tokens we're taking over locally
-                    // so that they don't get clobbered with auto generated ones in joinTokenRing
-                    SystemKeyspace.updateTokens(bootstrapTokens);
-                }
-                if (isReplacingSameAddress())
->>>>>>> 1205a9de
                 {
                     // Will not do replace procedure, persist the tokens we're taking over locally
                     // so that they don't get clobbered with auto generated ones in joinTokenRing
