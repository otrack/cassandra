/*
 * Licensed to the Apache Software Foundation (ASF) under one
 * or more contributor license agreements.  See the NOTICE file
 * distributed with this work for additional information
 * regarding copyright ownership.  The ASF licenses this file
 * to you under the Apache License, Version 2.0 (the
 * "License"); you may not use this file except in compliance
 * with the License.  You may obtain a copy of the License at
 *
 *     http://www.apache.org/licenses/LICENSE-2.0
 *
 * Unless required by applicable law or agreed to in writing, software
 * distributed under the License is distributed on an "AS IS" BASIS,
 * WITHOUT WARRANTIES OR CONDITIONS OF ANY KIND, either express or implied.
 * See the License for the specific language governing permissions and
 * limitations under the License.
 */

package org.apache.cassandra.cql3.functions;

import java.util.HashMap;
import java.util.List;
import java.util.Map;
import java.util.Optional;
import java.util.function.Supplier;

import com.google.common.base.Suppliers;

import org.apache.cassandra.cql3.functions.types.DataType;
import org.apache.cassandra.cql3.functions.types.TupleType;
import org.apache.cassandra.cql3.functions.types.TupleValue;
import org.apache.cassandra.cql3.functions.types.UDTValue;
import org.apache.cassandra.cql3.functions.types.UserType;

import org.apache.cassandra.cql3.ColumnIdentifier;
import org.apache.cassandra.db.marshal.AbstractType;
import org.apache.cassandra.schema.CQLTypeParser;
import org.apache.cassandra.schema.KeyspaceMetadata;
<<<<<<< HEAD
=======
import org.apache.cassandra.cql3.functions.types.*;
import org.apache.cassandra.schema.Schema;
>>>>>>> 7c7d8f44
import org.apache.cassandra.utils.ByteBufferUtil;
import org.apache.cassandra.utils.JavaDriverUtils;

/**
 * Package private implementation of {@link UDFContext}
 */
public final class UDFContextImpl implements UDFContext
{
<<<<<<< HEAD
    private final KeyspaceMetadata keyspaceMetadata;
    private final Map<String, UDFDataType> byName = new HashMap<>();
    private final List<UDFDataType> argTypes;
    private final UDFDataType returnType;

    UDFContextImpl(List<ColumnIdentifier> argNames,
                   List<UDFDataType> argTypes,
                   UDFDataType returnType,
                   KeyspaceMetadata keyspaceMetadata)
    {
        for (int i = 0; i < argNames.size(); i++)
            byName.put(argNames.get(i).toString(), argTypes.get(i));
        this.argTypes = argTypes;
        this.returnType = returnType;
        this.keyspaceMetadata = keyspaceMetadata;
=======
    private final Map<String, TypeCodec<Object>> byName = new HashMap<>();
    private final TypeCodec<Object>[] argCodecs;
    private final TypeCodec<Object> returnCodec;
    private final String keyspace;

    /*
        metadata can not be retrieved within the constructor as the keyspace itself may be being
        constructed and an NPE will result.
     */
    private final Supplier<KeyspaceMetadata> metadata;

    UDFContextImpl(List<ColumnIdentifier> argNames, TypeCodec<Object>[] argCodecs, TypeCodec<Object> returnCodec, String keyspace)
    {
        for (int i = 0; i < argNames.size(); i++)
            byName.put(argNames.get(i).toString(), argCodecs[i]);
        this.argCodecs = argCodecs;
        this.returnCodec = returnCodec;
        this.keyspace = keyspace;
        this.metadata = Suppliers.memoize(() -> Schema.instance.getKeyspaceMetadata(keyspace));
>>>>>>> 7c7d8f44
    }

    public UDTValue newArgUDTValue(String argName)
    {
        return newUDTValue(getArgumentTypeByName(argName).toDataType());
    }

    public UDTValue newArgUDTValue(int argNum)
    {
        return newUDTValue(getArgumentTypeByIndex(argNum).toDataType());
    }

    public UDTValue newReturnUDTValue()
    {
        return newUDTValue(returnType.toDataType());
    }

    public UDTValue newUDTValue(String udtName)
    {
<<<<<<< HEAD
        Optional<org.apache.cassandra.db.marshal.UserType> udtType = keyspaceMetadata.types.get(ByteBufferUtil.bytes(udtName));
        DataType dataType = JavaDriverUtils.driverType(udtType.orElseThrow(
                () -> new IllegalArgumentException("No UDT named " + udtName + " in keyspace " + keyspaceMetadata.name)
        ));
=======
        Optional<org.apache.cassandra.db.marshal.UserType> udtType = metadata.get().types.get(ByteBufferUtil.bytes(udtName));
        DataType dataType = UDHelper.driverType(udtType.orElseThrow(
                () -> new IllegalArgumentException("No UDT named " + udtName + " in keyspace " + keyspace)
            ));
>>>>>>> 7c7d8f44
        return newUDTValue(dataType);
    }

    public TupleValue newArgTupleValue(String argName)
    {
        return newTupleValue(getArgumentTypeByName(argName).toDataType());
    }

    public TupleValue newArgTupleValue(int argNum)
    {
        return newTupleValue(getArgumentTypeByIndex(argNum).toDataType());
    }

    public TupleValue newReturnTupleValue()
    {
        return newTupleValue(returnType.toDataType());
    }

    public TupleValue newTupleValue(String cqlDefinition)
    {
<<<<<<< HEAD
        AbstractType<?> abstractType = CQLTypeParser.parse(keyspaceMetadata.name, cqlDefinition, keyspaceMetadata.types);
        DataType dataType = JavaDriverUtils.driverType(abstractType);
=======
        AbstractType<?> abstractType = CQLTypeParser.parse(keyspace, cqlDefinition, metadata.get().types);
        DataType dataType = UDHelper.driverType(abstractType);
>>>>>>> 7c7d8f44
        return newTupleValue(dataType);
    }

    private static UDTValue newUDTValue(DataType dataType)
    {
        if (!(dataType instanceof UserType))
            throw new IllegalStateException("Function argument is not a UDT but a " + dataType.getName());
        UserType userType = (UserType) dataType;
        return userType.newValue();
    }

    private static TupleValue newTupleValue(DataType dataType)
    {
        if (!(dataType instanceof TupleType))
            throw new IllegalStateException("Function argument is not a tuple type but a " + dataType.getName());
        TupleType tupleType = (TupleType) dataType;
        return tupleType.newValue();
    }

    private UDFDataType getArgumentTypeByIndex(int index)
    {
        if (index < 0 || index >= argTypes.size())
            throw new IllegalArgumentException("Function does not declare an argument with index " + index);
        return argTypes.get(index);
    }

    private UDFDataType getArgumentTypeByName(String argName)
    {
        UDFDataType arg = byName.get(argName);
        if (arg == null)
            throw new IllegalArgumentException("Function does not declare an argument named '" + argName + '\'');
        return arg;
    }
}<|MERGE_RESOLUTION|>--- conflicted
+++ resolved
@@ -36,11 +36,7 @@
 import org.apache.cassandra.db.marshal.AbstractType;
 import org.apache.cassandra.schema.CQLTypeParser;
 import org.apache.cassandra.schema.KeyspaceMetadata;
-<<<<<<< HEAD
-=======
-import org.apache.cassandra.cql3.functions.types.*;
 import org.apache.cassandra.schema.Schema;
->>>>>>> 7c7d8f44
 import org.apache.cassandra.utils.ByteBufferUtil;
 import org.apache.cassandra.utils.JavaDriverUtils;
 
@@ -49,26 +45,9 @@
  */
 public final class UDFContextImpl implements UDFContext
 {
-<<<<<<< HEAD
-    private final KeyspaceMetadata keyspaceMetadata;
     private final Map<String, UDFDataType> byName = new HashMap<>();
     private final List<UDFDataType> argTypes;
     private final UDFDataType returnType;
-
-    UDFContextImpl(List<ColumnIdentifier> argNames,
-                   List<UDFDataType> argTypes,
-                   UDFDataType returnType,
-                   KeyspaceMetadata keyspaceMetadata)
-    {
-        for (int i = 0; i < argNames.size(); i++)
-            byName.put(argNames.get(i).toString(), argTypes.get(i));
-        this.argTypes = argTypes;
-        this.returnType = returnType;
-        this.keyspaceMetadata = keyspaceMetadata;
-=======
-    private final Map<String, TypeCodec<Object>> byName = new HashMap<>();
-    private final TypeCodec<Object>[] argCodecs;
-    private final TypeCodec<Object> returnCodec;
     private final String keyspace;
 
     /*
@@ -77,15 +56,17 @@
      */
     private final Supplier<KeyspaceMetadata> metadata;
 
-    UDFContextImpl(List<ColumnIdentifier> argNames, TypeCodec<Object>[] argCodecs, TypeCodec<Object> returnCodec, String keyspace)
+    UDFContextImpl(List<ColumnIdentifier> argNames,
+                   List<UDFDataType> argTypes,
+                   UDFDataType returnType,
+                   String keyspace)
     {
         for (int i = 0; i < argNames.size(); i++)
-            byName.put(argNames.get(i).toString(), argCodecs[i]);
-        this.argCodecs = argCodecs;
-        this.returnCodec = returnCodec;
+            byName.put(argNames.get(i).toString(), argTypes.get(i));
+        this.argTypes = argTypes;
+        this.returnType = returnType;
         this.keyspace = keyspace;
         this.metadata = Suppliers.memoize(() -> Schema.instance.getKeyspaceMetadata(keyspace));
->>>>>>> 7c7d8f44
     }
 
     public UDTValue newArgUDTValue(String argName)
@@ -105,17 +86,10 @@
 
     public UDTValue newUDTValue(String udtName)
     {
-<<<<<<< HEAD
-        Optional<org.apache.cassandra.db.marshal.UserType> udtType = keyspaceMetadata.types.get(ByteBufferUtil.bytes(udtName));
+        Optional<org.apache.cassandra.db.marshal.UserType> udtType = metadata.get().types.get(ByteBufferUtil.bytes(udtName));
         DataType dataType = JavaDriverUtils.driverType(udtType.orElseThrow(
-                () -> new IllegalArgumentException("No UDT named " + udtName + " in keyspace " + keyspaceMetadata.name)
+                () -> new IllegalArgumentException("No UDT named " + udtName + " in keyspace " + keyspace)
         ));
-=======
-        Optional<org.apache.cassandra.db.marshal.UserType> udtType = metadata.get().types.get(ByteBufferUtil.bytes(udtName));
-        DataType dataType = UDHelper.driverType(udtType.orElseThrow(
-                () -> new IllegalArgumentException("No UDT named " + udtName + " in keyspace " + keyspace)
-            ));
->>>>>>> 7c7d8f44
         return newUDTValue(dataType);
     }
 
@@ -136,13 +110,8 @@
 
     public TupleValue newTupleValue(String cqlDefinition)
     {
-<<<<<<< HEAD
-        AbstractType<?> abstractType = CQLTypeParser.parse(keyspaceMetadata.name, cqlDefinition, keyspaceMetadata.types);
+        AbstractType<?> abstractType = CQLTypeParser.parse(keyspace, cqlDefinition, metadata.get().types);
         DataType dataType = JavaDriverUtils.driverType(abstractType);
-=======
-        AbstractType<?> abstractType = CQLTypeParser.parse(keyspace, cqlDefinition, metadata.get().types);
-        DataType dataType = UDHelper.driverType(abstractType);
->>>>>>> 7c7d8f44
         return newTupleValue(dataType);
     }
 
