--- conflicted
+++ resolved
@@ -37,15 +37,7 @@
 import org.apache.cassandra.tracing.Tracing;
 import org.apache.cassandra.transport.messages.*;
 import org.apache.cassandra.service.QueryState;
-<<<<<<< HEAD
 import org.apache.cassandra.utils.UUIDGen;
-=======
-import org.apache.cassandra.utils.JVMStabilityInspector;
-import org.apache.cassandra.utils.NoSpamLogger;
-import org.apache.cassandra.utils.Throwables;
-
-import static org.apache.cassandra.concurrent.SharedExecutorPool.SHARED;
->>>>>>> 56b979be
 
 /**
  * A message from the CQL binary protocol.
@@ -134,7 +126,7 @@
         }
 
         @VisibleForTesting
-        Codec<?> unsafeSetCodec(Codec<?> codec) throws NoSuchFieldException, IllegalAccessException
+        public Codec<?> unsafeSetCodec(Codec<?> codec) throws NoSuchFieldException, IllegalAccessException
         {
             Codec<?> original = this.codec;
             Field field = Type.class.getDeclaredField("codec");
@@ -468,55 +460,9 @@
     private static final Decoder.RequestDecoder REQUEST_DECODER = new Decoder.RequestDecoder();
     private static final Decoder.ResponseDecoder RESPONSE_DECODER = new Decoder.ResponseDecoder();
 
-<<<<<<< HEAD
     static Decoder<Message.Request> requestDecoder()
     {
         return REQUEST_DECODER;
-=======
-        @Override
-        public void exceptionCaught(final ChannelHandlerContext ctx, Throwable cause)
-        {
-            if (ctx.channel().isOpen())
-            {
-                // Provide error message to client in case channel is still open
-                UnexpectedChannelExceptionHandler handler = new UnexpectedChannelExceptionHandler(ctx.channel(), false);
-                ErrorMessage errorMessage = ErrorMessage.fromException(cause, handler);
-                ChannelFuture future = ctx.writeAndFlush(errorMessage);
-                // On protocol exception, close the channel as soon as the message have been sent
-                if (isFatal(cause))
-                {
-                    future.addListener(new ChannelFutureListener()
-                    {
-                        public void operationComplete(ChannelFuture future)
-                        {
-                            ctx.close();
-                        }
-                    });
-                }
-            }
-            if (Throwables.anyCauseMatches(cause, t -> t instanceof ProtocolException))
-            {
-                // if any ProtocolExceptions is not silent, then handle
-                if (Throwables.anyCauseMatches(cause, t -> t instanceof ProtocolException && !((ProtocolException) t).isSilent()))
-                {
-                    ClientMetrics.instance.markProtocolException();
-                    // since protocol exceptions are expected to be client issues, not logging stack trace
-                    // to avoid spamming the logs once a bad client shows up
-                    NoSpamLogger.log(logger, NoSpamLogger.Level.WARN, 1, TimeUnit.MINUTES, "Protocol exception with client networking: " + cause.getMessage());
-                }
-            }
-            else
-            {
-                ClientMetrics.instance.markUnknownException();
-                logger.warn("Unknown exception in client networking", cause);
-            }
-        }
-
-        private static boolean isFatal(Throwable cause)
-        {
-            return cause instanceof ProtocolException;
-        }
->>>>>>> 56b979be
     }
 
     static Decoder<Message.Response> responseDecoder()
