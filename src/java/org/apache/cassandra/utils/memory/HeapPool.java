/*
 * Licensed to the Apache Software Foundation (ASF) under one
 * or more contributor license agreements.  See the NOTICE file
 * distributed with this work for additional information
 * regarding copyright ownership.  The ASF licenses this file
 * to you under the Apache License, Version 2.0 (the
 * "License"); you may not use this file except in compliance
 * with the License.  You may obtain a copy of the License at
 *
 *   http://www.apache.org/licenses/LICENSE-2.0
 *
 * Unless required by applicable law or agreed to in writing,
 * software distributed under the License is distributed on an
 * "AS IS" BASIS, WITHOUT WARRANTIES OR CONDITIONS OF ANY
 * KIND, either express or implied.  See the License for the
 * specific language governing permissions and limitations
 * under the License.
 */
package org.apache.cassandra.utils.memory;

import java.nio.ByteBuffer;

import org.apache.cassandra.utils.Shared;
import org.apache.cassandra.utils.concurrent.OpOrder;

<<<<<<< HEAD
import static org.apache.cassandra.utils.Shared.Scope.SIMULATION;
=======
import com.google.common.annotations.VisibleForTesting;
>>>>>>> c378874a

public class HeapPool extends MemtablePool
{
    private static final EnsureOnHeap ENSURE_NOOP = new EnsureOnHeap.NoOp();

    public HeapPool(long maxOnHeapMemory, float cleanupThreshold, MemtableCleaner cleaner)
    {
        super(maxOnHeapMemory, 0, cleanupThreshold, cleaner);
    }

    public MemtableAllocator newAllocator(String table)
    {
        return new Allocator(this);
    }

    @VisibleForTesting
    public static class Allocator extends MemtableBufferAllocator
    {
<<<<<<< HEAD
        Allocator(HeapPool pool)
=======
        private static final EnsureOnHeap ENSURE_NOOP = new EnsureOnHeap.NoOp();

        @VisibleForTesting
        public Allocator(HeapPool pool)
>>>>>>> c378874a
        {
            super(pool.onHeap.newAllocator(), pool.offHeap.newAllocator());
        }

        public ByteBuffer allocate(int size, OpOrder.Group opGroup)
        {
            super.onHeap().allocate(size, opGroup);
            return ByteBuffer.allocate(size);
        }

        public EnsureOnHeap ensureOnHeap()
        {
            return ENSURE_NOOP;
        }

        public Cloner cloner(OpOrder.Group opGroup)
        {
            return allocator(opGroup);
        }
    }

    public static class Logged extends MemtablePool
    {
        @Shared(scope = SIMULATION)
        public interface Listener
        {
            public void accept(long size, String table);
        }

        private static Listener onAllocated = (i, table) -> {};

        class LoggedSubPool extends SubPool
        {
            public LoggedSubPool(long limit, float cleanThreshold)
            {
                super(limit, cleanThreshold);
            }

            public MemtableAllocator.SubAllocator newAllocator(String table)
            {
                return new MemtableAllocator.SubAllocator(this)
                {
                    public void allocate(long size, OpOrder.Group opGroup)
                    {
                        onAllocated.accept(size, table);
                        super.allocate(size, opGroup);
                    }
                };
            }
        }

        public Logged(long maxOnHeapMemory, float cleanupThreshold, MemtableCleaner cleaner)
        {
            super(maxOnHeapMemory, 0, cleanupThreshold, cleaner);
        }

        public MemtableAllocator newAllocator(String table)
        {
            return new Allocator(this, table);
        }

        private static class Allocator extends MemtableBufferAllocator
        {
            Allocator(Logged pool, String table)
            {
                super(((LoggedSubPool) pool.onHeap).newAllocator(table), ((LoggedSubPool) pool.offHeap).newAllocator(table));
            }

            public ByteBuffer allocate(int size, OpOrder.Group opGroup)
            {
                super.onHeap().allocate(size, opGroup);
                return ByteBuffer.allocate(size);
            }

            @Override
            public EnsureOnHeap ensureOnHeap()
            {
                return ENSURE_NOOP;
            }
        }

        SubPool getSubPool(long limit, float cleanThreshold)
        {
            return new LoggedSubPool(limit, cleanThreshold);
        }

        public static void setListener(Listener listener)
        {
            onAllocated = listener;
        }
    }
}<|MERGE_RESOLUTION|>--- conflicted
+++ resolved
@@ -20,14 +20,13 @@
 
 import java.nio.ByteBuffer;
 
+import com.google.common.annotations.VisibleForTesting;
+
 import org.apache.cassandra.utils.Shared;
 import org.apache.cassandra.utils.concurrent.OpOrder;
 
-<<<<<<< HEAD
 import static org.apache.cassandra.utils.Shared.Scope.SIMULATION;
-=======
-import com.google.common.annotations.VisibleForTesting;
->>>>>>> c378874a
+
 
 public class HeapPool extends MemtablePool
 {
@@ -46,14 +45,8 @@
     @VisibleForTesting
     public static class Allocator extends MemtableBufferAllocator
     {
-<<<<<<< HEAD
-        Allocator(HeapPool pool)
-=======
-        private static final EnsureOnHeap ENSURE_NOOP = new EnsureOnHeap.NoOp();
-
         @VisibleForTesting
         public Allocator(HeapPool pool)
->>>>>>> c378874a
         {
             super(pool.onHeap.newAllocator(), pool.offHeap.newAllocator());
         }
@@ -133,6 +126,11 @@
             {
                 return ENSURE_NOOP;
             }
+
+            public Cloner cloner(OpOrder.Group opGroup)
+            {
+                return allocator(opGroup);
+            }
         }
 
         SubPool getSubPool(long limit, float cleanThreshold)
