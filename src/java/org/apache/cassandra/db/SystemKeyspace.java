--- conflicted
+++ resolved
@@ -137,7 +137,6 @@
 import static org.apache.cassandra.utils.CassandraVersion.UNREADABLE_VERSION;
 import static org.apache.cassandra.utils.Clock.Global.currentTimeMillis;
 import static org.apache.cassandra.utils.FBUtilities.now;
-import static org.apache.cassandra.utils.TimeUUID.Generator.nextTimeUUID;
 
 public final class SystemKeyspace
 {
@@ -610,7 +609,7 @@
             SystemKeyspace.getOrInitializeLocalHostId(nodeIdSupplier);
     }
 
-    public static void updateCompactionHistory(UUID taskId,
+    public static void updateCompactionHistory(TimeUUID taskId,
                                                String ksname,
                                                String cfname,
                                                long compactedAt,
@@ -623,11 +622,7 @@
             return;
         String req = "INSERT INTO system.%s (id, keyspace_name, columnfamily_name, compacted_at, bytes_in, bytes_out, rows_merged) VALUES (?, ?, ?, ?, ?, ?, ?)";
         executeInternal(format(req, COMPACTION_HISTORY),
-<<<<<<< HEAD
-                        nextTimeUUID(),
-=======
                         taskId,
->>>>>>> 04fd3747
                         ksname,
                         cfname,
                         ByteBufferUtil.bytes(compactedAt),
