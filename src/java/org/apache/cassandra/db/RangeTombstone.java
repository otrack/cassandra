--- conflicted
+++ resolved
@@ -94,28 +94,11 @@
         return comparator.compare(min, rt.min) <= 0 && comparator.compare(max, rt.max) >= 0;
     }
 
-<<<<<<< HEAD
     public boolean includes(Comparator<Composite> comparator, Composite name)
     {
         return comparator.compare(name, min) >= 0 && comparator.compare(name, max) <= 0;
     }
 
-    public static class Tracker
-    {
-        private final Comparator<Composite> comparator;
-        private final Deque<RangeTombstone> ranges = new ArrayDeque<RangeTombstone>();
-        private final SortedSet<RangeTombstone> maxOrderingSet = new TreeSet<RangeTombstone>(new Comparator<RangeTombstone>()
-        {
-            public int compare(RangeTombstone t1, RangeTombstone t2)
-            {
-                return comparator.compare(t1.max, t2.max);
-            }
-        });
-        public final Set<RangeTombstone> expired = new HashSet<RangeTombstone>();
-        private int atomCount;
-
-        public Tracker(Comparator<Composite> comparator)
-=======
     /**
      * Tracks opened RangeTombstones when iterating over a partition.
      * <p>
@@ -131,7 +114,7 @@
      */
     public static class Tracker
     {
-        private final Comparator<ByteBuffer> comparator;
+        private final Comparator<Composite> comparator;
 
         // A list the currently open RTs. We keep the list sorted in order of growing end bounds as for a
         // new atom, this allows to efficiently find the RTs that are now useless (if any). Also note that because
@@ -151,8 +134,7 @@
          * for. The tracker assumes that atoms will be later provided to the
          * tracker in {@code comparator} order.
          */
-        public Tracker(Comparator<ByteBuffer> comparator)
->>>>>>> b0dbea3d
+        public Tracker(Comparator<Composite> comparator)
         {
             this.comparator = comparator;
         }
@@ -220,10 +202,6 @@
 
         /**
          * Update this tracker given an {@code atom}.
-<<<<<<< HEAD
-         * If column is a Cell, check if any tracked range is useless and
-         * can be removed. If it is a RangeTombstone, add it to this tracker.
-=======
          * <p>
          * This method first test if some range tombstone can be discarded due
          * to the knowledge of that new atom. Then, if it's a range tombstone,
@@ -231,7 +209,6 @@
          * <p>
          * Note that this method should be called on *every* atom of a partition for
          * the tracker to work as efficiently as possible (#9486).
->>>>>>> b0dbea3d
          */
         public void update(OnDiskAtom atom, boolean isExpired)
         {
@@ -259,11 +236,6 @@
             // If it's a RT, adds it.
             if (atom instanceof RangeTombstone)
             {
-<<<<<<< HEAD
-                assert atom instanceof Cell;
-                Iterator<RangeTombstone> iter = maxOrderingSet.iterator();
-                while (iter.hasNext())
-=======
                 RangeTombstone toAdd = (RangeTombstone)atom;
                 if (isExpired)
                     toAdd = new ExpiredRangeTombstone(toAdd);
@@ -273,7 +245,6 @@
                 // by an existing tombstone so we avoid tracking more tombstone than necessary (and we know this will
                 // at least happend for start-of-index-block repeated range tombstones).
                 while (iterator.hasNext())
->>>>>>> b0dbea3d
                 {
                     RangeTombstone existing = iterator.next();
                     int cmp = comparator.compare(toAdd.max, existing.max);
@@ -304,9 +275,6 @@
             }
         }
 
-<<<<<<< HEAD
-        public boolean isDeleted(Cell cell)
-=======
         /**
          * Adds the provided {@code tombstone} _before_ the last element returned by {@code iterator.next()}.
          * <p>
@@ -330,8 +298,7 @@
          * should still be called on {@code column} (it doesn't matter if update is called
          * before or after this call).
          */
-        public boolean isDeleted(Column column)
->>>>>>> b0dbea3d
+        public boolean isDeleted(Cell cell)
         {
             // We know every tombstone kept are "open", start before the column. So the
             // column is deleted if any of the tracked tombstone ends after the column
@@ -340,15 +307,8 @@
             // actually more recent than the column timestamp.
             for (RangeTombstone tombstone : openedTombstones)
             {
-<<<<<<< HEAD
-                if (comparator.compare(cell.name(), tombstone.min) >= 0
-                    && comparator.compare(cell.name(), tombstone.max) <= 0
+                if (comparator.compare(cell.name(), tombstone.max) <= 0
                     && tombstone.timestamp() >= cell.timestamp())
-                {
-=======
-                if (comparator.compare(column.name(), tombstone.max) <= 0
-                    && tombstone.maxTimestamp() >= column.timestamp())
->>>>>>> b0dbea3d
                     return true;
             }
             return false;
