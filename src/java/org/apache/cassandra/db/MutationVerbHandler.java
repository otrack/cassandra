/*
 * Licensed to the Apache Software Foundation (ASF) under one
 * or more contributor license agreements.  See the NOTICE file
 * distributed with this work for additional information
 * regarding copyright ownership.  The ASF licenses this file
 * to you under the Apache License, Version 2.0 (the
 * "License"); you may not use this file except in compliance
 * with the License.  You may obtain a copy of the License at
 *
 *     http://www.apache.org/licenses/LICENSE-2.0
 *
 * Unless required by applicable law or agreed to in writing, software
 * distributed under the License is distributed on an "AS IS" BASIS,
 * WITHOUT WARRANTIES OR CONDITIONS OF ANY KIND, either express or implied.
 * See the License for the specific language governing permissions and
 * limitations under the License.
 */
package org.apache.cassandra.db;

import org.apache.cassandra.exceptions.WriteTimeoutException;
import org.apache.cassandra.locator.InetAddressAndPort;
import org.apache.cassandra.net.*;
import org.apache.cassandra.tracing.Tracing;

<<<<<<< HEAD
import static java.util.concurrent.TimeUnit.NANOSECONDS;
import static org.apache.cassandra.db.commitlog.CommitLogSegment.ENTRY_OVERHEAD_SIZE;
import static org.apache.cassandra.utils.MonotonicClock.Global.approxTime;

public class MutationVerbHandler implements IVerbHandler<Mutation>
=======
public class MutationVerbHandler extends AbstractMutationVerbHandler<Mutation>
>>>>>>> b4f1c6d2
{
    public static final MutationVerbHandler instance = new MutationVerbHandler();

    private void respond(Message<?> respondTo, InetAddressAndPort respondToAddress)
    {
        Tracing.trace("Enqueuing response to {}", respondToAddress);
        MessagingService.instance().send(respondTo.emptyResponse(), respondToAddress);
    }

    private void failed()
    {
        Tracing.trace("Payload application resulted in WriteTimeout, not replying");
    }

    @Override
    public void doVerb(Message<Mutation> message)
    {
        if (approxTime.now() > message.expiresAtNanos())
        {
            Tracing.trace("Discarding mutation from {} (timed out)", message.from());
            MessagingService.instance().metrics.recordDroppedMessage(message, message.elapsedSinceCreated(NANOSECONDS), NANOSECONDS);
            return;
        }

        message.payload.validateSize(MessagingService.current_version, ENTRY_OVERHEAD_SIZE);

        // Check if there were any forwarding headers in this message
        ForwardingInfo forwardTo = message.forwardTo();
        if (forwardTo != null)
            forwardToLocalNodes(message, forwardTo);

        InetAddressAndPort respondToAddress = message.respondTo();
        try
        {
<<<<<<< HEAD
            message.payload.applyFuture().addCallback(o -> respond(message, respondToAddress), wto -> failed());
=======
            processMessage(message, respondToAddress);
>>>>>>> b4f1c6d2
        }
        catch (WriteTimeoutException wto)
        {
            failed();
        }
    }

    @Override
    protected void applyMutation(Message<Mutation> message, InetAddressAndPort respondToAddress)
    {
        message.payload.applyFuture().thenAccept(o -> respond(message, respondToAddress)).exceptionally(wto -> {
            failed();
            return null;
        });
    }

    private static void forwardToLocalNodes(Message<Mutation> originalMessage, ForwardingInfo forwardTo)
    {
        Message.Builder<Mutation> builder =
            Message.builder(originalMessage)
                   .withParam(ParamType.RESPOND_TO, originalMessage.from())
                   .withoutParam(ParamType.FORWARD_TO);

        boolean useSameMessageID = forwardTo.useSameMessageID(originalMessage.id());
        // reuse the same Message if all ids are identical (as they will be for 4.0+ node originated messages)
        Message<Mutation> message = useSameMessageID ? builder.build() : null;

        forwardTo.forEach((id, target) ->
        {
            Tracing.trace("Enqueuing forwarded write to {}", target);
            MessagingService.instance().send(useSameMessageID ? message : builder.withId(id).build(), target);
        });
    }
}<|MERGE_RESOLUTION|>--- conflicted
+++ resolved
@@ -22,15 +22,11 @@
 import org.apache.cassandra.net.*;
 import org.apache.cassandra.tracing.Tracing;
 
-<<<<<<< HEAD
 import static java.util.concurrent.TimeUnit.NANOSECONDS;
 import static org.apache.cassandra.db.commitlog.CommitLogSegment.ENTRY_OVERHEAD_SIZE;
 import static org.apache.cassandra.utils.MonotonicClock.Global.approxTime;
 
-public class MutationVerbHandler implements IVerbHandler<Mutation>
-=======
 public class MutationVerbHandler extends AbstractMutationVerbHandler<Mutation>
->>>>>>> b4f1c6d2
 {
     public static final MutationVerbHandler instance = new MutationVerbHandler();
 
@@ -65,11 +61,7 @@
         InetAddressAndPort respondToAddress = message.respondTo();
         try
         {
-<<<<<<< HEAD
-            message.payload.applyFuture().addCallback(o -> respond(message, respondToAddress), wto -> failed());
-=======
             processMessage(message, respondToAddress);
->>>>>>> b4f1c6d2
         }
         catch (WriteTimeoutException wto)
         {
@@ -80,10 +72,7 @@
     @Override
     protected void applyMutation(Message<Mutation> message, InetAddressAndPort respondToAddress)
     {
-        message.payload.applyFuture().thenAccept(o -> respond(message, respondToAddress)).exceptionally(wto -> {
-            failed();
-            return null;
-        });
+        message.payload.applyFuture().addCallback(o -> respond(message, respondToAddress), wto -> failed());
     }
 
     private static void forwardToLocalNodes(Message<Mutation> originalMessage, ForwardingInfo forwardTo)
