/*
 * Licensed to the Apache Software Foundation (ASF) under one
 * or more contributor license agreements.  See the NOTICE file
 * distributed with this work for additional information
 * regarding copyright ownership.  The ASF licenses this file
 * to you under the Apache License, Version 2.0 (the
 * "License"); you may not use this file except in compliance
 * with the License.  You may obtain a copy of the License at
 *
 *     http://www.apache.org/licenses/LICENSE-2.0
 *
 * Unless required by applicable law or agreed to in writing, software
 * distributed under the License is distributed on an "AS IS" BASIS,
 * WITHOUT WARRANTIES OR CONDITIONS OF ANY KIND, either express or implied.
 * See the License for the specific language governing permissions and
 * limitations under the License.
 */

package org.apache.cassandra.distributed.test;

import java.net.InetSocketAddress;
import java.util.Arrays;
import java.util.HashSet;
import java.util.Set;
import java.util.concurrent.CountDownLatch;
import java.util.concurrent.atomic.AtomicBoolean;
import java.util.concurrent.atomic.AtomicInteger;

import com.google.common.collect.Sets;
import org.junit.Assert;
import org.junit.Test;

import org.apache.cassandra.distributed.Cluster;
import org.apache.cassandra.distributed.api.ConsistencyLevel;
import org.apache.cassandra.distributed.api.IIsolatedExecutor;
import org.apache.cassandra.distributed.api.IMessage;
import org.apache.cassandra.distributed.api.IMessageFilters;
import org.apache.cassandra.distributed.impl.Instance;
<<<<<<< HEAD
import org.apache.cassandra.distributed.impl.MessageFilters;
import org.apache.cassandra.locator.InetAddressAndPort;
import org.apache.cassandra.net.Message;
=======
import org.apache.cassandra.distributed.shared.MessageFilters;
import org.apache.cassandra.net.MessageIn;
>>>>>>> a7820d10
import org.apache.cassandra.net.MessagingService;
import org.apache.cassandra.net.NoPayload;
import org.apache.cassandra.net.Verb;

public class MessageFiltersTest extends TestBaseImpl
{
    @Test
    public void simpleInboundFiltersTest()
<<<<<<< HEAD
    {
        simpleFiltersTest(true);
    }

    @Test
    public void simpleOutboundFiltersTest()
    {
        simpleFiltersTest(false);
    }

    private interface Permit
    {
        boolean test(int from, int to, IMessage msg);
    }

    private static void simpleFiltersTest(boolean inbound)
    {
        int VERB1 = Verb.READ_REQ.id;
        int VERB2 = Verb.READ_RSP.id;
        int VERB3 = Verb.READ_REPAIR_REQ.id;
=======
    {
        simpleFiltersTest(true);
    }

    @Test
    public void simpleOutboundFiltersTest()
    {
        simpleFiltersTest(false);
    }

    private interface Permit
    {
        boolean test(int from, int to, IMessage msg);
    }

    private static void simpleFiltersTest(boolean inbound)
    {
        int VERB1 = MessagingService.Verb.READ.ordinal();
        int VERB2 = MessagingService.Verb.REQUEST_RESPONSE.ordinal();
        int VERB3 = MessagingService.Verb.READ_REPAIR.ordinal();

>>>>>>> a7820d10
        int i1 = 1;
        int i2 = 2;
        int i3 = 3;
        String MSG1 = "msg1";
        String MSG2 = "msg2";

        MessageFilters filters = new MessageFilters();
<<<<<<< HEAD
        Permit permit = inbound ? (from, to, msg) -> filters.permitInbound(from, to, msg) : (from, to, msg) -> filters.permitOutbound(from, to, msg);
=======
        Permit permit = inbound ? filters::permitInbound : filters::permitOutbound;
>>>>>>> a7820d10

        IMessageFilters.Filter filter = filters.allVerbs().inbound(inbound).from(1).drop();
        Assert.assertFalse(permit.test(i1, i2, msg(VERB1, MSG1)));
        Assert.assertFalse(permit.test(i1, i2, msg(VERB2, MSG1)));
        Assert.assertFalse(permit.test(i1, i2, msg(VERB3, MSG1)));
        Assert.assertTrue(permit.test(i2, i1, msg(VERB1, MSG1)));
        filter.off();
        Assert.assertTrue(permit.test(i1, i2, msg(VERB1, MSG1)));
        filters.reset();

        filters.verbs(VERB1).inbound(inbound).from(1).to(2).drop();
        Assert.assertFalse(permit.test(i1, i2, msg(VERB1, MSG1)));
        Assert.assertTrue(permit.test(i1, i2, msg(VERB2, MSG1)));
        Assert.assertTrue(permit.test(i2, i1, msg(VERB1, MSG1)));
        Assert.assertTrue(permit.test(i2, i3, msg(VERB2, MSG1)));

        filters.reset();
        AtomicInteger counter = new AtomicInteger();
        filters.verbs(VERB1).inbound(inbound).from(1).to(2).messagesMatching((from, to, msg) -> {
            counter.incrementAndGet();
            return Arrays.equals(msg.bytes(), MSG1.getBytes());
        }).drop();
        Assert.assertFalse(permit.test(i1, i2, msg(VERB1, MSG1)));
        Assert.assertEquals(counter.get(), 1);
        Assert.assertTrue(permit.test(i1, i2, msg(VERB1, MSG2)));
        Assert.assertEquals(counter.get(), 2);

        // filter chain gets interrupted because a higher level filter returns no match
        Assert.assertTrue(permit.test(i2, i1, msg(VERB1, MSG1)));
        Assert.assertEquals(counter.get(), 2);
        Assert.assertTrue(permit.test(i2, i1, msg(VERB2, MSG1)));
        Assert.assertEquals(counter.get(), 2);
        filters.reset();

        filters.allVerbs().inbound(inbound).from(3, 2).to(2, 1).drop();
        Assert.assertFalse(permit.test(i3, i1, msg(VERB1, MSG1)));
        Assert.assertFalse(permit.test(i3, i2, msg(VERB1, MSG1)));
        Assert.assertFalse(permit.test(i2, i1, msg(VERB1, MSG1)));
        Assert.assertTrue(permit.test(i2, i3, msg(VERB1, MSG1)));
        Assert.assertTrue(permit.test(i1, i2, msg(VERB1, MSG1)));
        Assert.assertTrue(permit.test(i1, i3, msg(VERB1, MSG1)));
        filters.reset();

        counter.set(0);
        filters.allVerbs().inbound(inbound).from(1).to(2).messagesMatching((from, to, msg) -> {
            counter.incrementAndGet();
            return false;
        }).drop();
        Assert.assertTrue(permit.test(i1, i2, msg(VERB1, MSG1)));
        Assert.assertTrue(permit.test(i1, i3, msg(VERB1, MSG1)));
        Assert.assertTrue(permit.test(i1, i2, msg(VERB1, MSG1)));
        Assert.assertEquals(2, counter.get());
    }

    private static IMessage msg(int verb, String msg)
    {
        return new IMessage()
        {
            public int verb() { return verb; }
            public byte[] bytes() { return msg.getBytes(); }
            public int id() { return 0; }
            public int version() { return 0;  }
            public InetSocketAddress from() { return null; }
        };
    }
    @Test
    public void testFilters() throws Throwable
    {
        String read = "SELECT * FROM " + KEYSPACE + ".tbl";
        String write = "INSERT INTO " + KEYSPACE + ".tbl (pk, ck, v) VALUES (1, 1, 1)";

        try (Cluster cluster = Cluster.create(2))
        {
            cluster.schemaChange("CREATE KEYSPACE " + KEYSPACE + " WITH replication = {'class': 'SimpleStrategy', 'replication_factor': " + cluster.size() + "};");
            cluster.schemaChange("CREATE TABLE " + KEYSPACE + ".tbl (pk int, ck int, v int, PRIMARY KEY (pk, ck))");

            // Reads and writes are going to time out in both directions
            cluster.filters().allVerbs().from(1).to(2).drop();
            for (int i : new int[]{ 1, 2 })
                assertTimeOut(() -> cluster.coordinator(i).execute(read, ConsistencyLevel.ALL));
            for (int i : new int[]{ 1, 2 })
                assertTimeOut(() -> cluster.coordinator(i).execute(write, ConsistencyLevel.ALL));

            cluster.filters().reset();
            // Reads are going to timeout only when 1 serves as a coordinator
            cluster.filters().verbs(Verb.RANGE_REQ.id).from(1).to(2).drop();
            assertTimeOut(() -> cluster.coordinator(1).execute(read, ConsistencyLevel.ALL));
            cluster.coordinator(2).execute(read, ConsistencyLevel.ALL);

            // Writes work in both directions
            for (int i : new int[]{ 1, 2 })
                cluster.coordinator(i).execute(write, ConsistencyLevel.ALL);
        }
    }

    @Test
    public void testMessageMatching() throws Throwable
    {
        String read = "SELECT * FROM " + KEYSPACE + ".tbl";
        String write = "INSERT INTO " + KEYSPACE + ".tbl (pk, ck, v) VALUES (1, 1, 1)";

        try (Cluster cluster = Cluster.create(2))
        {
            cluster.schemaChange("CREATE KEYSPACE " + KEYSPACE + " WITH replication = {'class': 'SimpleStrategy', 'replication_factor': " + cluster.size() + "};");
            cluster.schemaChange("CREATE TABLE " + KEYSPACE + ".tbl (pk int, ck int, v int, PRIMARY KEY (pk, ck))");

            AtomicInteger counter = new AtomicInteger();

            Set<Integer> verbs = Sets.newHashSet(Arrays.asList(Verb.RANGE_REQ.id,
                                                               Verb.RANGE_RSP.id,
                                                               Verb.MUTATION_REQ.id,
                                                               Verb.MUTATION_RSP.id));

            for (boolean inbound : Arrays.asList(true, false))
            {
                counter.set(0);
                // Reads and writes are going to time out in both directions
                IMessageFilters.Filter filter = cluster.filters()
                                                       .allVerbs()
                                                       .inbound(inbound)
                                                       .from(1)
                                                       .to(2)
                                                       .messagesMatching((from, to, msg) -> {
                                                           // Decode and verify message on instance; return the result back here
                                                           Integer id = cluster.get(1).callsOnInstance((IIsolatedExecutor.SerializableCallable<Integer>) () -> {
                                                               Message decoded = Instance.deserializeMessage(msg);
                                                               return (Integer) decoded.verb().id;
                                                           }).call();
                                                           Assert.assertTrue(verbs.contains(id));
                                                           counter.incrementAndGet();
                                                           return false;
                                                       }).drop();

                for (int i : new int[]{ 1, 2 })
                    cluster.coordinator(i).execute(read, ConsistencyLevel.ALL);
                for (int i : new int[]{ 1, 2 })
                    cluster.coordinator(i).execute(write, ConsistencyLevel.ALL);

                filter.off();
                Assert.assertEquals(4, counter.get());
            }
        }
    }

    @Test
    public void outboundBeforeInbound() throws Throwable
    {
        try (Cluster cluster = Cluster.create(2))
        {
            InetAddressAndPort other = cluster.get(2).broadcastAddressAndPort();
            CountDownLatch waitForIt = new CountDownLatch(1);
            Set<Integer> outboundMessagesSeen = new HashSet<>();
            Set<Integer> inboundMessagesSeen = new HashSet<>();
            AtomicBoolean outboundAfterInbound = new AtomicBoolean(false);
            cluster.filters().outbound().verbs(Verb.ECHO_REQ.id, Verb.ECHO_RSP.id).messagesMatching((from, to, msg) -> {
                outboundMessagesSeen.add(msg.verb());
                if (inboundMessagesSeen.contains(msg.verb()))
                    outboundAfterInbound.set(true);
                return false;
            }).drop(); // drop is confusing since I am not dropping, im just listening...
            cluster.filters().inbound().verbs(Verb.ECHO_REQ.id, Verb.ECHO_RSP.id).messagesMatching((from, to, msg) -> {
                inboundMessagesSeen.add(msg.verb());
                return false;
            }).drop(); // drop is confusing since I am not dropping, im just listening...
            cluster.filters().inbound().verbs(Verb.ECHO_RSP.id).messagesMatching((from, to, msg) -> {
                waitForIt.countDown();
                return false;
            }).drop(); // drop is confusing since I am not dropping, im just listening...
            cluster.get(1).runOnInstance(() -> {
                MessagingService.instance().send(Message.out(Verb.ECHO_REQ, NoPayload.noPayload), other);
            });

            waitForIt.await();

            Assert.assertEquals(outboundMessagesSeen, inboundMessagesSeen);
            // since both are equal, only need to confirm the size of one
            Assert.assertEquals(2, outboundMessagesSeen.size());
            Assert.assertFalse("outbound message saw after inbound", outboundAfterInbound.get());
        }
    }

    private static void assertTimeOut(Runnable r)
    {
        try
        {
            r.run();
            Assert.fail("Should have timed out");
        }
        catch (Throwable t)
        {
            if (!t.toString().contains("TimeoutException"))
                throw t;
            // ignore
        }
    }
}<|MERGE_RESOLUTION|>--- conflicted
+++ resolved
@@ -32,18 +32,15 @@
 
 import org.apache.cassandra.distributed.Cluster;
 import org.apache.cassandra.distributed.api.ConsistencyLevel;
+import org.apache.cassandra.distributed.api.ICluster;
+import org.apache.cassandra.distributed.api.IInvokableInstance;
 import org.apache.cassandra.distributed.api.IIsolatedExecutor;
 import org.apache.cassandra.distributed.api.IMessage;
 import org.apache.cassandra.distributed.api.IMessageFilters;
 import org.apache.cassandra.distributed.impl.Instance;
-<<<<<<< HEAD
-import org.apache.cassandra.distributed.impl.MessageFilters;
+import org.apache.cassandra.distributed.shared.MessageFilters;
 import org.apache.cassandra.locator.InetAddressAndPort;
 import org.apache.cassandra.net.Message;
-=======
-import org.apache.cassandra.distributed.shared.MessageFilters;
-import org.apache.cassandra.net.MessageIn;
->>>>>>> a7820d10
 import org.apache.cassandra.net.MessagingService;
 import org.apache.cassandra.net.NoPayload;
 import org.apache.cassandra.net.Verb;
@@ -52,7 +49,6 @@
 {
     @Test
     public void simpleInboundFiltersTest()
-<<<<<<< HEAD
     {
         simpleFiltersTest(true);
     }
@@ -73,29 +69,6 @@
         int VERB1 = Verb.READ_REQ.id;
         int VERB2 = Verb.READ_RSP.id;
         int VERB3 = Verb.READ_REPAIR_REQ.id;
-=======
-    {
-        simpleFiltersTest(true);
-    }
-
-    @Test
-    public void simpleOutboundFiltersTest()
-    {
-        simpleFiltersTest(false);
-    }
-
-    private interface Permit
-    {
-        boolean test(int from, int to, IMessage msg);
-    }
-
-    private static void simpleFiltersTest(boolean inbound)
-    {
-        int VERB1 = MessagingService.Verb.READ.ordinal();
-        int VERB2 = MessagingService.Verb.REQUEST_RESPONSE.ordinal();
-        int VERB3 = MessagingService.Verb.READ_REPAIR.ordinal();
-
->>>>>>> a7820d10
         int i1 = 1;
         int i2 = 2;
         int i3 = 3;
@@ -103,11 +76,7 @@
         String MSG2 = "msg2";
 
         MessageFilters filters = new MessageFilters();
-<<<<<<< HEAD
-        Permit permit = inbound ? (from, to, msg) -> filters.permitInbound(from, to, msg) : (from, to, msg) -> filters.permitOutbound(from, to, msg);
-=======
         Permit permit = inbound ? filters::permitInbound : filters::permitOutbound;
->>>>>>> a7820d10
 
         IMessageFilters.Filter filter = filters.allVerbs().inbound(inbound).from(1).drop();
         Assert.assertFalse(permit.test(i1, i2, msg(VERB1, MSG1)));
@@ -171,15 +140,20 @@
             public int id() { return 0; }
             public int version() { return 0;  }
             public InetSocketAddress from() { return null; }
+            public int fromPort()
+            {
+                return 0;
+            }
         };
     }
+
     @Test
     public void testFilters() throws Throwable
     {
         String read = "SELECT * FROM " + KEYSPACE + ".tbl";
         String write = "INSERT INTO " + KEYSPACE + ".tbl (pk, ck, v) VALUES (1, 1, 1)";
 
-        try (Cluster cluster = Cluster.create(2))
+        try (ICluster cluster = builder().withNodes(2).start())
         {
             cluster.schemaChange("CREATE KEYSPACE " + KEYSPACE + " WITH replication = {'class': 'SimpleStrategy', 'replication_factor': " + cluster.size() + "};");
             cluster.schemaChange("CREATE TABLE " + KEYSPACE + ".tbl (pk int, ck int, v int, PRIMARY KEY (pk, ck))");
@@ -209,7 +183,7 @@
         String read = "SELECT * FROM " + KEYSPACE + ".tbl";
         String write = "INSERT INTO " + KEYSPACE + ".tbl (pk, ck, v) VALUES (1, 1, 1)";
 
-        try (Cluster cluster = Cluster.create(2))
+        try (ICluster<IInvokableInstance> cluster = builder().withNodes(2).start())
         {
             cluster.schemaChange("CREATE KEYSPACE " + KEYSPACE + " WITH replication = {'class': 'SimpleStrategy', 'replication_factor': " + cluster.size() + "};");
             cluster.schemaChange("CREATE TABLE " + KEYSPACE + ".tbl (pk int, ck int, v int, PRIMARY KEY (pk, ck))");
@@ -257,7 +231,8 @@
     {
         try (Cluster cluster = Cluster.create(2))
         {
-            InetAddressAndPort other = cluster.get(2).broadcastAddressAndPort();
+            InetAddressAndPort other = InetAddressAndPort.getByAddressOverrideDefaults(cluster.get(2).broadcastAddress().getAddress(),
+                                                                                       cluster.get(2).broadcastAddress().getPort());
             CountDownLatch waitForIt = new CountDownLatch(1);
             Set<Integer> outboundMessagesSeen = new HashSet<>();
             Set<Integer> inboundMessagesSeen = new HashSet<>();
