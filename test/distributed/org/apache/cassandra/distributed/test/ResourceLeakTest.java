/*
 * Licensed to the Apache Software Foundation (ASF) under one
 * or more contributor license agreements.  See the NOTICE file
 * distributed with this work for additional information
 * regarding copyright ownership.  The ASF licenses this file
 * to you under the Apache License, Version 2.0 (the
 * "License"); you may not use this file except in compliance
 * with the License.  You may obtain a copy of the License at
 *
 *     http://www.apache.org/licenses/LICENSE-2.0
 *
 * Unless required by applicable law or agreed to in writing, software
 * distributed under the License is distributed on an "AS IS" BASIS,
 * WITHOUT WARRANTIES OR CONDITIONS OF ANY KIND, either express or implied.
 * See the License for the specific language governing permissions and
 * limitations under the License.
 */

package org.apache.cassandra.distributed.test;

import java.io.File;
import java.io.IOException;
import java.lang.management.ManagementFactory;
import java.nio.file.FileSystems;
import java.nio.file.Path;
import java.sql.Date;
import java.text.SimpleDateFormat;
import java.time.Instant;
import java.util.function.Consumer;
import javax.management.MBeanServer;
import javax.management.MBeanServerConnection;
import javax.management.remote.JMXConnector;

import org.junit.Assert;
import org.junit.Ignore;
import org.junit.Test;

import com.sun.management.HotSpotDiagnosticMXBean;
import org.apache.cassandra.distributed.Cluster;
import org.apache.cassandra.distributed.api.ConsistencyLevel;
import org.apache.cassandra.distributed.api.Feature;
import org.apache.cassandra.distributed.api.IInstanceConfig;
<<<<<<< HEAD
=======
import org.apache.cassandra.distributed.api.IInvokableInstance;
import org.apache.cassandra.distributed.shared.JMXUtil;
import org.apache.cassandra.gms.Gossiper;
import org.apache.cassandra.utils.FBUtilities;
>>>>>>> 43ec1843
import org.apache.cassandra.utils.SigarLibrary;

import static org.apache.cassandra.distributed.api.Feature.GOSSIP;
import static org.apache.cassandra.distributed.api.Feature.JMX;
import static org.apache.cassandra.distributed.api.Feature.NATIVE_PROTOCOL;
import static org.apache.cassandra.distributed.api.Feature.NETWORK;
import static org.hamcrest.Matchers.startsWith;

/* Resource Leak Test - useful when tracking down issues with in-JVM framework cleanup.
 * All objects referencing the InstanceClassLoader need to be garbage collected or
 * the JVM runs out of metaspace. This test also calls out to lsof to check which
 * file handles are still opened.
 *
 * This is intended to be a burn type test where it is run outside of the test suites
 * when a problem is detected (like OutOfMetaspace exceptions).
 *
 * Currently this test demonstrates that the InstanceClassLoader is cleaned up (load up
 * the final hprof and check that the class loaders are not reachable from a GC root),
 * but it shows that the file handles for Data/Index files are being leaked.
 */
@Ignore
public class ResourceLeakTest extends TestBaseImpl
{
    // Parameters to adjust while hunting for leaks
    final int numTestLoops = 1;            // Set this value high to crash on leaks, or low when tracking down an issue.
    final boolean dumpEveryLoop = false;   // Dump heap & possibly files every loop
    final boolean dumpFileHandles = false; // Call lsof whenever dumping resources
    final boolean forceCollection = false; // Whether to explicitly force finalization/gc for smaller heap dumps
    final long finalWaitMillis = 0l;       // Number of millis to wait before final resource dump to give gc a chance

    static final SimpleDateFormat format = new SimpleDateFormat("yyyyMMddHHmmss");
    static final String when = format.format(Date.from(Instant.now()));

    static String outputFilename(String base, String description, String extension)
    {
        Path p = FileSystems.getDefault().getPath("build", "test",
                                                  String.join("-", when, base, description) + extension);
        return p.toString();
    }

    /**
     * Retrieves the process ID or <code>null</code> if the process ID cannot be retrieved.
     * @return the process ID or <code>null</code> if the process ID cannot be retrieved.
     *
     * (Duplicated from HeapUtils to avoid refactoring older releases where this test is useful).
     */
    private static Long getProcessId()
    {
        // Once Java 9 is ready the process API should provide a better way to get the process ID.
        long pid = SigarLibrary.instance.getPid();

        if (pid >= 0)
            return Long.valueOf(pid);

        return getProcessIdFromJvmName();
    }

    /**
     * Retrieves the process ID from the JVM name.
     * @return the process ID or <code>null</code> if the process ID cannot be retrieved.
     */
    private static Long getProcessIdFromJvmName()
    {
        // the JVM name in Oracle JVMs is: '<pid>@<hostname>' but this might not be the case on all JVMs
        String jvmName = ManagementFactory.getRuntimeMXBean().getName();
        try
        {
            return Long.parseLong(jvmName.split("@")[0]);
        }
        catch (NumberFormatException e)
        {
            // ignore
        }
        return null;
    }

    static void dumpHeap(String description, boolean live) throws IOException
    {
        MBeanServer server = ManagementFactory.getPlatformMBeanServer();
        HotSpotDiagnosticMXBean mxBean = ManagementFactory.newPlatformMXBeanProxy(
        server, "com.sun.management:type=HotSpotDiagnostic", HotSpotDiagnosticMXBean.class);
        mxBean.dumpHeap(outputFilename("heap", description, ".hprof"), live);
    }

    static void dumpOpenFiles(String description) throws IOException, InterruptedException
    {
        long pid = getProcessId();
        ProcessBuilder map = new ProcessBuilder("/usr/sbin/lsof", "-p", Long.toString(pid));
        File output = new File(outputFilename("lsof", description, ".txt"));
        map.redirectOutput(output);
        map.redirectErrorStream(true);
        map.start().waitFor();
    }

    void dumpResources(String description) throws IOException, InterruptedException
    {
        dumpHeap(description, false);
        if (dumpFileHandles)
        {
            dumpOpenFiles(description);
        }
    }

    void doTest(int numClusterNodes, Consumer<IInstanceConfig> updater) throws Throwable
    {
        doTest(numClusterNodes, updater, ignored -> {});
    }

    void doTest(int numClusterNodes, Consumer<IInstanceConfig> updater, Consumer<Cluster> actionToPerform) throws Throwable
    {
        for (int loop = 0; loop < numTestLoops; loop++)
        {
            System.out.println(String.format("========== Starting loop %03d ========", loop));
            try (Cluster cluster = (Cluster) builder().withNodes(numClusterNodes).withConfig(updater).start())
            {
                init(cluster);
                String tableName = "tbl" + loop;
                cluster.schemaChange("CREATE TABLE " + KEYSPACE + "." + tableName + " (pk int, ck int, v int, PRIMARY KEY (pk, ck))");
                cluster.coordinator(1).execute("INSERT INTO " + KEYSPACE + "." + tableName + "(pk,ck,v) VALUES (0,0,0)", ConsistencyLevel.ALL);
<<<<<<< HEAD
                cluster.get(1).flush(KEYSPACE);
=======
                cluster.get(1).callOnInstance(() -> FBUtilities.waitOnFutures(Keyspace.open(KEYSPACE).flush()));
                actionToPerform.accept(cluster);
>>>>>>> 43ec1843
                if (dumpEveryLoop)
                {
                    dumpResources(String.format("loop%03d", loop));
                }
            }
            catch (Throwable tr)
            {
                System.out.println("Dumping resources for exception: " + tr.getMessage());
                tr.printStackTrace();
                dumpResources("exception");
            }
            if (forceCollection)
            {
                System.runFinalization();
                System.gc();
            }
            System.out.println(String.format("========== Completed loop %03d ========", loop));
        }
    }

    @Test
    public void looperTest() throws Throwable
    {
        doTest(1, config -> {});
        if (forceCollection)
        {
            System.runFinalization();
            System.gc();
            Thread.sleep(finalWaitMillis);
        }
        dumpResources("final");
    }

    @Test
    public void looperGossipNetworkTest() throws Throwable
    {
        doTest(2, config -> config.with(GOSSIP).with(NETWORK));
        if (forceCollection)
        {
            System.runFinalization();
            System.gc();
            Thread.sleep(finalWaitMillis);
        }
        dumpResources("final-gossip-network");
    }

    @Test
    public void looperNativeTest() throws Throwable
    {
        doTest(2, config -> config.with(NATIVE_PROTOCOL));
        if (forceCollection)
        {
            System.runFinalization();
            System.gc();
            Thread.sleep(finalWaitMillis);
        }
        dumpResources("final-native");
    }

    @Test
    public void looperJmxTest() throws Throwable
    {
        doTest(1, config -> config.with(JMX), cluster -> {
            // NOTE: At some point, the hostname of the broadcastAddress can be resolved
            // and then the `getHostString`, which would otherwise return the IP address,
            // starts returning `localhost` - use `.getAddress().getHostAddress()` to work around this.
            for (IInvokableInstance instance:cluster.get(1, cluster.size()))
            {
                IInstanceConfig config = instance.config();
                try (JMXConnector jmxc = JMXUtil.getJmxConnector(config))
                {
                    MBeanServerConnection mbsc = jmxc.getMBeanServerConnection();
                    // instances get their default domain set to their IP address, so us it
                    // to check that we are actually connecting to the correct instance
                    String defaultDomain = mbsc.getDefaultDomain();
                    Assert.assertThat(defaultDomain, startsWith(JMXUtil.getJmxHost(config) + ":" + config.jmxPort()));
                }
                catch (IOException e)
                {
                    throw new RuntimeException(e);
                }
            }
        });
        if (forceCollection)
        {
            System.runFinalization();
            System.gc();
            Thread.sleep(finalWaitMillis);
        }
        dumpResources("final-jmx");
    }

    @Test
    public void looperEverythingTest() throws Throwable
    {
        doTest(1, config -> config.with(Feature.values()));
        if (forceCollection)
        {
            System.runFinalization();
            System.gc();
            Thread.sleep(finalWaitMillis);
        }
        dumpResources("final-everything");
    }
}<|MERGE_RESOLUTION|>--- conflicted
+++ resolved
@@ -40,13 +40,8 @@
 import org.apache.cassandra.distributed.api.ConsistencyLevel;
 import org.apache.cassandra.distributed.api.Feature;
 import org.apache.cassandra.distributed.api.IInstanceConfig;
-<<<<<<< HEAD
-=======
 import org.apache.cassandra.distributed.api.IInvokableInstance;
 import org.apache.cassandra.distributed.shared.JMXUtil;
-import org.apache.cassandra.gms.Gossiper;
-import org.apache.cassandra.utils.FBUtilities;
->>>>>>> 43ec1843
 import org.apache.cassandra.utils.SigarLibrary;
 
 import static org.apache.cassandra.distributed.api.Feature.GOSSIP;
@@ -166,12 +161,8 @@
                 String tableName = "tbl" + loop;
                 cluster.schemaChange("CREATE TABLE " + KEYSPACE + "." + tableName + " (pk int, ck int, v int, PRIMARY KEY (pk, ck))");
                 cluster.coordinator(1).execute("INSERT INTO " + KEYSPACE + "." + tableName + "(pk,ck,v) VALUES (0,0,0)", ConsistencyLevel.ALL);
-<<<<<<< HEAD
                 cluster.get(1).flush(KEYSPACE);
-=======
-                cluster.get(1).callOnInstance(() -> FBUtilities.waitOnFutures(Keyspace.open(KEYSPACE).flush()));
                 actionToPerform.accept(cluster);
->>>>>>> 43ec1843
                 if (dumpEveryLoop)
                 {
                     dumpResources(String.format("loop%03d", loop));
