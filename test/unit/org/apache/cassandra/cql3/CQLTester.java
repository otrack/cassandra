--- conflicted
+++ resolved
@@ -259,12 +259,6 @@
         checkProtocolVersion();
 
         nativeAddr = InetAddress.getLoopbackAddress();
-<<<<<<< HEAD
-        nativePort = getAutomaticallyAllocatedPort(nativeAddr);
-=======
-
-        ServerTestUtils.daemonInitialization();
->>>>>>> 3d220b5a
     }
 
     private List<String> keyspaces = new ArrayList<>();
