--- conflicted
+++ resolved
@@ -342,15 +342,9 @@
         SelectStatement stmt = (SelectStatement) QueryProcessor.parseStatement(q).prepare(ClientState.forInternalCalls());
 
         List<Unfiltered> unfiltereds = new ArrayList<>();
-<<<<<<< HEAD
-        SinglePartitionReadQuery.Group<SinglePartitionReadCommand> query = (SinglePartitionReadQuery.Group<SinglePartitionReadCommand>) stmt.getQuery(QueryOptions.DEFAULT, FBUtilities.nowInSeconds());
+        SinglePartitionReadQuery.Group<SinglePartitionReadCommand> query = (SinglePartitionReadQuery.Group<SinglePartitionReadCommand>) stmt.getQuery(QueryOptions.DEFAULT, 0);
         Assert.assertEquals(1, query.queries.size());
         SinglePartitionReadCommand command = Iterables.getOnlyElement(query.queries);
-=======
-        SinglePartitionReadCommand.Group query = (SinglePartitionReadCommand.Group) stmt.getQuery(QueryOptions.DEFAULT, 0);
-        Assert.assertEquals(1, query.commands.size());
-        SinglePartitionReadCommand command = Iterables.getOnlyElement(query.commands);
->>>>>>> 2ed7c6a6
         try (ReadExecutionController controller = ReadExecutionController.forCommand(command);
              UnfilteredPartitionIterator partitions = command.executeLocally(controller))
         {
