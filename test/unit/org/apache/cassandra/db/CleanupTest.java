--- conflicted
+++ resolved
@@ -32,6 +32,8 @@
 import java.util.concurrent.ExecutionException;
 import java.util.concurrent.TimeUnit;
 
+import com.google.common.collect.ImmutableMap;
+import com.google.common.collect.Maps;
 import com.google.common.collect.Sets;
 import org.junit.BeforeClass;
 import org.junit.Test;
@@ -40,15 +42,13 @@
 import org.apache.cassandra.Util;
 import org.apache.cassandra.locator.InetAddressAndPort;
 import org.apache.cassandra.config.DatabaseDescriptor;
-<<<<<<< HEAD
+import org.apache.cassandra.locator.Replica;
 import org.apache.cassandra.schema.ColumnMetadata;
-=======
 import org.apache.cassandra.locator.AbstractReplicationStrategy;
 import org.apache.cassandra.locator.IEndpointSnitch;
 import org.apache.cassandra.locator.PendingRangeMaps;
 import org.apache.cassandra.locator.PropertyFileSnitch;
 import org.apache.cassandra.locator.SimpleStrategy;
->>>>>>> 2170825f
 import org.apache.cassandra.schema.KeyspaceMetadata;
 import org.apache.cassandra.cql3.Operator;
 import org.apache.cassandra.db.compaction.CompactionManager;
@@ -128,11 +128,7 @@
     {
         TokenMetadata tmd = StorageService.instance.getTokenMetadata();
         tmd.clearUnsafe();
-<<<<<<< HEAD
         tmd.updateNormalToken(token(new byte[]{ 50 }), InetAddressAndPort.getByName("127.0.0.1"));
-=======
-        tmd.updateNormalToken(token(new byte[]{ 50 }), InetAddress.getByName("127.0.0.1"));
->>>>>>> 2170825f
 
         Keyspace keyspace = Keyspace.open(KEYSPACE1);
         ColumnFamilyStore cfs = keyspace.getColumnFamilyStore(CF_STANDARD1);
@@ -445,14 +441,14 @@
     {
         StorageService.instance.getTokenMetadata().calculatePendingRanges(createStrategy(cfs.keyspace.getName()), cfs.keyspace.getName());
         PendingRangeMaps ranges = StorageService.instance.getTokenMetadata().getPendingRanges(cfs.keyspace.getName());
-        ranges.addPendingRange(range, InetAddress.getByName("127.0.0.1"));
+        ranges.addPendingRange(range, Replica.fullReplica(InetAddressAndPort.getByName("127.0.0.1"), range));
     }
 
     private AbstractReplicationStrategy createStrategy(String keyspace)
     {
         IEndpointSnitch snitch = new PropertyFileSnitch();
         DatabaseDescriptor.setEndpointSnitch(snitch);
-        return new SimpleStrategy(keyspace, new TokenMetadata(), DatabaseDescriptor.getEndpointSnitch(), Collections.emptyMap());
+        return new SimpleStrategy(keyspace, new TokenMetadata(), DatabaseDescriptor.getEndpointSnitch(), ImmutableMap.of(SimpleStrategy.REPLICATION_FACTOR, "1"));
     }
 
     private static BytesToken token(byte ... value)
