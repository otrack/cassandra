--- conflicted
+++ resolved
@@ -46,20 +46,16 @@
 import java.io.*;
 import java.nio.file.Files;
 import java.util.Collections;
-import java.util.List;
 import java.util.concurrent.ExecutionException;
 import java.util.zip.CRC32;
 import java.util.zip.CheckedInputStream;
 
-<<<<<<< HEAD
 import static org.apache.cassandra.SchemaLoader.counterCFMD;
 import static org.apache.cassandra.SchemaLoader.createKeyspace;
 import static org.apache.cassandra.SchemaLoader.loadSchema;
 import static org.apache.cassandra.SchemaLoader.standardCFMD;
-=======
 import static org.junit.Assert.assertFalse;
 import static org.junit.Assert.assertTrue;
->>>>>>> 6eb65e5a
 import static org.junit.Assert.fail;
 
 @RunWith(OrderedJUnit4ClassRunner.class)
@@ -394,7 +390,7 @@
         fillCF(cfs, 2);
 
         SSTableReader sstable = cfs.getLiveSSTables().iterator().next();
-        sstable.descriptor.getMetadataSerializer().mutateRepairedAt(sstable.descriptor, 1);
+        sstable.descriptor.getMetadataSerializer().mutateRepaired(sstable.descriptor, 1, sstable.getSSTableMetadata().pendingRepair);
         sstable.reloadSSTableMetadata();
         cfs.getTracker().notifySSTableRepairedStatusChanged(Collections.singleton(sstable));
         assertTrue(sstable.isRepaired());
@@ -402,11 +398,11 @@
 
         sstable = cfs.getLiveSSTables().iterator().next();
         Long correctChecksum;
-        try (RandomAccessFile file = new RandomAccessFile(sstable.descriptor.filenameFor(sstable.descriptor.digestComponent), "rw"))
+        try (RandomAccessFile file = new RandomAccessFile(sstable.descriptor.filenameFor(Component.DIGEST), "rw"))
         {
             correctChecksum = Long.parseLong(file.readLine());
         }
-        writeChecksum(++correctChecksum, sstable.descriptor.filenameFor(sstable.descriptor.digestComponent));
+        writeChecksum(++correctChecksum, sstable.descriptor.filenameFor(Component.DIGEST));
         try (Verifier verifier = new Verifier(cfs, sstable, false))
         {
             verifier.verify(false);
