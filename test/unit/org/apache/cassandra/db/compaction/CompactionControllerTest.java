--- conflicted
+++ resolved
@@ -22,13 +22,9 @@
 import java.util.HashMap;
 import java.util.Map;
 import java.util.Set;
-<<<<<<< HEAD
-import java.util.function.LongPredicate;
-=======
 import java.util.concurrent.CountDownLatch;
 import java.util.concurrent.TimeUnit;
->>>>>>> 87c2af85
-import java.util.function.Predicate;
+import java.util.function.LongPredicate;
 
 import com.google.common.collect.Iterables;
 import com.google.common.collect.Sets;
@@ -203,9 +199,6 @@
         assertEquals(1, expired.size());
     }
 
-<<<<<<< HEAD
-    private void applyMutation(TableMetadata cfm, DecoratedKey key, long timestamp)
-=======
     @Test
     @BMRules(rules = {
     @BMRule(name = "Pause compaction",
@@ -253,12 +246,12 @@
         DecoratedKey key = Util.dk("k1");
         long timestamp1 = FBUtilities.timestampMicros();
         long timestamp2 = timestamp1 - 5;
-        applyMutation(cfs.metadata, key, timestamp1);
+        applyMutation(cfs.metadata(), key, timestamp1);
         cfs.forceBlockingFlush();
         assertEquals(cfs.getLiveSSTables().size(), 1);
         Set<SSTableReader> sstables = cfs.getLiveSSTables();
 
-        applyMutation(cfs.metadata, key, timestamp2);
+        applyMutation(cfs.metadata(), key, timestamp2);
         cfs.forceBlockingFlush();
         assertEquals(cfs.getLiveSSTables().size(), 2);
         String sstable2 = cfs.getLiveSSTables().iterator().next().getFilename();
@@ -324,8 +317,7 @@
         t.join();
     }
 
-    private void applyMutation(CFMetaData cfm, DecoratedKey key, long timestamp)
->>>>>>> 87c2af85
+    private void applyMutation(TableMetadata cfm, DecoratedKey key, long timestamp)
     {
         ByteBuffer val = ByteBufferUtil.bytes(1L);
 
