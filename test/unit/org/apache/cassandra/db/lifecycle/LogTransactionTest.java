--- conflicted
+++ resolved
@@ -48,11 +48,14 @@
 import org.apache.cassandra.db.Directories;
 import org.apache.cassandra.db.SerializationHeader;
 import org.apache.cassandra.db.compaction.OperationType;
+import org.apache.cassandra.dht.AbstractBounds;
+import org.apache.cassandra.dht.Token;
 import org.apache.cassandra.io.sstable.Component;
 import org.apache.cassandra.io.sstable.Descriptor;
 import org.apache.cassandra.io.sstable.SSTable;
 import org.apache.cassandra.io.sstable.SSTableId;
 import org.apache.cassandra.io.sstable.SequenceBasedSSTableId;
+import org.apache.cassandra.io.sstable.format.SSTableFormat;
 import org.apache.cassandra.io.sstable.format.SSTableReader;
 import org.apache.cassandra.io.sstable.format.big.BigFormat;
 import org.apache.cassandra.io.sstable.format.big.BigFormat.Components;
@@ -63,19 +66,11 @@
 import org.apache.cassandra.io.sstable.metadata.MetadataCollector;
 import org.apache.cassandra.io.sstable.metadata.MetadataType;
 import org.apache.cassandra.io.sstable.metadata.StatsMetadata;
-import org.apache.cassandra.io.util.DiskOptimizationStrategy;
 import org.apache.cassandra.io.util.File;
 import org.apache.cassandra.io.util.FileHandle;
 import org.apache.cassandra.io.util.FileUtils;
-import org.apache.cassandra.io.util.SpinningDiskOptimizationStrategy;
 import org.apache.cassandra.schema.MockSchema;
-<<<<<<< HEAD
 import org.apache.cassandra.utils.FilterFactory;
-=======
-import org.apache.cassandra.schema.TableMetadata;
-import org.apache.cassandra.schema.TableMetadataRef;
-import org.apache.cassandra.utils.AlwaysPresentFilter;
->>>>>>> 858a2b23
 import org.apache.cassandra.utils.Throwables;
 import org.apache.cassandra.utils.concurrent.AbstractTransactionalTest;
 import org.apache.cassandra.utils.concurrent.Transactional;
@@ -1452,28 +1447,35 @@
                        .collect(Collectors.toSet());
     }
 
-    final String DUMMY_KS = "ks";
-    final String DUMMY_TBL = "tbl";
+    static final String DUMMY_KS = "ks";
+    static final String DUMMY_TBL = "tbl";
     final File dir = new File(".");
     Supplier<SequenceBasedSSTableId> idSupplier = SequenceBasedSSTableId.Builder.instance.generator(Stream.of());
-    final Set<Component> dummyComponents = Collections.singleton(Component.DATA);
-    final TableMetadataRef dummyMetadata = TableMetadataRef.forOfflineTools(TableMetadata.minimal(DUMMY_KS, DUMMY_TBL));
-    final DiskOptimizationStrategy dummyOptimizationStrategy = new SpinningDiskOptimizationStrategy();
+    final Set<Component> dummyComponents = Collections.singleton(SSTableFormat.Components.DATA);
 
     SSTable dummySSTable()
     {
         SSTableId id = idSupplier.get();
         Descriptor descriptor = new Descriptor(dir, DUMMY_KS, DUMMY_TBL, id);
-        return new SSTable(descriptor, dummyComponents, dummyMetadata, dummyOptimizationStrategy)
-        {
+        SSTable.Builder<?, ?> builder = new SSTable.Builder<>(descriptor);
+        builder.setComponents(dummyComponents);
+        return new SSTable(builder, null)
+        {
+            @Override
+            public DecoratedKey getFirst() { return null; }
+            @Override
+            public DecoratedKey getLast() { return null; }
+            @Override
+            public AbstractBounds<Token> getBounds() { return null; }
         };
     }
 
     @Test(expected = TransactionAlreadyCompletedException.class)
     public void useAfterCompletedTest()
     {
-        LogTransaction txnFile = new LogTransaction(OperationType.STREAM);
-        txnFile.abort(); // this should complete the txn
-        txnFile.trackNew(dummySSTable()); // expect an IllegalStateException here
-    }
-}+        try (LogTransaction txnFile = new LogTransaction(OperationType.STREAM))
+        {
+            txnFile.abort(); // this should complete the txn
+            txnFile.trackNew(dummySSTable()); // expect an IllegalStateException here
+        }
+    }}