--- conflicted
+++ resolved
@@ -1,7 +1,3 @@
-<<<<<<< HEAD
-{% extends "defindex.html" %}
-{% block tables %}
-=======
 {% extends "layout.html" %}
 {%- block htmltitle -%}
 <title>{{ html_title }}</title>
@@ -11,7 +7,6 @@
   <p>
   {% trans %}Welcome! This is the documentation for Apache Cassandra {{ version }}.{% endtrans %}
   </p>
->>>>>>> 6edd7db7
 <div id="wipwarning">This documentation is a work-in-progress.
     <a href="{{ pathto("bugs") }}">Contributions</a> are welcome.</div>
 
